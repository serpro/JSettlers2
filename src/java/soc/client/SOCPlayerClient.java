/**
 * Java Settlers - An online multiplayer version of the game Settlers of Catan
 * Copyright (C) 2003  Robert S. Thomas <thomas@infolab.northwestern.edu>
 * Portions of this file Copyright (C) 2007-2013 Jeremy D Monin <jeremy@nand.net>
 * Portions of this file Copyright (C) 2012 Paul Bilnoski <paul@bilnoski.net> - GameStatistics, nested class refactoring, parameterize types
 *
 * This program is free software; you can redistribute it and/or
 * modify it under the terms of the GNU General Public License
 * as published by the Free Software Foundation; either version 3
 * of the License, or (at your option) any later version.
 *
 * This program is distributed in the hope that it will be useful,
 * but WITHOUT ANY WARRANTY; without even the implied warranty of
 * MERCHANTABILITY or FITNESS FOR A PARTICULAR PURPOSE.  See the
 * GNU General Public License for more details.
 *
 * You should have received a copy of the GNU General Public License
 * along with this program.  If not, see <http://www.gnu.org/licenses/>.
 *
 * The maintainer of this program can be reached at jsettlers@nand.net
 **/
package soc.client;

import java.applet.Applet;
import java.awt.BorderLayout;
import  java.awt.Button;
import java.awt.CardLayout;
import java.awt.Color;
import java.awt.Container;
import java.awt.Cursor;
import java.awt.Font;
import java.awt.Frame;
import java.awt.GridBagConstraints;
import java.awt.GridBagLayout;
import java.awt.Label;
import java.awt.Panel;
import java.awt.TextField;
import java.awt.event.ActionEvent;
import java.awt.event.ActionListener;
import java.awt.event.ItemEvent;
import java.awt.event.ItemListener;
import java.awt.event.MouseAdapter;
import java.awt.event.MouseEvent;
import java.awt.event.TextEvent;
import java.awt.event.TextListener;
import java.awt.event.WindowAdapter;
import java.awt.event.WindowEvent;

import java.io.DataInputStream;
import java.io.DataOutputStream;
import java.io.IOException;

import java.net.ConnectException;
import java.net.Socket;

import java.util.Collection;
import java.util.HashMap;
import java.util.Hashtable;
import java.util.Iterator;
import java.util.Locale;
import java.util.Map;
import java.util.StringTokenizer;
import java.util.Timer;
import java.util.TimerTask;
import java.util.Vector;

import soc.debug.D;  // JM

import soc.game.SOCBoard;
import soc.game.SOCBoardLarge;
import soc.game.SOCDevCardConstants;
import soc.game.SOCDevCardSet;
import soc.game.SOCGame;
import soc.game.SOCGameOption;
import soc.game.SOCPlayer;
import soc.game.SOCPlayingPiece;
import soc.game.SOCResourceConstants;
import soc.game.SOCResourceSet;
import soc.game.SOCSettlement;
import soc.game.SOCTradeOffer;
import soc.game.SOCVillage;

import soc.message.*;

import soc.server.SOCServer;
import soc.server.genericServer.LocalStringConnection;
import soc.server.genericServer.LocalStringServerSocket;
import soc.server.genericServer.StringConnection;

import soc.util.SOCGameList;
import soc.util.Version;

/**
 * Applet/Standalone client for connecting to the SOCServer.
 * Prompts for name and password, displays list of games and channels available.
 * The actual game is played in a separate {@link SOCPlayerInterface} window.
 *<P>
 * If you want another connection port, you have to specify it as the "port"
 * argument in the html source. If you run this as a stand-alone, you have to
 * specify the port.
 *<P>
 * At startup or init, will try to connect to server via {@link #connect()}.
 * See that method for more details.
 *<P>
 * There are three possible servers to which a client can be connected:
 *<UL>
 *  <LI>  A remote server, running on the other end of a TCP connection
 *  <LI>  A local TCP server, for hosting games, launched by this client: {@link #localTCPServer}
 *  <LI>  A "practice game" server, not bound to any TCP port, for practicing
 *        locally against robots: {@link #practiceServer}
 *</UL>
 * At most, the client is connected to the practice server and one TCP server.
 * Each game's {@link SOCGame#isPractice} flag determines which connection to use.
 *<P>
 * Once connected, messages from the server are processed in {@link MessageTreater#treat(SOCMessage, boolean)}.
 *
 * @author Robert S Thomas
 */
public class SOCPlayerClient extends Panel
{
    /** main panel, in cardlayout */
    protected static final String MAIN_PANEL = "main";

    /** message panel, in cardlayout */
    protected static final String MESSAGE_PANEL = "message";

    /** Connect-or-practice panel (if jar launch), in cardlayout.
      * Panel field is {@link #connectOrPracticePane}.
      * Available if {@link #hasConnectOrPractice}.
      */
    protected static final String CONNECT_OR_PRACTICE_PANEL = "connOrPractice";

    /** text prefix to show games this client cannot join. "(cannot join) "
     * @since 1.1.06
     */
    protected static final String GAMENAME_PREFIX_CANNOT_JOIN = "(cannot join) ";

    protected static final String STATSPREFEX = "  [";

    /**
     * For use in password fields, and possibly by other places, detect if we're running on
     * Mac OS X.  To identify osx from within java, see technote TN2110:
     * http://developer.apple.com/technotes/tn2002/tn2110.html
     * @since 1.1.07
     */
    public static final boolean isJavaOnOSX =
        System.getProperty("os.name").toLowerCase().startsWith("mac os x");

    protected TextField nick;
    protected TextField pass;
    protected TextField status;
    protected TextField channel;
    // protected TextField game;  // removed 1.1.07 - NewGameOptionsFrame instead
    protected java.awt.List chlist;
    protected java.awt.List gmlist;

    /**
     * "New Game..." button, brings up {@link NewGameOptionsFrame} window
     * @since 1.1.07
     */
    protected Button ng;  // new game

    protected Button jc;  // join channel
    protected Button jg;  // join game
    protected Button pg;  // practice game (against practiceServer, not localTCPServer)

    /**
     * "Game Info" button, shows a game's {@link SOCGameOption}s.
     *<P>
     * Renamed in 2.0.00 to 'gi'; previously 'so' Show Options.
     * @since 1.1.07
     */
    protected Button gi;

    protected Label messageLabel;  // error message for messagepanel
    protected Label messageLabel_top;   // secondary message
    private Label localTCPServerLabel;  // blank, or 'server is running'
    private Label versionOrlocalTCPPortLabel;   // shows port number in mainpanel, if running localTCPServer;
                                         // shows remote version# when connected to a remote server
    protected Button pgm;  // practice game on messagepanel

    /**
     * SOCPlayerClient displays one of several panels to the user:
     * {@link #MAIN_PANEL}, {@link #MESSAGE_PANEL} or
     * (if launched from jar, or with no command-line arguments)
     * {@link #CONNECT_OR_PRACTICE_PANEL}.
     *
     * @see #hasConnectOrPractice
     */
    protected CardLayout cardLayout;

    /**
     * Helper object to deal with network connectivity.
     */
    private ClientNetwork net;
    
    /**
     * Helper object to receive incoming network traffic from the server.
     */
    private MessageTreater treater;
    
    /**
     * Helper object to send outgoing network traffic to the server.
     */
    private GameManager gameManager;
    
    /**
     *  Server version number for remote server, sent soon after connect, or -1 if unknown.
     *  A local server's version is always {@link Version#versionNumber()}.
     */
    protected int sVersion;

    /**
     * Track the game options available at the remote server, at the practice server.
     * Initialized by {@link #gameWithOptionsBeginSetup(boolean)}
     * and/or {@link MessageTreater#handleVERSION(boolean, SOCVersion)}.
     * These fields are never null, even if the respective server is not connected or not running.
     *<P>
     * For a summary of the flags and variables involved with game options,
     * and the client/server interaction about their values, see
     * {@link GameOptionServerSet}'s javadoc.
     *
     * @since 1.1.07
     */
    protected GameOptionServerSet tcpServGameOpts = new GameOptionServerSet(),
        practiceServGameOpts = new GameOptionServerSet();

    /**
     * Task for timeout when asking remote server for {@link SOCGameOptionInfo game options info}.
     * Set up when sending {@link SOCGameOptionGetInfos GAMEOPTIONGETINFOS}.
     * In case of slow connection or server bug.
     * @see #gameOptionsSetTimeoutTask()
     * @since 1.1.07
     */
    protected GameOptionsTimeoutTask gameOptsTask = null;

    /**
     * Task for timeout when asking remote server for {@link SOCGameOption game options defaults}.
     * Set up when sending {@link SOCGameOptionGetDefaults GAMEOPTIONGETDEFAULTS}.
     * In case of slow connection or server bug.
     * @see #gameWithOptionsBeginSetup(boolean)
     * @since 1.1.07
     */
    protected GameOptionDefaultsTimeoutTask gameOptsDefsTask = null;

    /**
     * Utility for time-driven events in the client.
     * For users, search for where-used of this field
     * and of {@link #getEventTimer()}.
     * @since 1.1.07
     */
    protected Timer eventTimer = new Timer(true);  // use daemon thread

    /**
     * Once true, disable "nick" textfield, etc.
     * Remains true, even if connected becomes false.
     */
    protected boolean hasJoinedServer;

    /**
     * If true, we'll give the user a choice to
     * connect to a server, start a local server,
     * or a local practice game.
     * Used for when we're started from a jar, or
     * from the command line with no arguments.
     * Uses {@link SOCConnectOrPracticePanel}.
     *
     * @see #cardLayout
     */
    protected final boolean hasConnectOrPractice;

    /**
     * If applicable, is set up in {@link #initVisualElements()}.
     * Key for {@link #cardLayout} is {@link #CONNECT_OR_PRACTICE_PANEL}.
     * @see #hasConnectOrPractice
     */
    protected SOCConnectOrPracticePanel connectOrPracticePane;

    /**
     * The currently showing new-game options frame, or null
     * @since 1.1.07
     */
    public NewGameOptionsFrame newGameOptsFrame = null;

    /**
     * For practice games, default player name.
     */
    public static String DEFAULT_PLAYER_NAME = "Player";

    /**
     * For practice games, default game name.
     */
    public static String DEFAULT_PRACTICE_GAMENAME = "Practice";

    /**
     * For practice games, reminder message for network problems.
     */
    public static String NET_UNAVAIL_CAN_PRACTICE_MSG = "The server is unavailable. You can still play practice games.";

    /**
     * Hint message if they try to join game without entering a nickname.
     *
     * @see #NEED_NICKNAME_BEFORE_JOIN_2
     */
    public static String NEED_NICKNAME_BEFORE_JOIN = "First enter a nickname, then join a channel or game.";
    
    /**
     * Stronger hint message if they still try to join game without entering a nickname.
     *
     * @see #NEED_NICKNAME_BEFORE_JOIN
     */
    public static String NEED_NICKNAME_BEFORE_JOIN_2 = "You must enter a nickname before you can join a channel or game.";

    /**
     * Status text to indicate client cannot join a game.
     * @since 1.1.06
     */
    public static String STATUS_CANNOT_JOIN_THIS_GAME = "Cannot join, this client is incompatible with features of this game.";

    /**
     * the nickname; null until validated and set by
     * {@link #getValidNickname(boolean) getValidNickname(true)}
     */
    protected String nickname = null;

    /**
     * the password
     */
    protected String password = null;

    /**
     * true if we've stored the password
     */
    protected boolean gotPassword;

    /**
     * face ID chosen most recently (for use in new games)
     */
    protected int lastFaceChange;

    /**
     * the channels we've joined
     */
    protected Hashtable<String, ChannelFrame> channels = new Hashtable<String, ChannelFrame>();

    /**
     * the games we're currently playing
     */
    protected Hashtable<String, SOCGame> games = new Hashtable<String, SOCGame>();

    /**
     * all announced game names on the remote server, including games which we can't
     * join due to limitations of the client.
     * May also contain options for all announced games on the server (not just ones
     * we're in) which we can join (version is not higher than our version).
     *<P>
     * Key is the game name, without the UNJOINABLE prefix.
     * This field is null until {@link #handleGAMES(SOCGames, boolean) handleGAMES},
     *   {@link #handleGAMESWITHOPTIONS(SOCGamesWithOptions, boolean) handleGAMESWITHOPTIONS},
     *   {@link #handleNEWGAME(SOCNewGame, boolean) handleNEWGAME}
     *   or {@link #handleNEWGAMEWITHOPTIONS(SOCNewGameWithOptions, boolean) handleNEWGAMEWITHOPTIONS}
     *   is called.
     * @since 1.1.07
     */
    protected SOCGameList serverGames = null;

    /**
     * the unjoinable game names from {@link #serverGames} that player has asked to join,
     * and been told they can't.  If they click again, try to connect.
     * (This is a failsafe against bugs in server or client version-recognition.)
     * Both key and value are the game name, without the UNJOINABLE prefix.
     * @since 1.1.06
     */
    protected Map<String,String> gamesUnjoinableOverride = new Hashtable<String,String>();

    /**
     * the player interfaces for the games
     * @deprecated For proper inversion of control, use player client listeners
     */
    @Deprecated
    private Map<String, SOCPlayerInterface> playerInterfaces = new Hashtable<String, SOCPlayerInterface>();
    
    /**
     * Map from game-name to the listener for that game.
     */
    private final Map<String, PlayerClientListener> clientListeners = new HashMap<String, PlayerClientListener>();

    /**
     * the ignore list
     */
    protected Vector<String> ignoreList = new Vector<String>();

    /**
     * Number of practice games started; used for naming practice games
     */
    protected int numPracticeGames = 0;

    /**
     * Create a SOCPlayerClient connecting to localhost port {@link ClientNetwork#SOC_PORT_DEFAULT}
     */
    public SOCPlayerClient()
    {
        this(false);
    }

    /**
     * Constructor for connecting to the specified host, on the specified
     * port.  Must call 'init' or 'initVisualElements' to start up and do layout.
     *
     * @param h  host, or null for localhost
     * @param p  port
     * @param cp  If true, start by showing 'Connect or Practice' panel,
     *       instead of connecting to host and port.
     *       Typically true for JAR launch, false for applet.
     */
    public SOCPlayerClient(boolean cp)
    {
        gotPassword = false;
        hasConnectOrPractice = cp;
        lastFaceChange = 1;  // Default human face
        
        net = new ClientNetwork(this);
        gameManager = new GameManager(this);
        treater = new MessageTreater(this);
    }

    /**
     * init the visual elements
     */
    protected void initVisualElements()
    {
        setFont(new Font("SansSerif", Font.PLAIN, 12));
        
        nick = new TextField(20);
        pass = new TextField(20);
        if (isJavaOnOSX)
            pass.setEchoChar('\u2022');  // round bullet (option-8)
        else
            pass.setEchoChar('*');
        status = new TextField(20);
        status.setEditable(false);
        channel = new TextField(20);
        chlist = new java.awt.List(10, false);
        chlist.add(" ");
        gmlist = new java.awt.List(10, false);
        gmlist.add(" ");
        ng = new Button("New Game...");
        jc = new Button("Join Channel");
        jg = new Button("Join Game");
        pg = new Button("Practice");  // "practice game" text is too wide
        gi = new Button("Game Info");  // show game options

        // Username not entered yet: can't click buttons
        ng.setEnabled(false);
        jc.setEnabled(false);

        // when game is selected in gmlist, these buttons will be enabled:
        jg.setEnabled(false);
        gi.setEnabled(false);

        nick.addTextListener(new TextListener()
        {
            /**
             * When nickname contents change, enable/disable buttons as appropriate. ({@link TextListener})
             * @param e textevent from {@link #nick}
             * @since 1.1.07
             */
            public void textValueChanged(TextEvent e)
            {
                boolean notEmpty = (nick.getText().trim().length() > 0);
                if (notEmpty != ng.isEnabled())
                {
                    ng.setEnabled(notEmpty);
                    jc.setEnabled(notEmpty);
                }
            }
        });
        
        ActionListener actionListener = new ActionListener()
        {
            /**
             * Handle mouse clicks and keyboard
             */
            public void actionPerformed(ActionEvent e)
            {
                try
                {
                    Object target = e.getSource();
                    guardedActionPerform(target);
                }
                catch (Throwable thr)
                {
                    System.err.println("-- Error caught in AWT event thread: " + thr + " --");
                    thr.printStackTrace(); // will print causal chain, no need to manually iterate
                    System.err.println("-- Error stack trace end --");
                    System.err.println();
                }
            }
        };
        
        nick.addActionListener(actionListener);  // hit Enter to go to next field
        pass.addActionListener(actionListener);
        channel.addActionListener(actionListener);
        chlist.addActionListener(actionListener);
        gmlist.addActionListener(actionListener);
        gmlist.addItemListener(new ItemListener()
        {
            /**
             * When a game is selected/deselected, enable/disable buttons as appropriate. ({@link ItemListener})
             * @param e textevent from {@link #gmlist}
             * @since 1.1.07
             */
            public void itemStateChanged(ItemEvent e)
            {
                boolean wasSel = (e.getStateChange() == ItemEvent.SELECTED);
                if (wasSel != jg.isEnabled())
                {
                    jg.setEnabled(wasSel);
                    gi.setEnabled(wasSel &&
                        ((net.practiceServer != null) || (sVersion >= SOCNewGameWithOptions.VERSION_FOR_NEWGAMEWITHOPTIONS)));
                }
            }
        });
        ng.addActionListener(actionListener);
        jc.addActionListener(actionListener);
        jg.addActionListener(actionListener);
        pg.addActionListener(actionListener);
        gi.addActionListener(actionListener);

        GridBagLayout gbl = new GridBagLayout();
        GridBagConstraints c = new GridBagConstraints();
        Panel mainPane = new Panel(gbl);

        c.fill = GridBagConstraints.BOTH;
        c.gridwidth = GridBagConstraints.REMAINDER;
        gbl.setConstraints(status, c);
        mainPane.add(status);

        Label l;

        // Row 1

        l = new Label();
        c.gridwidth = GridBagConstraints.REMAINDER;
        gbl.setConstraints(l, c);
        mainPane.add(l);

        // Row 2

        l = new Label("Your Nickname:");
        c.gridwidth = 1;
        gbl.setConstraints(l, c);
        mainPane.add(l);

        c.gridwidth = 1;
        gbl.setConstraints(nick, c);
        mainPane.add(nick);

        l = new Label();
        c.gridwidth = 1;
        gbl.setConstraints(l, c);
        mainPane.add(l);

        l = new Label("Optional Password:");
        c.gridwidth = 1;
        gbl.setConstraints(l, c);
        mainPane.add(l);

        l = new Label();
        c.gridwidth = 1;
        gbl.setConstraints(l, c);
        mainPane.add(l);

        c.gridwidth = 1;
        gbl.setConstraints(pass, c);
        mainPane.add(pass);

        l = new Label();
        c.gridwidth = GridBagConstraints.REMAINDER;
        gbl.setConstraints(l, c);
        mainPane.add(l);

        l = new Label();
        c.gridwidth = GridBagConstraints.REMAINDER;
        gbl.setConstraints(l, c);
        mainPane.add(l);

        // Row 3 (New Channel label & textfield, Practice btn, New Game btn)

        l = new Label("New Channel:");
        c.gridwidth = 1;
        gbl.setConstraints(l, c);
        mainPane.add(l);

        c.gridwidth = 1;
        gbl.setConstraints(channel, c);
        mainPane.add(channel);

        l = new Label();
        c.gridwidth = 1;
        gbl.setConstraints(l, c);
        mainPane.add(l);

        c.gridwidth = 1;  // this position was "New Game:" label before 1.1.07
        gbl.setConstraints(pg, c);
        mainPane.add(pg);

        l = new Label();
        c.gridwidth = 1;
        gbl.setConstraints(l, c);
        mainPane.add(l);

        c.gridwidth = 1;
        gbl.setConstraints(ng, c);
        mainPane.add(ng);

        l = new Label();
        c.gridwidth = GridBagConstraints.REMAINDER;
        gbl.setConstraints(l, c);
        mainPane.add(l);

        // Row 4 (spacer)

        localTCPServerLabel = new Label();
        c.gridwidth = 2;
        gbl.setConstraints(localTCPServerLabel, c);
        mainPane.add(localTCPServerLabel);

        l = new Label();
        c.gridwidth = GridBagConstraints.REMAINDER;
        gbl.setConstraints(l, c);
        mainPane.add(l);

        // Row 5 (version/port# label, join channel btn, show-options btn, join game btn)

        versionOrlocalTCPPortLabel = new Label();
        c.gridwidth = 1;
        gbl.setConstraints(versionOrlocalTCPPortLabel, c);
        mainPane.add(versionOrlocalTCPPortLabel);

        c.gridwidth = 1;
        gbl.setConstraints(jc, c);
        mainPane.add(jc);

        l = new Label();
        c.gridwidth = 1;
        gbl.setConstraints(l, c);
        mainPane.add(l);

        c.gridwidth = 1;
        gbl.setConstraints(gi, c);
        mainPane.add(gi);

        l = new Label();
        c.gridwidth = 1;
        gbl.setConstraints(l, c);
        mainPane.add(l);

        c.gridwidth = 1;
        gbl.setConstraints(jg, c);
        mainPane.add(jg);

        l = new Label();
        c.gridwidth = GridBagConstraints.REMAINDER;
        gbl.setConstraints(l, c);
        mainPane.add(l);

        // Row 6

        l = new Label("Channels");
        c.gridwidth = 2;
        gbl.setConstraints(l, c);
        mainPane.add(l);

        l = new Label();
        c.gridwidth = 1;
        gbl.setConstraints(l, c);
        mainPane.add(l);

        l = new Label("Games");
        c.gridwidth = GridBagConstraints.REMAINDER;
        gbl.setConstraints(l, c);
        mainPane.add(l);

        // Row 7

        c.gridwidth = 2;
        c.gridheight = GridBagConstraints.REMAINDER;
        gbl.setConstraints(chlist, c);
        mainPane.add(chlist);

        l = new Label();
        c.gridwidth = 1;
        gbl.setConstraints(l, c);
        mainPane.add(l);

        c.gridwidth = GridBagConstraints.REMAINDER;
        gbl.setConstraints(gmlist, c);
        mainPane.add(gmlist);

        Panel messagePane = new Panel(new BorderLayout());

        // secondary message at top of message pane, used with pgm button.
        messageLabel_top = new Label("", Label.CENTER);
        messageLabel_top.setVisible(false);
        messagePane.add(messageLabel_top, BorderLayout.NORTH);

        // message label that takes up the whole pane
        messageLabel = new Label("", Label.CENTER);
        messageLabel.setForeground(new Color(252, 251, 243)); // off-white
        messagePane.add(messageLabel, BorderLayout.CENTER);

        // bottom of message pane: practice-game button
        pgm = new Button("Practice Game (against robots)");
        pgm.setVisible(false);
        messagePane.add(pgm, BorderLayout.SOUTH);
        pgm.addActionListener(actionListener);

        // all together now...
        cardLayout = new CardLayout();
        setLayout(cardLayout);

        if (hasConnectOrPractice)
        {
            connectOrPracticePane = new SOCConnectOrPracticePanel(this);
            add (connectOrPracticePane, CONNECT_OR_PRACTICE_PANEL);  // shown first
        }
        add(messagePane, MESSAGE_PANEL); // shown first unless cpPane
        add(mainPane, MAIN_PANEL);

        messageLabel.setText("Waiting to connect.");
        validate();
    }

    /**
     * Connect and give feedback by showing MESSAGE_PANEL.
     * For more details, see {@link #connect()}.
     * @param chost Hostname to connect to, or null for localhost
     * @param cport Port number to connect to
     * @param cuser User nickname
     * @param cpass User optional password
     */
    public void connect(String chost, int cport, String cuser, String cpass)
    {
        nick.setEditable(true);  // in case of reconnect. Will disable after starting or joining a game.
        pass.setEditable(true);
        pass.setText(cpass);
        nick.setText(cuser);
        nick.requestFocusInWindow();
        cardLayout.show(this, MESSAGE_PANEL);
        net.connect(chost, cport);
    }

    /**
     * @return the nickname of this user
     * @see #getValidNickname(boolean)
     */
    public String getNickname()
    {
        return nickname;
    }

    /**
     * Act as if the "practice game" button has been clicked.
     * Assumes the dialog panels are all initialized.
     */
    public void clickPracticeButton()
    {
        guardedActionPerform(pgm);
    }

    /**
     * Wrapped version of actionPerformed() for easier encapsulation.
     * @param target Action source, from ActionEvent.getSource()
     */
    private void guardedActionPerform(Object target)
    {
        boolean showPopupCannotJoin = false;

        if ((target == jc) || (target == channel) || (target == chlist)) // Join channel stuff
        {
            showPopupCannotJoin = ! guardedActionPerform_channels(target);
        }
        else if ((target == jg) || (target == ng) || (target == gmlist)
                || (target == pg) || (target == pgm) || (target == gi)) // Join game stuff
        {
            showPopupCannotJoin = ! guardedActionPerform_games(target);
        }

        if (showPopupCannotJoin)
        {
            status.setText(STATUS_CANNOT_JOIN_THIS_GAME);
            // popup
            NotifyDialog.createAndShow(this, (Frame) null,
                STATUS_CANNOT_JOIN_THIS_GAME,
                "Cancel", true);

            return;
        }

        if (target == nick)
        { // Nickname TextField
            nick.transferFocus();
        }

        return;
    }

    /**
     * GuardedActionPerform when a channels-related button or field is clicked
     * @param target Target as in actionPerformed
     * @return True if OK, false if caller needs to show popup "cannot join"
     * @since 1.1.06
     */
    private boolean guardedActionPerform_channels(Object target)
    {
        String ch;

        if (target == jc) // "Join Channel" Button
        {
            ch = channel.getText().trim();

            if (ch.length() == 0)
            {
                try
                {
                    ch = chlist.getSelectedItem().trim();
                }
                catch (NullPointerException ex)
                {
                    return true;
                }
            }
        }
        else if (target == channel)
        {
            ch = channel.getText().trim();
        }
        else
        {
            try
            {
                ch = chlist.getSelectedItem().trim();
            }
            catch (NullPointerException ex)
            {
                return true;
            }
        }

        if (ch.length() == 0)
        {
            return true;
        }

        if (ch.startsWith(GAMENAME_PREFIX_CANNOT_JOIN))
        {
            return false;
        }

        ChannelFrame cf = channels.get(ch);

        if (cf == null)
        {
            if (channels.isEmpty())
            {
                // May set hint message if empty, like NEED_NICKNAME_BEFORE_JOIN
                if (! readValidNicknameAndPassword())
                    return true;  // not filled in yet
            }

            status.setText("Talking to server...");
            net.putNet(SOCJoin.toCmd(nickname, password, net.getHost(), ch));
        }
        else
        {
            cf.setVisible(true);
        }

        channel.setText("");
        return true;
    }

    /**
     * Read and validate username and password GUI fields into client's data fields.
     * This method may set status bar to a hint message if username is empty,
     * such as {@link #NEED_NICKNAME_BEFORE_JOIN}.
     * @return true if OK, false if blank or not ready
     * @see #getValidNickname(boolean)
     * @since 1.1.07
     */
    public boolean readValidNicknameAndPassword()
    {
        nickname = getValidNickname(true);  // May set hint message if empty,
                                        // like NEED_NICKNAME_BEFORE_JOIN
        if (nickname == null)
           return false;  // not filled in yet

        if (!gotPassword)
        {
            password = getPassword();  // may be 0-length
        }
        return true;
    }

    /**
     * GuardedActionPerform when a games-related button or field is clicked
     * @param target Target as in actionPerformed
     * @return True if OK, false if caller needs to show popup "cannot join"
     * @since 1.1.06
     */
    private boolean guardedActionPerform_games(Object target)
    {
        String gm;  // May also be 0-length string, if pulled from Lists

        if ((target == pg) || (target == pgm)) // "Practice Game" Buttons
        {
            gm = DEFAULT_PRACTICE_GAMENAME;

            // If blank, fill in player name

            if (0 == nick.getText().trim().length())
            {
                nick.setText(DEFAULT_PLAYER_NAME);
            }
        }
        else if (target == ng)  // "New Game" button
        {
            if (null != getValidNickname(false))  // name check, but don't set nick field yet
            {
                gameWithOptionsBeginSetup(false);  // Also may set status, WAIT_CURSOR
            } else {
                nick.requestFocusInWindow();  // Not a valid player nickname
            }
            return true;
        }
        else if (target == jg) // "Join Game" Button
        {
            try
            {
                gm = gmlist.getSelectedItem().trim();  // may be length 0
            }
            catch (NullPointerException ex)
            {
                return true;
            }
        }
        else
        {
            // game list
            try
            {
                gm = gmlist.getSelectedItem().trim();
            }
            catch (NullPointerException ex)
            {
                return true;
            }
        }

        // System.out.println("GM = |"+gm+"|");
        if (gm.length() == 0)
        {
            return true;
        }

        if (target == gi)  // show game info, game options, for an existing game
        {
            // This game is either from the tcp server, or practice server,
            // both servers' games are in the same GUI list.
            Hashtable<String,SOCGameOption> opts = null;
            if ((net.practiceServer != null) && (-1 != net.practiceServer.getGameState(gm)))
                opts = net.practiceServer.getGameOptions(gm);  // won't ever need to parse from string on practice server
            else if (serverGames != null)
            {
                opts = serverGames.getGameOptions(gm);
                if ((opts == null) && (serverGames.getGameOptionsString(gm) != null))
                {
                    // If necessary, parse game options from string before displaying.
                    // (Parsed options are cached, they won't be re-parsed)
    
                    if (tcpServGameOpts.allOptionsReceived)
                    {
                        opts = serverGames.parseGameOptions(gm);
                    } else {
                        // not yet received; remember game name.
                        // when all are received, will show it,
                        // and will also clear WAIT_CURSOR.
                        // (see handleGAMEOPTIONINFO)
    
                        tcpServGameOpts.gameInfoWaitingForOpts = gm;
                        setCursor(Cursor.getPredefinedCursor(Cursor.WAIT_CURSOR));
                        return true;  // <---- early return: not yet ready to show ----
                    }
                }
            }

            // don't overwrite newGameOptsFrame field; this popup is to show an existing game.
            NewGameOptionsFrame.createAndShow(this, gm, opts, false, true);
            return true;
        }

        final boolean unjoinablePrefix = gm.startsWith(GAMENAME_PREFIX_CANNOT_JOIN);
        if (unjoinablePrefix)
        {
            // Game is marked as un-joinable by this client. Remember that,
            // then continue to process the game name, without prefix.

            gm = gm.substring(GAMENAME_PREFIX_CANNOT_JOIN.length());
        }

        // Can we not join that game?
        if (unjoinablePrefix || ((serverGames != null) && serverGames.isUnjoinableGame(gm)))
        {
            if (! gamesUnjoinableOverride.containsKey(gm))
            {
                gamesUnjoinableOverride.put(gm, gm);  // Next click will try override
                return false;
            }
        }

        // Are we already in a game with that name?
        SOCPlayerInterface pi = playerInterfaces.get(gm);

        if ((pi == null)
                && ((target == pg) || (target == pgm))
                && (net.practiceServer != null)
                && (gm.equalsIgnoreCase(DEFAULT_PRACTICE_GAMENAME)))
        {
            // Practice game requested, no game named "Practice" already exists.
            // Check for other active practice games. (Could be "Practice 2")
            pi = findAnyActiveGame(true);
        }

        if ((pi != null) && ((target == pg) || (target == pgm)))
        {
            // Practice game requested, already exists.
            //
            // Ask the player if they want to join, or start a new game.
            // If we're from the error panel (pgm), there's no way to
            // enter a game name; make a name up if needed.
            // If we already have a game going, our nickname is not empty.
            // So, it's OK to not check that here or in the dialog.

            // Is the game over yet?
            if (pi.getGame().getGameState() == SOCGame.OVER)
            {
                // No point joining, just get options to start a new one.
                gameWithOptionsBeginSetup(true);
            }
            else
            {
                new SOCPracticeAskDialog(this, pi).setVisible(true);
            }

            return true;
        }

        if (pi == null)
        {
            if (games.isEmpty())
            {
                nickname = getValidNickname(true);  // May set hint message if empty,
                                           // like NEED_NICKNAME_BEFORE_JOIN
                if (nickname == null)
                    return true;  // not filled in yet

                if (!gotPassword)
                    password = getPassword();  // may be 0-length
            }

            int endOfName = gm.indexOf(STATSPREFEX);

            if (endOfName > 0)
            {
                gm = gm.substring(0, endOfName);
            }

            if (((target == pg) || (target == pgm)) && (null == net.ex_P))
            {
                if (target == pg)
                {
                    status.setText("Starting practice game setup...");
                }
                gameWithOptionsBeginSetup(true);  // Also may set WAIT_CURSOR
            }
            else
            {
                // Join a game on the remote server.
                // Send JOINGAME right away.
                // (Create New Game is done above; see calls to gameWithOptionsBeginSetup)

                // May take a while for server to start game, so set WAIT_CURSOR.
                // The new-game window will clear this cursor
                // (SOCPlayerInterface constructor)

                status.setText("Talking to server...");
                setCursor(Cursor.getPredefinedCursor(Cursor.WAIT_CURSOR));
                net.putNet(SOCJoinGame.toCmd(nickname, password, net.getHost(), gm));
            }
        }
        else
        {
            pi.setVisible(true);
        }

        return true;
    }

    /**
     * Validate and return the nickname textfield, or null if blank or not ready.
     * If successful, also set {@link #nickname} field.
     * @param precheckOnly If true, only validate the name, don't set {@link #nickname}.
     * @since 1.1.07
     */
    protected String getValidNickname(boolean precheckOnly)
    {
        String n = nick.getText().trim();

        if (n.length() == 0)
        {
            if (status.getText().equals(NEED_NICKNAME_BEFORE_JOIN))
                // Send stronger hint message
                status.setText(NEED_NICKNAME_BEFORE_JOIN_2);
            else
                // Send first hint message (or re-send first if they've seen _2)
                status.setText(NEED_NICKNAME_BEFORE_JOIN);
            return null;
        }

        if (n.length() > 20)
        {
            n = n.substring(0, 20);
        }
        if (! SOCMessage.isSingleLineAndSafe(n))
        {
            status.setText(SOCStatusMessage.MSG_SV_NEWGAME_NAME_REJECTED);
            return null;
        }
        nick.setText(n);
        if (! precheckOnly)
            nickname = n;
        return n;
    }

    /**
     * Validate and return the password textfield contents; may be 0-length.
     * Also set {@link #password} field.
     * If {@link #gotPassword} already, return current password without checking textfield.
     * @since 1.1.07
     */
    protected String getPassword()
    {
        if (gotPassword)
            return password;

        String p = pass.getText().trim();

        if (p.length() > 20)
        {
            p = p.substring(0, 20);
        }

        password = p;
        return p;
    }

    /**
     * Utility for time-driven events in the client.
     * For some users, see where-used of this and of {@link SOCPlayerInterface#getEventTimer()}.
     * @return the timer
     * @since 1.1.07
     */
    public Timer getEventTimer()
    {
        return eventTimer;
    }

    /**
     * Want to start a new game, on a server which supports options.
     * Do we know the valid options already?  If so, bring up the options window.
     * If not, ask the server for them.
     * Updates tcpServGameOpts, practiceServGameOpts, newGameOptsFrame.
     * If a {@link NewGameOptionsFrame} is already showing, give it focus
     * instead of creating a new one.
     *<P>
     * For a summary of the flags and variables involved with game options,
     * and the client/server interaction about their values, see
     * {@link GameOptionServerSet}.
     *
     * @param forPracticeServer  Ask {@link #practiceServer}, instead of remote tcp server?
     * @since 1.1.07
     */
    protected void gameWithOptionsBeginSetup(final boolean forPracticeServer)
    {
        if (newGameOptsFrame != null)
        {
            newGameOptsFrame.setVisible(true);
            return;
        }

        GameOptionServerSet opts;

        // What server are we going against? Do we need to ask it for options?
        {
            boolean setKnown = false;
            if (forPracticeServer)
            {
                opts = practiceServGameOpts;
                if (! opts.allOptionsReceived)
                {
                    // We know what the practice options will be,
                    // because they're in our own JAR file.
                    // Also, the practice server isn't started yet,
                    // so we can't ask it for the options.
                    // The practice server will be started when the player clicks
                    // "Create Game" in the NewGameOptionsFrame, causing the new
                    // game to be requested from askStartGameWithOptions.
                    setKnown = true;
                    opts.optionSet = SOCGameOption.getAllKnownOptions();
                }
            } else {
                opts = tcpServGameOpts;
                if ((! opts.allOptionsReceived) && (sVersion < SOCNewGameWithOptions.VERSION_FOR_NEWGAMEWITHOPTIONS))
                {
                    // Server doesn't support them.  Don't ask it.
                    setKnown = true;
                    opts.optionSet = null;
                }
            }

            if (setKnown)
            {
                opts.allOptionsReceived = true;
                opts.defaultsReceived = true;
            }
        }

        // Do we already have info on all options?
        boolean askedAlready, optsAllKnown, knowDefaults;
        synchronized (opts)
        {
            askedAlready = opts.askedDefaultsAlready;
            optsAllKnown = opts.allOptionsReceived;
            knowDefaults = opts.defaultsReceived;
        }

        if (askedAlready && ! (optsAllKnown && knowDefaults))
        {
            // If we're only waiting on defaults, how long ago did we ask for them?
            // If > 5 seconds ago, assume we'll never know the unknown ones, and present gui frame.
            if (optsAllKnown && (5000 < Math.abs(System.currentTimeMillis() - opts.askedDefaultsTime)))
            {
                knowDefaults = true;
                opts.defaultsReceived = true;
                if (gameOptsDefsTask != null)
                {
                    gameOptsDefsTask.cancel();
                    gameOptsDefsTask = null;
                }
                // since optsAllKnown, will present frame below.
            } else {
                return;  // <--- Early return: Already waiting for an answer ----
            }
        }

        if (optsAllKnown && knowDefaults)
        {
            // All done, present the options window frame
            newGameOptsFrame = NewGameOptionsFrame.createAndShow
                (this, null, opts.optionSet, forPracticeServer, false);
            return;  // <--- Early return: Show options to user ----
        }

        // OK, we need the options.
        // Ask the server by sending GAMEOPTIONGETDEFAULTS.
        // (This will never happen for practice games, see above.)

        // May take a while for server to send our info.
        // The new-game-options window will clear this cursor
        // (NewGameOptionsFrame constructor)

        status.setText("Talking to server...");
        setCursor(Cursor.getPredefinedCursor(Cursor.WAIT_CURSOR));
        opts.newGameWaitingForOpts = true;
        opts.askedDefaultsAlready = true;
        opts.askedDefaultsTime = System.currentTimeMillis();
        gameManager.put(SOCGameOptionGetDefaults.toCmd(null), forPracticeServer);

        if (gameOptsDefsTask != null)
            gameOptsDefsTask.cancel();
        gameOptsDefsTask = new GameOptionDefaultsTimeoutTask(this, tcpServGameOpts, forPracticeServer);
        eventTimer.schedule(gameOptsDefsTask, 5000 /* ms */ );

        // Once options are received, handlers will
        // create and show NewGameOptionsFrame.
    }

    /**
     * Ask server to start a game with options.
     * If it's practice, will call {@link #startPracticeGame(String, Hashtable, boolean)}.
     * Otherwise, ask tcp server, and also set WAIT_CURSOR and status line ("Talking to server...").
     *<P>
     * Assumes {@link #getValidNickname(boolean) getValidNickname(true)}, {@link #getPassword()}, {@link #host},
     * and {@link #gotPassword} are already called and valid.
     *
     * @param gmName Game name; for practice, null is allowed
     * @param forPracticeServer Is this for a new game on the practice (not tcp) server?
     * @param opts Set of {@link SOCGameOption game options} to use, or null
     * @since 1.1.07
     * @see #readValidNicknameAndPassword()
     */
    public void askStartGameWithOptions(final String gmName, final boolean forPracticeServer, Hashtable<String, SOCGameOption> opts)
    {
        if (forPracticeServer)
        {
            startPracticeGame(gmName, opts, true);  // Also sets WAIT_CURSOR
        } else {
            String askMsg =
                (sVersion >= SOCNewGameWithOptions.VERSION_FOR_NEWGAMEWITHOPTIONS)
                ? SOCNewGameWithOptionsRequest.toCmd(nickname, password, net.getHost(), gmName, opts)
                : SOCJoinGame.toCmd(nickname, password, net.getHost(), gmName);
            System.err.println("L1314 askStartGameWithOptions at " + System.currentTimeMillis());
            System.err.println("      Got all opts,defaults? " + tcpServGameOpts.allOptionsReceived + " " + tcpServGameOpts.defaultsReceived);
            net.putNet(askMsg);
            System.out.flush();  // for debug print output (temporary)
            status.setText("Talking to server...");
            setCursor(Cursor.getPredefinedCursor(Cursor.WAIT_CURSOR));
            System.err.println("L1320 askStartGameWithOptions done at " + System.currentTimeMillis());
            System.err.println("      sent: " + net.lastMessage_N);
        }
    }

    /**
     * Look for active games that we're playing
     *
     * @param fromPracticeServer  Enumerate games from {@link #practiceServer},
     *     instead of {@link #playerInterfaces}?
     * @return Any found game of ours which is active (state not OVER), or null if none.
     * @see #anyHostedActiveGames()
     */
    protected SOCPlayerInterface findAnyActiveGame(boolean fromPracticeServer)
    {
        SOCPlayerInterface pi = null;
        int gs;  // gamestate

        Collection<String> gameNames;
        if (fromPracticeServer)
        {
            if (net.practiceServer == null)
                return null;  // <---- Early return: no games if no practice server ----
            gameNames = net.practiceServer.getGameNames();
        } else {
            gameNames = playerInterfaces.keySet();
        }

        for (String tryGm : gameNames)
        {
            if (fromPracticeServer)
            {
                gs = net.practiceServer.getGameState(tryGm);
                if (gs < SOCGame.OVER)
                {
                    pi = playerInterfaces.get(tryGm);
                    if (pi != null)
                        break;  // Active and we have a window with it
                }
            } else {
                pi = playerInterfaces.get(tryGm);
                if (pi != null)
                {
                    // we have a window with it
                    gs = pi.getGame().getGameState();
                    if (gs < SOCGame.OVER)
                        break;      // Active

                    pi = null;  // Avoid false positive
                }
            }
        }

        return pi;  // Active game, or null
    }

    /**
     * Nested class for processing incoming messages (treating).
     * @author paulbilnoski
     */
    private class MessageTreater
    {
        private final SOCPlayerClient client;
        private final GameManager gmgr;
        
        public MessageTreater(SOCPlayerClient client)
        {
            if (client == null)
                throw new IllegalArgumentException("client is null");
            this.client = client;
            gmgr = client.getGameManager();
            
            if (gmgr == null)
                throw new IllegalArgumentException("client game manager is null");
        }

    /**
     * Treat the incoming messages.
     * Messages of unknown type are ignored (mes will be null from {@link SOCMessage#toMsg(String)}).
     *
     * @param mes    the message
     * @param isPractice  Server is {@link ClientNetwork#practiceServer}, not tcp network
     */
    public void treat(SOCMessage mes, final boolean isPractice)
    {
        if (mes == null)
            return;  // Parsing error

        D.ebugPrintln(mes.toString());

        try
        {
            switch (mes.getType())
            {

            /**
             * echo the server ping, to ensure we're still connected.
             * (ignored before version 1.1.08)
             */
            case SOCMessage.SERVERPING:
                handleSERVERPING((SOCServerPing) mes, isPractice);
                break;

            /**
             * server's version message
             */
            case SOCMessage.VERSION:
                handleVERSION(isPractice, (SOCVersion) mes);

                break;

            /**
             * status message
             */
            case SOCMessage.STATUSMESSAGE:
                handleSTATUSMESSAGE((SOCStatusMessage) mes, isPractice);

                break;

            /**
             * join channel authorization
             */
            case SOCMessage.JOINAUTH:
                handleJOINAUTH((SOCJoinAuth) mes);

                break;

            /**
             * someone joined a channel
             */
            case SOCMessage.JOIN:
                handleJOIN((SOCJoin) mes);

                break;

            /**
             * list of members for a channel
             */
            case SOCMessage.MEMBERS:
                handleMEMBERS((SOCMembers) mes);

                break;

            /**
             * a new channel has been created
             */
            case SOCMessage.NEWCHANNEL:
                handleNEWCHANNEL((SOCNewChannel) mes);

                break;

            /**
             * list of channels on the server
             * (sent at connect after VERSION, even if no channels)
             */
            case SOCMessage.CHANNELS:
                handleCHANNELS((SOCChannels) mes, isPractice);

                break;

            /**
             * text message
             */
            case SOCMessage.TEXTMSG:
                handleTEXTMSG((SOCTextMsg) mes);

                break;

            /**
             * someone left the channel
             */
            case SOCMessage.LEAVE:
                handleLEAVE((SOCLeave) mes);

                break;

            /**
             * delete a channel
             */
            case SOCMessage.DELETECHANNEL:
                handleDELETECHANNEL((SOCDeleteChannel) mes);

                break;

            /**
             * list of games on the server
             */
            case SOCMessage.GAMES:
                handleGAMES((SOCGames) mes, isPractice);

                break;

            /**
             * join game authorization
             */
            case SOCMessage.JOINGAMEAUTH:
                handleJOINGAMEAUTH((SOCJoinGameAuth) mes, isPractice);

                break;

            /**
             * someone joined a game
             */
            case SOCMessage.JOINGAME:
                handleJOINGAME((SOCJoinGame) mes);

                break;

            /**
             * someone left a game
             */
            case SOCMessage.LEAVEGAME:
                handleLEAVEGAME((SOCLeaveGame) mes);

                break;

            /**
             * new game has been created
             */
            case SOCMessage.NEWGAME:
                handleNEWGAME((SOCNewGame) mes, isPractice);

                break;

            /**
             * game has been destroyed
             */
            case SOCMessage.DELETEGAME:
                handleDELETEGAME((SOCDeleteGame) mes, isPractice);

                break;

            /**
             * list of game members
             */
            case SOCMessage.GAMEMEMBERS:
                handleGAMEMEMBERS((SOCGameMembers) mes);

                break;

            /**
             * game stats
             */
            case SOCMessage.GAMESTATS:
                handleGAMESTATS((SOCGameStats) mes);

                break;

            /**
             * game text message
             */
            case SOCMessage.GAMETEXTMSG:
                handleGAMETEXTMSG((SOCGameTextMsg) mes);

                break;

            /**
             * broadcast text message
             */
            case SOCMessage.BCASTTEXTMSG:
                handleBCASTTEXTMSG((SOCBCastTextMsg) mes);

                break;

            /**
             * someone is sitting down
             */
            case SOCMessage.SITDOWN:
                handleSITDOWN((SOCSitDown) mes);

                break;

            /**
             * receive a board layout
             */
            case SOCMessage.BOARDLAYOUT:
                handleBOARDLAYOUT((SOCBoardLayout) mes);

                break;

            /**
             * receive a board layout (new format, as of 20091104 (v 1.1.08))
             */
            case SOCMessage.BOARDLAYOUT2:
                handleBOARDLAYOUT2((SOCBoardLayout2) mes);
                break;

            /**
             * message that the game is starting
             */
            case SOCMessage.STARTGAME:
                handleSTARTGAME((SOCStartGame) mes);

                break;

            /**
             * update the state of the game
             */
            case SOCMessage.GAMESTATE:
                handleGAMESTATE((SOCGameState) mes);

                break;

            /**
             * set the current turn
             */
            case SOCMessage.SETTURN:
                handleSETTURN((SOCSetTurn) mes);

                break;

            /**
             * set who the first player is
             */
            case SOCMessage.FIRSTPLAYER:
                handleFIRSTPLAYER((SOCFirstPlayer) mes);

                break;

            /**
             * update who's turn it is
             */
            case SOCMessage.TURN:
                handleTURN((SOCTurn) mes);

                break;

            /**
             * receive player information
             */
            case SOCMessage.PLAYERELEMENT:
                handlePLAYERELEMENT((SOCPlayerElement) mes);

                break;

            /**
             * receive resource count
             */
            case SOCMessage.RESOURCECOUNT:
                handleRESOURCECOUNT((SOCResourceCount) mes);

                break;

            /**
             * the latest dice result
             */
            case SOCMessage.DICERESULT:
                handleDICERESULT((SOCDiceResult) mes);

                break;

            /**
             * a player built something
             */
            case SOCMessage.PUTPIECE:
                handlePUTPIECE((SOCPutPiece) mes);

                break;

            /**
             * the current player has cancelled an initial settlement,
             * or has tried to place a piece illegally.
             */
            case SOCMessage.CANCELBUILDREQUEST:
                handleCANCELBUILDREQUEST((SOCCancelBuildRequest) mes);

                break;

            /**
             * the robber or pirate moved
             */
            case SOCMessage.MOVEROBBER:
                handleMOVEROBBER((SOCMoveRobber) mes);

                break;

            /**
             * the server wants this player to discard
             */
            case SOCMessage.DISCARDREQUEST:
                handleDISCARDREQUEST((SOCDiscardRequest) mes);

                break;

            /**
             * the server wants this player to choose a player to rob
             */
            case SOCMessage.CHOOSEPLAYERREQUEST:
                handleCHOOSEPLAYERREQUEST((SOCChoosePlayerRequest) mes);

                break;

            /**
             * The server wants this player to choose to rob cloth or rob resources.
             * Added 2012-11-17 for v2.0.00.
             */
            case SOCMessage.CHOOSEPLAYER:
                handleCHOOSEPLAYER((SOCChoosePlayer) mes);
                break;

            /**
             * a player has made an offer
             */
            case SOCMessage.MAKEOFFER:
                handleMAKEOFFER((SOCMakeOffer) mes);

                break;

            /**
             * a player has cleared her offer
             */
            case SOCMessage.CLEAROFFER:
                handleCLEAROFFER((SOCClearOffer) mes);

                break;

            /**
             * a player has rejected an offer
             */
            case SOCMessage.REJECTOFFER:
                handleREJECTOFFER((SOCRejectOffer) mes);

                break;

            /**
             * the trade message needs to be cleared
             */
            case SOCMessage.CLEARTRADEMSG:
                handleCLEARTRADEMSG((SOCClearTradeMsg) mes);

                break;

            /**
             * the current number of development cards
             */
            case SOCMessage.DEVCARDCOUNT:
                handleDEVCARDCOUNT((SOCDevCardCount) mes);

                break;

            /**
             * a dev card action, either draw, play, or add to hand
             */
            case SOCMessage.DEVCARD:
                handleDEVCARD(isPractice, (SOCDevCard) mes);

                break;

            /**
             * set the flag that tells if a player has played a
             * development card this turn
             */
            case SOCMessage.SETPLAYEDDEVCARD:
                handleSETPLAYEDDEVCARD((SOCSetPlayedDevCard) mes);

                break;

            /**
             * get a list of all the potential settlements for a player
             */
            case SOCMessage.POTENTIALSETTLEMENTS:
                handlePOTENTIALSETTLEMENTS((SOCPotentialSettlements) mes);

                break;

            /**
             * handle the change face message
             */
            case SOCMessage.CHANGEFACE:
                handleCHANGEFACE((SOCChangeFace) mes);

                break;

            /**
             * handle the reject connection message
             */
            case SOCMessage.REJECTCONNECTION:
                handleREJECTCONNECTION((SOCRejectConnection) mes);

                break;

            /**
             * handle the longest road message
             */
            case SOCMessage.LONGESTROAD:
                handleLONGESTROAD((SOCLongestRoad) mes);

                break;

            /**
             * handle the largest army message
             */
            case SOCMessage.LARGESTARMY:
                handleLARGESTARMY((SOCLargestArmy) mes);

                break;

            /**
             * handle the seat lock state message
             */
            case SOCMessage.SETSEATLOCK:
                handleSETSEATLOCK((SOCSetSeatLock) mes);

                break;

            /**
             * handle the roll dice prompt message
             * (it is now x's turn to roll the dice)
             */
            case SOCMessage.ROLLDICEPROMPT:
                handleROLLDICEPROMPT((SOCRollDicePrompt) mes);

                break;

            /**
             * handle board reset (new game with same players, same game name, new layout).
             */
            case SOCMessage.RESETBOARDAUTH:
                handleRESETBOARDAUTH((SOCResetBoardAuth) mes);

                break;

            /**
             * a player (or us) is requesting a board reset: we must vote
             */
            case SOCMessage.RESETBOARDVOTEREQUEST:
                handleRESETBOARDVOTEREQUEST((SOCResetBoardVoteRequest) mes);

                break;

            /**
             * another player has voted on a board reset request
             */
            case SOCMessage.RESETBOARDVOTE:
                handleRESETBOARDVOTE((SOCResetBoardVote) mes);

                break;

            /**
             * voting complete, board reset request rejected
             */
            case SOCMessage.RESETBOARDREJECT:
                handleRESETBOARDREJECT((SOCResetBoardReject) mes);

                break;

            /**
             * for game options (1.1.07)
             */
            case SOCMessage.GAMEOPTIONGETDEFAULTS:
                handleGAMEOPTIONGETDEFAULTS((SOCGameOptionGetDefaults) mes, isPractice);
                break;

            case SOCMessage.GAMEOPTIONINFO:
                handleGAMEOPTIONINFO((SOCGameOptionInfo) mes, isPractice);
                break;

            case SOCMessage.NEWGAMEWITHOPTIONS:
                handleNEWGAMEWITHOPTIONS((SOCNewGameWithOptions) mes, isPractice);
                break;

            case SOCMessage.GAMESWITHOPTIONS:
                handleGAMESWITHOPTIONS((SOCGamesWithOptions) mes, isPractice);
                break;

            /**
             * player stats (as of 20100312 (v 1.1.09))
             */
            case SOCMessage.PLAYERSTATS:
                handlePLAYERSTATS((SOCPlayerStats) mes);
                break;

            /**
             * debug piece Free Placement (as of 20110104 (v 1.1.12))
             */
            case SOCMessage.DEBUGFREEPLACE:
                handleDEBUGFREEPLACE((SOCDebugFreePlace) mes);
                break;

            /**
             * move a previous piece (a ship) somewhere else on the board.
             * Added 2011-12-05 for v2.0.00.
             */
            case SOCMessage.MOVEPIECE:
                handleMOVEPIECE((SOCMovePiece) mes);
                break;

            /**
             * pick resources to gain from the gold hex.
             * Added 2012-01-12 for v2.0.00.
             */
            case SOCMessage.PICKRESOURCESREQUEST:
                handlePICKRESOURCESREQUEST((SOCPickResourcesRequest) mes);
                break;

            /**
             * reveal a hidden hex on the board.
             * Added 2012-11-08 for v2.0.00.
             */
            case SOCMessage.REVEALFOGHEX:
                handleREVEALFOGHEX((SOCRevealFogHex) mes);
                break;

            /**
             * update a village piece's value on the board (cloth remaining).
             * Added 2012-11-16 for v2.0.00.
             */
            case SOCMessage.PIECEVALUE:
                handlePIECEVALUE((SOCPieceValue) mes);
                break;

            /**
             * Text that a player has been awarded Special Victory Point(s).
             * Added 2012-12-21 for v2.0.00.
             */
            case SOCMessage.SVPTEXTMSG:
                handleSVPTEXTMSG((SOCSVPTextMessage) mes);
                break;

            }  // switch (mes.getType())
        }
        catch (Exception e)
        {
            System.out.println("SOCPlayerClient treat ERROR - " + e.getMessage());
            e.printStackTrace();
        }

    }  // treat

    /**
     * Handle the "version" message, server's version report.
     * Ask server for game-option info if client's version differs.
     * If remote, store the server's version for {@link #getServerVersion(SOCGame)}
     * and display the version on the main panel.
     * (Local server's version is always {@link Version#versionNumber()}.)
     *
     * @param isPractice Is the server {@link #practiceServer}, not remote?  Client can be connected
     *                only to one at a time.
     * @param mes  the messsage
     */
    private void handleVERSION(final boolean isPractice, SOCVersion mes)
    {
        D.ebugPrintln("handleVERSION: " + mes);
        int vers = mes.getVersionNumber();
        if (! isPractice)
        {
            sVersion = vers;

            // Display the version on main panel, unless we're running a server.
            // (If so, want to display its listening port# instead)
            if (null == net.localTCPServer)
            {
                versionOrlocalTCPPortLabel.setForeground(new Color(252, 251, 243)); // off-white
                versionOrlocalTCPPortLabel.setText("v " + mes.getVersionString());
                new AWTToolTip ("Server version is " + mes.getVersionString()
                                + " build " + mes.getBuild()
                                + "; client is " + Version.version()
                                + " bld " + Version.buildnum(),
                                versionOrlocalTCPPortLabel);
            }

            if ((net.practiceServer == null) && (sVersion < SOCNewGameWithOptions.VERSION_FOR_NEWGAMEWITHOPTIONS)
                    && (gi != null))
                gi.setEnabled(false);  // server too old for options, so don't use that button
        }

        // If we ever require a minimum server version, would check that here.

        // Reply with our client version.
        // (This was sent already in connect(), in 1.1.06 and later)

        // Check known game options vs server's version. (added in 1.1.07)
        // Server's responses will add, remove or change our "known options".
        final int cliVersion = Version.versionNumber();
        if (sVersion > cliVersion)
        {
            // Newer server: Ask it to list any options we don't know about yet.
            if (! isPractice)
                gameOptionsSetTimeoutTask();
            gmgr.put(SOCGameOptionGetInfos.toCmd(null), isPractice);  // sends "-"
        }
        else if (sVersion < cliVersion)
        {
            if (sVersion >= SOCNewGameWithOptions.VERSION_FOR_NEWGAMEWITHOPTIONS)
            {
                // Older server: Look for options created or changed since server's version.
                // Ask it what it knows about them.
                Vector<SOCGameOption> tooNewOpts = SOCGameOption.optionsNewerThanVersion(sVersion, false, false, null);
                if ((tooNewOpts != null) && (sVersion < SOCGameOption.VERSION_FOR_LONGER_OPTNAMES) && ! isPractice)
                {
                    // Server is older than 2.0.00; we can't send it any long option names.
                    // Remove them from our set of options for games at this server.
                    if (tcpServGameOpts.optionSet == null)
                        tcpServGameOpts.optionSet = SOCGameOption.getAllKnownOptions();
                    Iterator<SOCGameOption> opi = tooNewOpts.iterator();
                    while (opi.hasNext())
                    {
                        final SOCGameOption op = opi.next();
                        if ((op.optKey.length() > 3) || op.optKey.contains("_"))
                        {
                            tcpServGameOpts.optionSet.remove(op.optKey);
                            opi.remove();
                        }
                    }
                    if (tooNewOpts.isEmpty())
                        tooNewOpts = null;
                }
                if (tooNewOpts != null)
                {
                    if (! isPractice)
                        gameOptionsSetTimeoutTask();
                    gmgr.put(SOCGameOptionGetInfos.toCmd(tooNewOpts.elements()), isPractice);
                }
            } else {
                // server is too old to understand options. Can't happen with local practice srv,
                // because that's our version (it runs from our own JAR file).
                if (! isPractice)
                    tcpServGameOpts.noMoreOptions(true);
            }
        } else {
            // sVersion == cliVersion, so we have same code as server for getAllKnownOptions.
            // For practice games, optionSet may already be initialized, so check vs null.
            GameOptionServerSet opts = (isPractice ? practiceServGameOpts : tcpServGameOpts);
            if (opts.optionSet == null)
                opts.optionSet = SOCGameOption.getAllKnownOptions();
            opts.noMoreOptions(isPractice);  // defaults not known unless it's practice
        }
    }

    /**
     * handle the {@link SOCStatusMessage "status"} message.
     * Used for server events, also used if player tries to join a game
     * but their nickname is not OK.
     * @param mes  the message
     * @param isPractice from practice server, not remote server?
     */
    protected void handleSTATUSMESSAGE(SOCStatusMessage mes, final boolean isPractice)
    {
        System.err.println("L2045 statusmsg at " + System.currentTimeMillis());
        final String statusText = mes.getStatus();
        status.setText(statusText);

        // If warning about debug during initial connect, show that.
        // That status message would be sent after VERSION.
        if (statusText.toLowerCase().contains("debug"))
            versionOrlocalTCPPortLabel.setText
                (versionOrlocalTCPPortLabel.getText() + ", debug is on");

        // If was trying to join a game, reset cursor from WAIT_CURSOR.
        setCursor(Cursor.getPredefinedCursor(Cursor.DEFAULT_CURSOR));

        if (mes.getStatusValue() == SOCStatusMessage.SV_NEWGAME_OPTION_VALUE_TOONEW)
        {
            // Extract game name and failing game-opt keynames,
            // and pop up an error message window.
            String errMsg;
            StringTokenizer st = new StringTokenizer(statusText, SOCMessage.sep2);
            try
            {
                String gameName = null;
                Vector<String> optNames = new Vector<String>();
                errMsg = st.nextToken();
                gameName = st.nextToken();
                while (st.hasMoreTokens())
                    optNames.addElement(st.nextToken());
                StringBuffer err = new StringBuffer("Cannot create game ");
                err.append(gameName);
                err.append("\nThere is a problem with the option values chosen.\n");
                err.append(errMsg);
                Hashtable<String, SOCGameOption> knowns = isPractice ? practiceServGameOpts.optionSet : tcpServGameOpts.optionSet;
                for (int i = 0; i < optNames.size(); ++i)
                {
                    err.append("\nThis option must be changed: ");
                    String oname = optNames.elementAt(i);
                    SOCGameOption oinfo = null;
                    if (knowns != null)
                        oinfo = knowns.get(oname);
                    if (oinfo != null)
                        oname = oinfo.optDesc;
                    err.append(oname);
                }
                errMsg = err.toString();
            }
            catch (Throwable t)
            {
                errMsg = statusText;  // fallback, not expected to happen
            }
            NotifyDialog.createAndShow(SOCPlayerClient.this, (Frame) null,
                errMsg, "Cancel", false);
        }
    }

    /**
     * handle the "join channel authorization" message
     * @param mes  the message
     */
    protected void handleJOINAUTH(SOCJoinAuth mes)
    {
        nick.setEditable(false);
        pass.setText("");
        pass.setEditable(false);
        gotPassword = true;
        if (! hasJoinedServer)
        {
            Container c = getParent();
            if ((c != null) && (c instanceof Frame))
            {
                Frame fr = (Frame) c;
                fr.setTitle(fr.getTitle() + " [" + nick.getText() + "]");
            }
            hasJoinedServer = true;
        }

        ChannelFrame cf = new ChannelFrame(mes.getChannel(), SOCPlayerClient.this);
        cf.setVisible(true);
        channels.put(mes.getChannel(), cf);
    }

    /**
     * handle the "join channel" message
     * @param mes  the message
     */
    protected void handleJOIN(SOCJoin mes)
    {
        ChannelFrame fr;
        fr = channels.get(mes.getChannel());
        fr.print("*** " + mes.getNickname() + " has joined this channel.\n");
        fr.addMember(mes.getNickname());
    }

    /**
     * handle the "channel members" message
     * @param mes  the message
     */
    protected void handleMEMBERS(SOCMembers mes)
    {
        ChannelFrame fr;
        fr = channels.get(mes.getChannel());

        Collection<String> membersEnum = mes.getMembers();

        for (String member : membersEnum)
        {
            fr.addMember(member);
        }

        fr.began();
    }

    /**
     * handle the "new channel" message
     * @param mes  the message
     */
    protected void handleNEWCHANNEL(SOCNewChannel mes)
    {
        addToList(mes.getChannel(), chlist);
    }

    /**
     * handle the "list of channels" message; this message indicates that
     * we're newly connected to the server.
     * @param mes  the message
     * @param isPractice is the server actually {@link ClientNetwork#practiceServer} (practice game)?
     */
    protected void handleCHANNELS(SOCChannels mes, final boolean isPractice)
    {
        //
        // this message indicates that we're connected to the server
        //
        if (! isPractice)
        {
            cardLayout.show(SOCPlayerClient.this, MAIN_PANEL);
            validate();

            status.setText("Login by entering nickname and then joining a channel or game.");
        }

        Collection<String> channelsEnum = mes.getChannels();

        for (String ch : channelsEnum)
        {
            addToList(ch, chlist);
        }

        if (! isPractice)
            nick.requestFocus();
    }

    /**
     * handle a broadcast text message
     * @param mes  the message
     */
    protected void handleBCASTTEXTMSG(SOCBCastTextMsg mes)
    {
        for (ChannelFrame fr : channels.values())
        {
            fr.print("::: " + mes.getText() + " :::");
        }

        for (PlayerClientListener pcl : clientListeners.values())
        {
            pcl.messageBroadcast(mes.getText());
        }
    }

    /**
     * handle a text message
     * @param mes  the message
     */
    protected void handleTEXTMSG(SOCTextMsg mes)
    {
        ChannelFrame fr;
        fr = channels.get(mes.getChannel());

        if (fr != null)
        {
            if (!onIgnoreList(mes.getNickname()))
            {
                fr.print(mes.getNickname() + ": " + mes.getText());
            }
        }
    }

    /**
     * handle the "leave channel" message
     * @param mes  the message
     */
    protected void handleLEAVE(SOCLeave mes)
    {
        ChannelFrame fr;
        fr = channels.get(mes.getChannel());
        fr.print("*** " + mes.getNickname() + " left.\n");
        fr.deleteMember(mes.getNickname());
    }

    /**
     * handle the "delete channel" message
     * @param mes  the message
     */
    protected void handleDELETECHANNEL(SOCDeleteChannel mes)
    {
        deleteFromList(mes.getChannel(), chlist);
    }

    /**
     * handle the "list of games" message
     * @param mes  the message
     */
    protected void handleGAMES(SOCGames mes, final boolean isPractice)
    {
        // Any game's name in this msg may start with the "unjoinable" prefix
        // SOCGames.MARKER_THIS_GAME_UNJOINABLE.
        // We'll recognize and remove it in methods called from here.

        Collection<String> gameNamesEnum = mes.getGames();

        if (! isPractice)  // practiceServer's gameoption data is set up in handleVERSION
        {
            if (serverGames == null)
                serverGames = new SOCGameList();
            serverGames.addGames(gameNamesEnum, Version.versionNumber());

            // No more game-option info will be received,
            // because that's always sent before game names are sent.
            // We may still ask for GAMEOPTIONGETDEFAULTS if asking to create a game,
            // but that will happen when user clicks that button, not yet.
            tcpServGameOpts.noMoreOptions(false);

            // Reset enum for addToGameList call; serverGames.addGames has consumed it.
            gameNamesEnum = mes.getGames();
        }

        for (String gn : gameNamesEnum)
        {
            addToGameList(gn, null, false);
        }
    }

    /**
     * handle the "join game authorization" message: create new {@link SOCGame} and
     * {@link SOCPlayerInterface} so user can join the game
     * @param mes  the message
     * @param isPractice server is practiceServer (not normal tcp network)
     */
    protected void handleJOINGAMEAUTH(SOCJoinGameAuth mes, final boolean isPractice)
    {
        System.err.println("L2299 joingameauth at " + System.currentTimeMillis());
        nick.setEditable(false);
        pass.setEditable(false);
        pass.setText("");
        gotPassword = true;
        if (! hasJoinedServer)
        {
            Container c = getParent();
            if ((c != null) && (c instanceof Frame))
            {
                Frame fr = (Frame) c;
                fr.setTitle(fr.getTitle() + " [" + nick.getText() + "]");
            }
            hasJoinedServer = true;
        }

        final String gaName = mes.getGame();
        Hashtable<String,SOCGameOption> gameOpts;
        if (isPractice)
        {
            gameOpts = net.practiceServer.getGameOptions(gaName);
            if (gameOpts != null)
                gameOpts = new Hashtable<String,SOCGameOption>(gameOpts);  // changes here shouldn't change practiceServ's copy
        } else {
            if (serverGames != null)
                gameOpts = serverGames.parseGameOptions(gaName);
            else
                gameOpts = null;
        }
        System.err.println("L2318 past opts at " + System.currentTimeMillis());

        SOCGame ga = new SOCGame(gaName, gameOpts);
        if (ga != null)
        {
            ga.isPractice = isPractice;
            SOCPlayerInterface pi = new SOCPlayerInterface(gaName, SOCPlayerClient.this, ga);
            System.err.println("L2325 new pi at " + System.currentTimeMillis());
            pi.setVisible(true);
            System.err.println("L2328 visible at " + System.currentTimeMillis());
            playerInterfaces.put(gaName, pi);
            clientListeners.put(gaName, pi.getClientListener());
            games.put(gaName, ga);
        }
        System.err.println("L2332 handlejoin done at " + System.currentTimeMillis());
    }

    /**
     * handle the "join game" message
     * @param mes  the message
     */
    protected void handleJOINGAME(final SOCJoinGame mes)
    {
        final String gn = mes.getGame();
        final String name = mes.getNickname();
        if (name == null)
            return;
        
        PlayerClientListener pcl = clientListeners.get(gn);
        pcl.playerJoined(new PlayerClientListener.PlayerJoinEvent(){
            public String getNickname()
            {
                return name;
            }
        });
    }

    /**
     * handle the "leave game" message
     * @param mes  the message
     */
    protected void handleLEAVEGAME(SOCLeaveGame mes)
    {
        String gn = mes.getGame();
        SOCGame ga = games.get(gn);

        if (ga != null)
        {
            final String name = mes.getNickname();
            final SOCPlayer player = ga.getPlayer(name);
            
            // Give the listener a chance to clean up while the player is still in the game
            PlayerClientListener pcl = clientListeners.get(gn);
            pcl.playerLeft(new PlayerClientListener.PlayerLeaveEvent(){
                public String getNickname() {
                    return name;
                }
                public SOCPlayer getPlayer() {
                    return player;
                }
            });
            
            if (player != null)
            {
                //
                //  This user was not a spectator.
                //  Remove first from listener, then from game data.
                //
                ga.removePlayer(name);
            }
        }
    }

    /**
     * handle the "new game" message
     * @param mes  the message
     */
    protected void handleNEWGAME(SOCNewGame mes, final boolean isPractice)
    {
        addToGameList(mes.getGame(), null, ! isPractice);
    }

    /**
     * handle the "delete game" message
     * @param mes  the message
     */
    protected void handleDELETEGAME(SOCDeleteGame mes, final boolean isPractice)
    {
        if (! deleteFromGameList(mes.getGame(), isPractice))
            deleteFromGameList(GAMENAME_PREFIX_CANNOT_JOIN + mes.getGame(), isPractice);
    }

    /**
     * handle the "game members" message, the server's hint that it's almost
     * done sending us the complete game state in response to JOINGAME.
     * @param mes  the message
     */
    protected void handleGAMEMEMBERS(final SOCGameMembers mes)
    {
        PlayerClientListener pcl = clientListeners.get(mes.getGame());
        pcl.membersListed(new PlayerClientListener.MemberListEvent()
        {
            public Collection<String> getNames() {
                return mes.getMembers();
            }
        });
    }

    /**
     * handle the "game stats" message
     */
    protected void handleGAMESTATS(SOCGameStats mes)
    {
        String ga = mes.getGame();
        int[] scores = mes.getScores();
        
        // Update game list (initial window)
        updateGameStats(ga, scores, mes.getRobotSeats());
        
        // If we're playing in a game, update the scores. (SOCPlayerInterface)
        // This is used to show the true scores, including hidden
        // victory-point cards, at the game's end.
        updateGameEndStats(ga, scores);
    }

    /**
     * handle the "game text message" message.
     * Messages not from Server go to the chat area.
     * Messages from Server go to the game text window.
     * Urgent messages from Server (starting with ">>>") also go to the chat area,
     * which has less activity, so they are harder to miss.
     *
     * @param mes  the message
     */
    protected void handleGAMETEXTMSG(SOCGameTextMsg mes)
    {
        PlayerClientListener pcl = clientListeners.get(mes.getGame());
        if (pcl != null)
            pcl.messageSent(mes.getNickname(), mes.getText());
    }

    /**
     * handle the "player sitting down" message
     * @param mes  the message
     */
    protected void handleSITDOWN(final SOCSitDown mes)
    {
        /**
         * tell the game that a player is sitting
         */
        final SOCGame ga = games.get(mes.getGame());
        if (ga != null)
        {
            final int mesPN = mes.getPlayerNumber();
    
            ga.takeMonitor();
            SOCPlayer player = null;
            try
            {
                ga.addPlayer(mes.getNickname(), mesPN);
    
                player = ga.getPlayer(mesPN);
                /**
                 * set the robot flag
                 */
                player.setRobotFlag(mes.isRobot(), false);
            }
            catch (Exception e)
            {
                System.out.println("Exception caught - " + e);
                e.printStackTrace();
                
                return;
            }
            finally
            {
                ga.releaseMonitor();
            }
    
            /**
             * tell the GUI that a player is sitting
             */
            PlayerClientListener pcl = clientListeners.get(mes.getGame());
            PlayerClientListener.PlayerSeatEvent evt = new PlayerClientListener.PlayerSeatEvent(){
                public String getNickname() {
                    return mes.getNickname();
                }
                public int getSeatNumber() {
                    return mesPN;
                }
            };
            pcl.playerSitdown(evt);
            
            /**
             * let the board panel & building panel find our player object if we sat down
             */
            if (nickname.equals(mes.getNickname()))
            {
                /**
                 * change the face (this is so that old faces don't 'stick')
                 */
                if (! ga.isBoardReset() && (ga.getGameState() < SOCGame.START1A))
                {
                    ga.getPlayer(mesPN).setFaceId(lastFaceChange);
                    gmgr.changeFace(ga, lastFaceChange);
                }
            }
        }
    }

    /**
     * Handle the old "board layout" message (original 4-player board, no options).
     * Most game boards will call {@link #handleBOARDLAYOUT2(SOCBoardLayout2)} instead.
     * @param mes  the message
     */
    protected void handleBOARDLAYOUT(SOCBoardLayout mes)
    {
        System.err.println("L2561 boardlayout at " + System.currentTimeMillis());
        SOCGame ga = games.get(mes.getGame());

        if (ga != null)
        {
            // BOARDLAYOUT is always the v1 board encoding (oldest format)
            SOCBoard bd = ga.getBoard();
            bd.setHexLayout(mes.getHexLayout());
            bd.setNumberLayout(mes.getNumberLayout());
            bd.setRobberHex(mes.getRobberHex(), false);
            
            PlayerClientListener pcl = clientListeners.get(mes.getGame());
            pcl.boardLayoutUpdated(new PlayerClientListener.BoardLayoutEvent(){});
        }
    }

    /**
     * echo the server ping, to ensure we're still connected.
     * (ignored before version 1.1.08)
     * @since 1.1.08
     */
    private void handleSERVERPING(SOCServerPing mes, final boolean isPractice)
    {
        int timeval = mes.getSleepTime();
        if (timeval != -1)
        {
            gmgr.put(mes.toCmd(), isPractice);
        } else {
            net.ex = new RuntimeException("Kicked by player with same name.");
            client.dispose();
        }
    }

    /**
     * Handle the "board layout" message, in its usual format.
     * (Some simple games can use the old {@link #handleBOARDLAYOUT(SOCBoardLayout)} instead.)
     * @param mes  the message
     * @since 1.1.08
     */
    protected void handleBOARDLAYOUT2(SOCBoardLayout2 mes)
    {
        System.err.println("L2602 boardlayout2 at " + System.currentTimeMillis());
        SOCGame ga = games.get(mes.getGame());
        if (ga == null)
            return;

        SOCBoard bd = ga.getBoard();
        final int bef = mes.getBoardEncodingFormat();
        bd.setBoardEncodingFormat(bef);
        if (bef == SOCBoard.BOARD_ENCODING_LARGE)
        {
            // v3
            ((SOCBoardLarge) bd).setLandHexLayout(mes.getIntArrayPart("LH"));
            ga.setPlayersLandHexCoordinates();
            int hex = mes.getIntPart("RH");
            if (hex != 0)
                bd.setRobberHex(hex, false);
            hex = mes.getIntPart("PH");
            if (hex != 0)
                ((SOCBoardLarge) bd).setPirateHex(hex, false);
            int[] portLayout = mes.getIntArrayPart("PL");
            if (portLayout != null)
                bd.setPortsLayout(portLayout);
            int[] x = mes.getIntArrayPart("PX");
            if (x != null)
                ((SOCBoardLarge) bd).setPlayerExcludedLandAreas(x);
            x = mes.getIntArrayPart("RX");
            if (x != null)
                ((SOCBoardLarge) bd).setRobberExcludedLandAreas(x);
            x = mes.getIntArrayPart("CV");
            if (x != null)
                ((SOCBoardLarge) bd).setVillageAndClothLayout(x);

            HashMap<String, int[]> others = mes.getAddedParts();
            if (others != null)
                ((SOCBoardLarge) bd).setAddedLayoutParts(others);
        }
        else if (bef <= SOCBoard.BOARD_ENCODING_6PLAYER)
        {
            // v1 or v2
            bd.setHexLayout(mes.getIntArrayPart("HL"));
            bd.setNumberLayout(mes.getIntArrayPart("NL"));
            bd.setRobberHex(mes.getIntPart("RH"), false);
            int[] portLayout = mes.getIntArrayPart("PL");
            if (portLayout != null)
                bd.setPortsLayout(portLayout);
        } else {
            // Should not occur: Server has sent an unrecognized format
            System.err.println
                ("Cannot recognize game encoding v" + bef + " for game " + ga.getName());
            return;
        }

        PlayerClientListener pcl = clientListeners.get(mes.getGame());
        pcl.boardLayoutUpdated(new PlayerClientListener.BoardLayoutEvent(){});
    }

    /**
     * handle the "start game" message
     * @param mes  the message
     */
    protected void handleSTARTGAME(SOCStartGame mes)
    {
        PlayerClientListener pcl = clientListeners.get(mes.getGame());
        pcl.gameStarted(new PlayerClientListener.GameStartEvent(){});
    }

    /**
     * handle the "game state" message
     * @param mes  the message
     */
    protected void handleGAMESTATE(SOCGameState mes)
    {
        SOCGame ga = games.get(mes.getGame());

        if (ga != null)
        {
            PlayerClientListener pcl = clientListeners.get(mes.getGame());
            if (ga.getGameState() == SOCGame.NEW && mes.getState() != SOCGame.NEW)
            {
                pcl.gameStarted(new PlayerClientListener.GameStartEvent(){});
            }

            final int newState = mes.getState();
            ga.setGameState(newState);
            pcl.gameStateChanged(new PlayerClientListener.GameStateEvent() {
                public int getGameState()
                {
                    return newState;
                }
            });
        }
    }

    /**
     * handle the "set turn" message
     * @param mes  the message
     */
    protected void handleSETTURN(SOCSetTurn mes)
    {
        final String gaName = mes.getGame();
        SOCGame ga = games.get(gaName);
        if (ga == null)
            return;  // <--- Early return: not playing in that one ----

        final int pn = mes.getPlayerNumber();
        ga.setCurrentPlayerNumber(pn);

        PlayerClientListener pcl = clientListeners.get(mes.getGame());
        pcl.playerTurnSet(new PlayerClientListener.PlayerTurnEvent() {
            public int getSeatNumber() {
                return pn;
            }
        });
    }

    /**
     * handle the "first player" message
     * @param mes  the message
     */
    protected void handleFIRSTPLAYER(SOCFirstPlayer mes)
    {
        SOCGame ga = games.get(mes.getGame());

        if (ga != null)
        {
            ga.setFirstPlayer(mes.getPlayerNumber());
        }
    }

    /**
     * handle the "turn" message
     * @param mes  the message
     */
    protected void handleTURN(SOCTurn mes)
    {
        final String gaName = mes.getGame();
        SOCGame ga = games.get(gaName);

        if (ga != null)
        {
            final int pnum = mes.getPlayerNumber();
            ga.setCurrentPlayerNumber(pnum);
            ga.updateAtTurn();
            PlayerClientListener pcl = clientListeners.get(mes.getGame());
            pcl.playerTurnSet(new PlayerClientListener.PlayerTurnEvent() {
                public int getSeatNumber() {
                    return pnum;
                }
            });
        }
    }

    /**
     * handle the "player information" message
     * @param mes  the message
     */
    protected void handlePLAYERELEMENT(SOCPlayerElement mes)
    {
        final SOCGame ga = games.get(mes.getGame());

        if (ga != null)
        {
            final int pn = mes.getPlayerNumber();
            final SOCPlayer pl = (pn != -1) ? ga.getPlayer(pn) : null;
            PlayerClientListener pcl = clientListeners.get(mes.getGame());
            final int etype = mes.getElementType();

            switch (etype)
            {
            case SOCPlayerElement.ROADS:
                SOCDisplaylessPlayerClient.handlePLAYERELEMENT_numPieces
                    (mes, pl, SOCPlayingPiece.ROAD);
                break;

            case SOCPlayerElement.SETTLEMENTS:
                SOCDisplaylessPlayerClient.handlePLAYERELEMENT_numPieces
                    (mes, pl, SOCPlayingPiece.SETTLEMENT);
                break;

            case SOCPlayerElement.CITIES:
                SOCDisplaylessPlayerClient.handlePLAYERELEMENT_numPieces
                    (mes, pl, SOCPlayingPiece.CITY);
                break;

            case SOCPlayerElement.SHIPS:
                SOCDisplaylessPlayerClient.handlePLAYERELEMENT_numPieces
                    (mes, pl, SOCPlayingPiece.SHIP);
                break;

            case SOCPlayerElement.NUMKNIGHTS:
                // PLAYERELEMENT(NUMKNIGHTS) is sent after a Soldier card is played.
                {
                    final SOCPlayer oldLargestArmyPlayer = ga.getPlayerWithLargestArmy();
                    SOCDisplaylessPlayerClient.handlePLAYERELEMENT_numKnights
                        (mes, pl, ga);

                    // Check for change in largest-army player; update handpanels'
                    // LARGESTARMY and VICTORYPOINTS counters if so, and
                    // announce with text message.
                    pcl.largestArmyRefresh(oldLargestArmyPlayer, ga.getPlayerWithLargestArmy());
                }

                break;

            case SOCPlayerElement.CLAY:
                SOCDisplaylessPlayerClient.handlePLAYERELEMENT_numRsrc
                    (mes, pl, SOCResourceConstants.CLAY);
                break;

            case SOCPlayerElement.ORE:
                SOCDisplaylessPlayerClient.handlePLAYERELEMENT_numRsrc
                    (mes, pl, SOCResourceConstants.ORE);
                break;

            case SOCPlayerElement.SHEEP:
                SOCDisplaylessPlayerClient.handlePLAYERELEMENT_numRsrc
                    (mes, pl, SOCResourceConstants.SHEEP);
                break;

            case SOCPlayerElement.WHEAT:
                SOCDisplaylessPlayerClient.handlePLAYERELEMENT_numRsrc
                    (mes, pl, SOCResourceConstants.WHEAT);
                break;

            case SOCPlayerElement.WOOD:
                SOCDisplaylessPlayerClient.handlePLAYERELEMENT_numRsrc
                    (mes, pl, SOCResourceConstants.WOOD);
                break;

            case SOCPlayerElement.UNKNOWN:
                /**
                 * Note: if losing unknown resources, we first
                 * convert player's known resources to unknown resources,
                 * then remove mes's unknown resources from player.
                 */
                SOCDisplaylessPlayerClient.handlePLAYERELEMENT_numRsrc
                    (mes, pl, SOCResourceConstants.UNKNOWN);
                break;

            case SOCPlayerElement.ASK_SPECIAL_BUILD:
<<<<<<< HEAD
                if (0 != mes.getValue())
                {
                    try {
                        ga.askSpecialBuild(pn, false);  // set per-player, per-game flags
                    }
                    catch (RuntimeException e) {}
                } else {
                    pl.setAskedSpecialBuild(false);
                }
                // for client player, hpan also refreshes BuildingPanel with this value.
                break;

            case SOCPlayerElement.NUM_PICK_GOLD_HEX_RESOURCES:
                pl.setNeedToPickGoldHexResources(mes.getValue());
=======
            case SOCPlayerElement.NUM_PICK_GOLD_HEX_RESOURCES:
                SOCDisplaylessPlayerClient.handlePLAYERELEMENT_simple(mes, ga, pl, pn);
                hpan.updateValue(etype);
                // ASK_SPECIAL_BUILD: for client player, hpan also refreshes BuildingPanel with this value.
>>>>>>> 5a676109
                break;

            case SOCPlayerElement.SCENARIO_SVP:
                pl.setSpecialVP(mes.getValue());
                break;

            case SOCPlayerElement.SCENARIO_PLAYEREVENTS_BITMASK:
            case SOCPlayerElement.SCENARIO_SVP_LANDAREAS_BITMASK:
            case SOCPlayerElement.STARTING_LANDAREAS:
                SOCDisplaylessPlayerClient.handlePLAYERELEMENT_simple(mes, ga, pl, pn);
                break;

            case SOCPlayerElement.SCENARIO_CLOTH_COUNT:
                if (pn != -1)
                {
                    pl.setCloth(mes.getValue());
                } else {
                    ((SOCBoardLarge) (ga.getBoard())).setCloth(mes.getValue());
                }
                break;

            case SOCPlayerElement.SCENARIO_WARSHIP_COUNT:
<<<<<<< HEAD
                switch (mes.getAction())
                {
                case SOCPlayerElement.SET:
                    pl.setNumWarships(mes.getValue());
                    break;

                case SOCPlayerElement.GAIN:
                    pl.setNumWarships(pl.getNumWarships() + mes.getValue());
                    break;
                }
=======
                SOCDisplaylessPlayerClient.handlePLAYERELEMENT_simple(mes, ga, pl, pn);
                pi.updateAtPiecesChanged();
>>>>>>> 5a676109
                break;

            }

            if (pcl != null)
                pcl.playerElementUpdated(pl, etype);
        }
    }

    /**
     * handle "resource count" message
     * @param mes  the message
     */
    protected void handleRESOURCECOUNT(SOCResourceCount mes)
    {
        SOCGame ga = games.get(mes.getGame());

        if (ga != null)
        {
            SOCPlayer pl = ga.getPlayer(mes.getPlayerNumber());
            PlayerClientListener pcl = clientListeners.get(mes.getGame());

            if (mes.getCount() != pl.getResources().getTotal())
            {
                SOCResourceSet rsrcs = pl.getResources();

                if (D.ebugOn)
                {
                    //pi.print(">>> RESOURCE COUNT ERROR: "+mes.getCount()+ " != "+rsrcs.getTotal());
                }

                boolean isClientPlayer = pl.getName().equals(client.getNickname());
                
                //
                //  fix it
                //

                if (! isClientPlayer)
                {
                    rsrcs.clear();
                    rsrcs.setAmount(mes.getCount(), SOCResourceConstants.UNKNOWN);
                    pcl.playerResourcesUpdated(pl);
                }
            }
        }
    }

    /**
     * handle the "dice result" message
     * @param mes  the message
     */
    protected void handleDICERESULT(SOCDiceResult mes)
    {
        final String gameName = mes.getGame();
        SOCGame ga = games.get(gameName);
        if (ga == null)
            throw new IllegalStateException("No game found for name '"+gameName+"'");
        
        final int cpn = ga.getCurrentPlayerNumber();
        SOCPlayer p = null;
        if (cpn >= 0)
            p = ga.getPlayer(cpn);
        
        final int roll = mes.getResult();
        final SOCPlayer player = p;
        
        // update game state
        ga.setCurrentDice(roll);
        
        // notify listener
        PlayerClientListener listener = clientListeners.get(gameName);
        listener.diceRolled(new PlayerClientListener.DiceRollEvent() {
            public SOCPlayer getPlayer()
            {
                return player;
            }
            public int getResult()
            {
                return roll;
            }
        });
    }

    /**
     * handle the "put piece" message
     * @param mes  the message
     */
    protected void handlePUTPIECE(SOCPutPiece mes)
    {
        SOCGame ga = games.get(mes.getGame());
        if (ga == null)
            return;
        
        final SOCPlayer player = ga.getPlayer(mes.getPlayerNumber());
        final int coord = mes.getCoordinates();
        final int ptype = mes.getPieceType();
        
        PlayerClientListener pcl = clientListeners.get(mes.getGame());
        if (pcl == null)
            return;
        pcl.playerPiecePlaced(new PlayerClientListener.PlayerPiecePlacedEvent() {
            public SOCPlayer getPlayer() {
                return player;
            }
            public int getCoordinate() {
                return coord;
            }
            public int getPieceType() {
                return ptype;
            }
        });
    }

    /**
     * handle the rare "cancel build request" message; usually not sent from
     * server to client.
     *<P>
     * - When sent from client to server, CANCELBUILDREQUEST means the player has changed
     *   their mind about spending resources to build a piece.  Only allowed during normal
     *   game play (PLACING_ROAD, PLACING_SETTLEMENT, or PLACING_CITY).
     *<P>
     *  When sent from server to client:
     *<P>
     * - During game startup (START1B or START2B): <BR>
     *       Sent from server, CANCELBUILDREQUEST means the current player
     *       wants to undo the placement of their initial settlement.
     *<P>
     * - During piece placement (PLACING_ROAD, PLACING_CITY, PLACING_SETTLEMENT,
     *                           PLACING_FREE_ROAD1 or PLACING_FREE_ROAD2):
     *<P>
     *      Sent from server, CANCELBUILDREQUEST means the player has sent
     *      an illegal PUTPIECE (bad building location). Humans can probably
     *      decide a better place to put their road, but robots must cancel
     *      the build request and decide on a new plan.
     *<P>
     *      Our client can ignore this case, because the server also sends a text
     *      message that the human player is capable of reading and acting on.
     *
     * @param mes  the message
     */
    protected void handleCANCELBUILDREQUEST(SOCCancelBuildRequest mes)
    {
        SOCGame ga = games.get(mes.getGame());
        if (ga == null)
            return;

        final int sta = ga.getGameState();
        if ((sta != SOCGame.START1B) && (sta != SOCGame.START2B) && (sta != SOCGame.START3B))
        {
            // The human player gets a text message from the server informing
            // about the bad piece placement.  So, we can ignore this message type.
            return;
        }
        if (mes.getPieceType() != SOCPlayingPiece.SETTLEMENT)
            return;

        SOCPlayer pl = ga.getPlayer(ga.getCurrentPlayerNumber());
        SOCSettlement pp = new SOCSettlement(pl, pl.getLastSettlementCoord(), null);
        ga.undoPutInitSettlement(pp);

        PlayerClientListener pcl = clientListeners.get(mes.getGame());
        pcl.buildRequestCanceled(pl);
    }

    /**
     * handle the "robber moved" or "pirate moved" message.
     * @param mes  the message
     */
    protected void handleMOVEROBBER(SOCMoveRobber mes)
    {
        SOCGame ga = games.get(mes.getGame());

        if (ga != null)
        {
            /**
             * Note: Don't call ga.moveRobber() because that will call the
             * functions to do the stealing.  We just want to say where
             * the robber moved without seeing if something was stolen.
             */
            final int newHex = mes.getCoordinates();
            if (newHex >= 0)
                ga.getBoard().setRobberHex(newHex, true);
            else
                ((SOCBoardLarge) ga.getBoard()).setPirateHex(-newHex, true);
            
            PlayerClientListener pcl = clientListeners.get(mes.getGame());
            pcl.robberMoved();
        }
    }

    /**
     * handle the "discard request" message
     * @param mes  the message
     */
    protected void handleDISCARDREQUEST(SOCDiscardRequest mes)
    {
        PlayerClientListener pcl = clientListeners.get(mes.getGame());
        pcl.requestedDiscard(mes.getNumberOfDiscards());
    }

    /**
     * handle the "pick resources request" message
     * @param mes  the message
     * @since 2.0.00
     */
    protected void handlePICKRESOURCESREQUEST(SOCPickResourcesRequest mes)
    {
        PlayerClientListener pcl = clientListeners.get(mes.getGame());
        pcl.requestedResourceSelect(mes.getParam());
    }

    /**
     * handle the "choose player request" message
     * @param mes  the message
     */
    protected void handleCHOOSEPLAYERREQUEST(SOCChoosePlayerRequest mes)
    {
        SOCGame game = games.get(mes.getGame());
        final int maxPl = game.maxPlayers;
        final boolean[] ch = mes.getChoices();
        final boolean allowChooseNone = ((ch.length > maxPl) && ch[maxPl]);  // for scenario SC_PIRI
        int[] choices = new int[maxPl];
        int count = 0;

        for (int i = 0; i < maxPl; i++)
        {
            if (ch[i])
            {
                choices[count] = i;
                count++;
            }
        }

        PlayerClientListener pcl = clientListeners.get(mes.getGame());
        pcl.requestedChoosePlayer(count, choices, allowChooseNone);
    }

    /**
     * The server wants this player to choose to rob cloth or rob resources,
     * after moving the pirate ship.  Added 2012-11-17 for v2.0.00.
     */
    protected void handleCHOOSEPLAYER(SOCChoosePlayer mes)
    {
        SOCGame ga = games.get(mes.getGame());
        int victimPlayerNumber = mes.getChoice();
        SOCPlayer player = ga.getPlayer(victimPlayerNumber);
        
        PlayerClientListener pcl = clientListeners.get(mes.getGame());
        pcl.requestedChooseRobResourceType(player);
    }

    /**
     * handle the "make offer" message
     * @param mes  the message
     */
    protected void handleMAKEOFFER(final SOCMakeOffer mes)
    {
        final SOCGame ga = games.get(mes.getGame());

        if (ga != null)
        {
            SOCTradeOffer offer = mes.getOffer();
            SOCPlayer from = ga.getPlayer(offer.getFrom());
            from.setCurrentOffer(offer);
            
            PlayerClientListener pcl = clientListeners.get(mes.getGame());
            pcl.requestedTrade(from);
        }
    }

    /**
     * handle the "clear offer" message
     * @param mes  the message
     */
    protected void handleCLEAROFFER(final SOCClearOffer mes)
    {
        final SOCGame ga = games.get(mes.getGame());

        if (ga != null)
        {
            final int pn = mes.getPlayerNumber();
            SOCPlayer player = null;
            if (pn != -1)
                player = ga.getPlayer(pn);
            
            if (pn != -1)
            {
                ga.getPlayer(pn).setCurrentOffer(null);
            } else {
                for (int i = 0; i < ga.maxPlayers; ++i)
                {
                    ga.getPlayer(i).setCurrentOffer(null);
                }
            }
            
            PlayerClientListener pcl = clientListeners.get(mes.getGame());
            pcl.requestedTradeClear(player);
        }
    }

    /**
     * handle the "reject offer" message
     * @param mes  the message
     */
    protected void handleREJECTOFFER(SOCRejectOffer mes)
    {
        SOCGame ga = games.get(mes.getGame());
        SOCPlayer player = ga.getPlayer(mes.getPlayerNumber());
        
        PlayerClientListener pcl = clientListeners.get(mes.getGame());
        pcl.requestedTradeRejection(player);
    }

    /**
     * handle the "clear trade message" message
     * @param mes  the message
     */
    protected void handleCLEARTRADEMSG(SOCClearTradeMsg mes)
    {
        SOCGame ga = games.get(mes.getGame());
        SOCPlayer player = ga.getPlayer(mes.getPlayerNumber());
        
        PlayerClientListener pcl = clientListeners.get(mes.getGame());
        pcl.requestedTradeReset(player);
    }

    /**
     * handle the "number of development cards" message
     * @param mes  the message
     */
    protected void handleDEVCARDCOUNT(SOCDevCardCount mes)
    {
        SOCGame ga = games.get(mes.getGame());

        if (ga != null)
        {
            ga.setNumDevCards(mes.getNumDevCards());
            SOCPlayerInterface pi = playerInterfaces.get(mes.getGame());
            if (pi != null)
                pi.updateDevCardCount();
        }
    }

    /**
     * handle the "development card action" message
     * @param mes  the message
     */
    protected void handleDEVCARD(final boolean isPractice, SOCDevCard mes)
    {
        SOCGame ga = games.get(mes.getGame());

        if (ga != null)
        {
            final int mesPN = mes.getPlayerNumber();
            SOCPlayer player = ga.getPlayer(mesPN);
            SOCPlayerInterface pi = playerInterfaces.get(mes.getGame());

            int ctype = mes.getCardType();
            if ((! isPractice) && (sVersion < SOCDevCardConstants.VERSION_FOR_NEW_TYPES))
            {
                if (ctype == SOCDevCardConstants.KNIGHT_FOR_VERS_1_X)
                    ctype = SOCDevCardConstants.KNIGHT;
                else if (ctype == SOCDevCardConstants.UNKNOWN_FOR_VERS_1_X)
                    ctype = SOCDevCardConstants.UNKNOWN;
            }

            switch (mes.getAction())
            {
            case SOCDevCard.DRAW:
                player.getDevCards().add(1, SOCDevCardSet.NEW, ctype);

                break;

            case SOCDevCard.PLAY:
                player.getDevCards().subtract(1, SOCDevCardSet.OLD, ctype);

                break;

            case SOCDevCard.ADDOLD:
                player.getDevCards().add(1, SOCDevCardSet.OLD, ctype);

                break;

            case SOCDevCard.ADDNEW:
                player.getDevCards().add(1, SOCDevCardSet.NEW, ctype);

                break;
            }

            SOCPlayer ourPlayerData = ga.getPlayer(nickname);
            if ((ourPlayerData != null) && (mesPN == ourPlayerData.getPlayerNumber()))
            {
                SOCHandPanel hp = pi.getClientHand();
                hp.updateDevCards();
                hp.updateValue(SOCHandPanel.VICTORYPOINTS);
            }
            else
            {
                pi.getPlayerHandPanel(mesPN).updateValue(SOCHandPanel.NUMDEVCARDS);
            }
        }
    }

    /**
     * handle the "set played dev card flag" message
     * @param mes  the message
     */
    protected void handleSETPLAYEDDEVCARD(SOCSetPlayedDevCard mes)
    {
        SOCGame ga = games.get(mes.getGame());

        if (ga != null)
        {
            SOCPlayer player = ga.getPlayer(mes.getPlayerNumber());
            player.setPlayedDevCard(mes.hasPlayedDevCard());
        }
    }

    /**
     * handle the "list of potential settlements" message
     * @param mes  the message
     */
    protected void handlePOTENTIALSETTLEMENTS(SOCPotentialSettlements mes)
    {
        System.err.println("L3292 potentialsettles at " + System.currentTimeMillis());
        SOCDisplaylessPlayerClient.handlePOTENTIALSETTLEMENTS(mes, games);

        SOCPlayerInterface pi = playerInterfaces.get(mes.getGame());
        if (pi == null)
            return;
        pi.getBoardPanel().flushBoardLayoutAndRepaintIfDebugShowPotentials();
    }

    /**
     * handle the "change face" message
     * @param mes  the message
     */
    protected void handleCHANGEFACE(SOCChangeFace mes)
    {
        SOCGame ga = games.get(mes.getGame());

        if (ga != null)
        {
            SOCPlayer player = ga.getPlayer(mes.getPlayerNumber());
            SOCPlayerInterface pi = playerInterfaces.get(mes.getGame());
            player.setFaceId(mes.getFaceId());
            pi.changeFace(mes.getPlayerNumber(), mes.getFaceId());
        }
    }

    /**
     * handle the "reject connection" message
     * @param mes  the message
     */
    protected void handleREJECTCONNECTION(SOCRejectConnection mes)
    {
        net.disconnect();

        showErrorPanel(mes.getText(), (net.ex_P == null));
    }

    /**
     * handle the "longest road" message
     * @param mes  the message
     */
    protected void handleLONGESTROAD(SOCLongestRoad mes)
    {
        SOCGame ga = games.get(mes.getGame());

        if (ga != null)
        {
            SOCPlayer oldLongestRoadPlayer = ga.getPlayerWithLongestRoad();
            SOCPlayer newLongestRoadPlayer;
            if (mes.getPlayerNumber() == -1)
            {
                newLongestRoadPlayer = null;
            }
            else
            {
                newLongestRoadPlayer = ga.getPlayer(mes.getPlayerNumber());
            }
            ga.setPlayerWithLongestRoad(newLongestRoadPlayer);

            SOCPlayerInterface pi = playerInterfaces.get(mes.getGame());

            // Update player victory points; check for and announce change in longest road
            pi.updateLongestLargest(true, oldLongestRoadPlayer, newLongestRoadPlayer);
        }
    }

    /**
     * handle the "largest army" message
     * @param mes  the message
     */
    protected void handleLARGESTARMY(SOCLargestArmy mes)
    {
        SOCGame ga = games.get(mes.getGame());

        if (ga != null)
        {
            SOCPlayer oldLargestArmyPlayer = ga.getPlayerWithLargestArmy();
            SOCPlayer newLargestArmyPlayer;
            if (mes.getPlayerNumber() == -1)
            {
                newLargestArmyPlayer = null;
            }
            else
            {
                newLargestArmyPlayer = ga.getPlayer(mes.getPlayerNumber());
            }
            ga.setPlayerWithLargestArmy(newLargestArmyPlayer);

            SOCPlayerInterface pi = playerInterfaces.get(mes.getGame());

            // Update player victory points; check for and announce change in largest army
            pi.updateLongestLargest(false, oldLargestArmyPlayer, newLargestArmyPlayer);
        }
    }

    /**
     * handle the "set seat lock" message
     * @param mes  the message
     */
    protected void handleSETSEATLOCK(SOCSetSeatLock mes)
    {
        SOCGame ga = games.get(mes.getGame());

        if (ga != null)
        {
            if (mes.getLockState() == true)
            {
                ga.lockSeat(mes.getPlayerNumber());
            }
            else
            {
                ga.unlockSeat(mes.getPlayerNumber());
            }

            SOCPlayerInterface pi = playerInterfaces.get(mes.getGame());

            for (int i = 0; i < ga.maxPlayers; i++)
            {
                pi.getPlayerHandPanel(i).updateSeatLockButton();
                pi.getPlayerHandPanel(i).updateTakeOverButton();
            }
        }
    }
    
    /**
     * handle the "roll dice prompt" message;
     *   if we're in a game and we're the dice roller,
     *   either set the auto-roll timer, or prompt to roll or choose card.
     *
     * @param mes  the message
     */
    protected void handleROLLDICEPROMPT(SOCRollDicePrompt mes)
    {
        SOCPlayerInterface pi = playerInterfaces.get(mes.getGame());
        if (pi == null)
            return;  // Not one of our games
        pi.updateAtRollPrompt();
    }

    /**
     * handle board reset
     * (new game with same players, same game name, new layout).
     * Create new Game object, destroy old one.
     * For human players, the reset message will be followed
     * with others which will fill in the game state.
     * For robots, they must discard game state and ask to re-join.
     *
     * @param mes  the message
     *
     * @see soc.server.SOCServer#resetBoardAndNotify(String, int)
     * @see soc.game.SOCGame#resetAsCopy()
     */
    protected void handleRESETBOARDAUTH(SOCResetBoardAuth mes)
    {
        String gname = mes.getGame();
        SOCGame ga = games.get(gname);
        if (ga == null)
            return;  // Not one of our games
        SOCPlayerInterface pi = playerInterfaces.get(gname);
        if (pi == null)
            return;  // Not one of our games

        SOCGame greset = ga.resetAsCopy();
        greset.isPractice = ga.isPractice;
        games.put(gname, greset);
        pi.resetBoard(greset, mes.getRejoinPlayerNumber(), mes.getRequestingPlayerNumber());
        ga.destroyGame();
    }

    /**
     * a player is requesting a board reset: we must update
     * local game state, and vote unless we are the requester.
     *
     * @param mes  the message
     */
    protected void handleRESETBOARDVOTEREQUEST(SOCResetBoardVoteRequest mes)
    {
        String gname = mes.getGame();
        SOCGame ga = games.get(gname);
        if (ga == null)
            return;  // Not one of our games
        SOCPlayerInterface pi = playerInterfaces.get(gname);
        if (pi == null)
            return;  // Not one of our games

        pi.resetBoardAskVote(mes.getRequestingPlayer());
    }

    /**
     * another player has voted on a board reset request: display the vote.
     *
     * @param mes  the message
     */
    protected void handleRESETBOARDVOTE(SOCResetBoardVote mes)
    {
        String gname = mes.getGame();
        SOCGame ga = games.get(gname);
        if (ga == null)
            return;  // Not one of our games
        SOCPlayerInterface pi = playerInterfaces.get(gname);
        if (pi == null)
            return;  // Not one of our games

        pi.resetBoardVoted(mes.getPlayerNumber(), mes.getPlayerVote());
    }

    /**
     * voting complete, board reset request rejected
     *
     * @param mes  the message
     */
    protected void handleRESETBOARDREJECT(SOCResetBoardReject mes)
    {
        String gname = mes.getGame();
        SOCGame ga = games.get(gname);
        if (ga == null)
            return;  // Not one of our games
        SOCPlayerInterface pi = playerInterfaces.get(gname);
        if (pi == null)
            return;  // Not one of our games

        pi.resetBoardRejected();
    }

    /**
     * process the "game option get defaults" message.
     * If any default option's keyname is unknown, ask the server.
     * @see GameOptionServerSet
     * @since 1.1.07
     */
    private void handleGAMEOPTIONGETDEFAULTS(SOCGameOptionGetDefaults mes, final boolean isPractice)
    {
        GameOptionServerSet opts;
        if (isPractice)
            opts = practiceServGameOpts;
        else
            opts = tcpServGameOpts;

        Vector<String> unknowns;
        synchronized(opts)
        {
            // receiveDefaults sets opts.defaultsReceived, may set opts.allOptionsReceived
            unknowns = opts.receiveDefaults
                (SOCGameOption.parseOptionsToHash((mes.getOpts())));
        }

        if (unknowns != null)
        {
            if (! isPractice)
                gameOptionsSetTimeoutTask();
            gmgr.put(SOCGameOptionGetInfos.toCmd(unknowns.elements()), isPractice);
        } else {
            opts.newGameWaitingForOpts = false;
            if (gameOptsDefsTask != null)
            {
                gameOptsDefsTask.cancel();
                gameOptsDefsTask = null;
            }
            newGameOptsFrame = NewGameOptionsFrame.createAndShow
                (SOCPlayerClient.this, (String) null, opts.optionSet, isPractice, false);
        }
    }

    /**
     * process the "game option info" message
     * by calling {@link GameOptionServerSet#receiveInfo(SOCGameOptionInfo)}.
     * If all are now received, possibly show game info/options window for new game or existing game.
     *<P>
     * For a summary of the flags and variables involved with game options,
     * and the client/server interaction about their values, see
     * {@link GameOptionServerSet}.
     *
     * @since 1.1.07
     */
    private void handleGAMEOPTIONINFO(SOCGameOptionInfo mes, final boolean isPractice)
    {
        GameOptionServerSet opts;
        if (isPractice)
            opts = practiceServGameOpts;
        else
            opts = tcpServGameOpts;

        boolean hasAllNow, newGameWaiting;
        String gameInfoWaiting;
        synchronized(opts)
        {
            hasAllNow = opts.receiveInfo(mes);
            newGameWaiting = opts.newGameWaitingForOpts;
            gameInfoWaiting = opts.gameInfoWaitingForOpts;
        }

        if ((! isPractice) && mes.getOptionNameKey().equals("-"))
            gameOptionsCancelTimeoutTask();

        if (hasAllNow)
        {
            if (gameInfoWaiting != null)
            {
                Hashtable<String,SOCGameOption> gameOpts = serverGames.parseGameOptions(gameInfoWaiting);
                newGameOptsFrame = NewGameOptionsFrame.createAndShow
                    (SOCPlayerClient.this, gameInfoWaiting, gameOpts, isPractice, true);
            }
            else if (newGameWaiting)
            {
                newGameOptsFrame = NewGameOptionsFrame.createAndShow
                    (SOCPlayerClient.this, (String) null, opts.optionSet, isPractice, false);
            }
        }
    }

    /**
     * process the "new game with options" message
     * @since 1.1.07
     */
    private void handleNEWGAMEWITHOPTIONS(SOCNewGameWithOptions mes, final boolean isPractice)
    {
        System.err.println("L3609 newgamewithopts at " + System.currentTimeMillis());
        String gname = mes.getGame();
        String opts = mes.getOptionsString();
        boolean canJoin = (mes.getMinVersion() <= Version.versionNumber());
        if (gname.charAt(0) == SOCGames.MARKER_THIS_GAME_UNJOINABLE)
        {
            gname = gname.substring(1);
            canJoin = false;
        }
        addToGameList(! canJoin, gname, opts, ! isPractice);
    }

    /**
     * handle the "list of games with options" message
     * @since 1.1.07
     */
    private void handleGAMESWITHOPTIONS(SOCGamesWithOptions mes, final boolean isPractice)
    {
        // Any game's name in this msg may start with the "unjoinable" prefix
        // SOCGames.MARKER_THIS_GAME_UNJOINABLE.
        // This is recognized and removed in mes.getGameList.

        SOCGameList msgGames = mes.getGameList();
        if (msgGames == null)
            return;
        if (! isPractice)  // practice gameoption data is set up in handleVERSION;
        {                  // practice srv's gamelist is reached through practiceServer obj.
            if (serverGames == null)
                serverGames = msgGames;
            else
                serverGames.addGames(msgGames, Version.versionNumber());

            // No more game-option info will be received,
            // because that's always sent before game names are sent.
            // We may still ask for GAMEOPTIONGETDEFAULTS if asking to create a game,
            // but that will happen when user clicks that button, not yet.
            tcpServGameOpts.noMoreOptions(false);
        }

        for (String gaName : msgGames.getGameNames())
        {
            addToGameList(msgGames.isUnjoinableGame(gaName), gaName, msgGames.getGameOptionsString(gaName), false);
        }
    }

    /**
     * handle the "player stats" message
     * @since 1.1.09
     */
    private void handlePLAYERSTATS(SOCPlayerStats mes)
    {
        SOCPlayerInterface pi = playerInterfaces.get(mes.getGame());
        if (pi == null)
            return;  // Not one of our games

        final int stype = mes.getStatType();
        if (stype != SOCPlayerStats.STYPE_RES_ROLL)
            return;  // not recognized in this version

        final int[] rstat = mes.getParams();

        pi.print("* Your resource rolls: (Clay, Ore, Sheep, Wheat, Wood)");
        StringBuffer sb = new StringBuffer("* ");
        int total = 0;
        for (int rtype = SOCResourceConstants.CLAY; rtype <= SOCResourceConstants.WOOD; ++rtype)
        {
            total += rstat[rtype];
            if (rtype > 1)
                sb.append(", ");
            sb.append(rstat[rtype]);
        }
        sb.append(". Total: ");
        sb.append(total);
        pi.print(sb.toString());
    }

    /**
     * Handle the server's debug piece placement on/off message.
     * @since 1.1.12
     */
    private final void handleDEBUGFREEPLACE(SOCDebugFreePlace mes)
    {
        SOCPlayerInterface pi = playerInterfaces.get(mes.getGame());
        if (pi == null)
            return;  // Not one of our games

        pi.setDebugFreePlacementMode(mes.getCoordinates() == 1);
    }

    /**
     * Handle moving a piece (a ship) around on the board.
     * @since 2.0.00
     */
    private final void handleMOVEPIECE(SOCMovePiece mes)
    {
        final String gaName = mes.getGame();
        SOCGame ga = games.get(gaName);
        if (ga == null)
            return;  // Not one of our games

        PlayerClientListener pcl = clientListeners.get(mes.getGame());
        if (pcl == null)
            return;
        final SOCPlayer player = ga.getPlayer(mes.getPlayerNumber());
        final int src = mes.getFromCoord();
        final int dest = mes.getToCoord();
        final int ptype = mes.getPieceType();
        
        pcl.playerPieceMoved(new PlayerClientListener.PlayerPieceMovedEvent() {
            public SOCPlayer getPlayer() {
                return player;
            }
            public int getSourceCoordinate() {
                return src;
            }
            public int getTargetCoordinate() {
                return dest;
            }
            public int getPieceType() {
                return ptype;
            }
        });
    }

    /**
     * Reveal a hidden hex on the board.
     * @since 2.0.00
     */
    protected void handleREVEALFOGHEX(final SOCRevealFogHex mes)
    {
        final String gaName = mes.getGame();
        SOCGame ga = games.get(gaName);
        if (ga == null)
            return;  // Not one of our games
        if (! ga.hasSeaBoard)
            return;  // should not happen

        ga.revealFogHiddenHex
            (mes.getParam1(), mes.getParam2(), mes.getParam3());

        PlayerClientListener pcl = clientListeners.get(gaName);
        if (pcl == null)
            return;  // Not one of our games
        pcl.boardUpdated(new PlayerClientListener.BoardUpdateEvent(){});
    }

    /**
     * Update a village piece's value on the board (cloth remaining).
     * @since 2.0.00
     */
    protected void handlePIECEVALUE(final SOCPieceValue mes)
    {
        final String gaName = mes.getGame();
        SOCGame ga = games.get(gaName);
        if (ga == null)
            return;  // Not one of our games
        if (! ga.hasSeaBoard)
            return;  // should not happen

        SOCVillage vi = ((SOCBoardLarge) (ga.getBoard())).getVillageAtNode(mes.getParam1());
        vi.setCloth(mes.getParam2());
    }

    /**
     * Text that a player has been awarded Special Victory Point(s).
     * The server will also send a {@link SOCPlayerElement} with the SVP total.
     * Also sent for each player's SVPs when client is joining a game in progress.
     * @since 2.0.00
     */
    protected void handleSVPTEXTMSG(final SOCSVPTextMessage mes)
    {
        final String gaName = mes.getGame();
        SOCGame ga = games.get(gaName);
        if (ga == null)
            return;  // Not one of our games
        final SOCPlayer pl = ga.getPlayer(mes.pn);
        if (pl == null)
            return;
        pl.addSpecialVPInfo(mes.svp, mes.desc);
        PlayerClientListener pcl = clientListeners.get(gaName);
        if (pcl == null)
            return;
        pcl.playerSVPAwarded(new PlayerClientListener.PlayerSvpEvent(){
            public SOCPlayer getPlayer() {
                return pl;
            }
            public int getNumSvp() {
                return mes.svp;
            }
            public String getAwardDescription() {
                return mes.desc;
            }
        });
    }

    }  // nested class MessageTreater

    /**
     * add a new game to the initial window's list of games, and possibly
     * to the {@link #serverGames server games list}.
     *
     * @param gameName the game name to add to the list;
     *                 may have the prefix {@link SOCGames#MARKER_THIS_GAME_UNJOINABLE}
     * @param gameOptsStr String of packed {@link SOCGameOption game options}, or null
     * @param addToSrvList Should this game be added to the list of remote-server games?
     *                 Practice games should not be added.
     *                 The {@link #serverGames} list also has a flag for cannotJoin.
     */
    public void addToGameList(String gameName, String gameOptsStr, final boolean addToSrvList)
    {
        boolean hasUnjoinMarker = (gameName.charAt(0) == SOCGames.MARKER_THIS_GAME_UNJOINABLE);
        if (hasUnjoinMarker)
        {
            gameName = gameName.substring(1);
        }
        addToGameList(hasUnjoinMarker, gameName, gameOptsStr, addToSrvList);
    }

    /**
     * add a new game to the initial window's list of games.
     * If client can't join, also add to {@link #serverGames} as an unjoinable game.
     *
     * @param cannotJoin Can we not join this game?
     * @param gameName the game name to add to the list;
     *                 must not have the prefix {@link SOCGames#MARKER_THIS_GAME_UNJOINABLE}.
     * @param gameOptsStr String of packed {@link SOCGameOption game options}, or null
     * @param addToSrvList Should this game be added to the list of remote-server games?
     *                 Practice games should not be added.
     */
    public void addToGameList(final boolean cannotJoin, String gameName, String gameOptsStr, final boolean addToSrvList)
    {
        if (addToSrvList)
        {
            if (serverGames == null)
                serverGames = new SOCGameList();
            serverGames.addGame(gameName, gameOptsStr, cannotJoin);
        }

        if (cannotJoin)
        {
            // for display:
            // "(cannot join) "     TODO color would be nice
            gameName = GAMENAME_PREFIX_CANNOT_JOIN + gameName;
        }

        // String gameName = thing + STATSPREFEX + "-- -- -- --]";

        if ((gmlist.getItemCount() > 0) && (gmlist.getItem(0).equals(" ")))
        {
            gmlist.replaceItem(gameName, 0);
            gmlist.select(0);
            jg.setEnabled(true);
            gi.setEnabled((net.practiceServer != null)
                || (sVersion >= SOCNewGameWithOptions.VERSION_FOR_NEWGAMEWITHOPTIONS));
        }
        else
        {
            gmlist.add(gameName, 0);
        }
    }

    /**
     * add a new channel or game, put it in the list in alphabetical order
     *
     * @param thing  the thing to add to the list
     * @param lst    the list
     */
    public void addToList(String thing, java.awt.List lst)
    {
        if (lst.getItem(0).equals(" "))
        {
            lst.replaceItem(thing, 0);
            lst.select(0);
        }
        else
        {
            lst.add(thing, 0);

            /*
               int i;
               for(i=lst.getItemCount()-1;i>=0;i--)
               if(lst.getItem(i).compareTo(thing)<0)
               break;
               lst.add(thing, i+1);
               if(lst.getSelectedIndex()==-1)
               lst.select(0);
             */
        }
    }

    /**
     * Update this game's stats in the game list display.
     *
     * @param gameName Name of game to update
     * @param scores Each player position's score
     * @param robots Is this position a robot?
     * 
     * @see soc.message.SOCGameStats
     */
    public void updateGameStats(String gameName, int[] scores, boolean[] robots)
    {
        //D.ebugPrintln("UPDATE GAME STATS FOR "+gameName);
        String testString = gameName + STATSPREFEX;

        for (int i = 0; i < gmlist.getItemCount(); i++)
        {
            if (gmlist.getItem(i).startsWith(testString))
            {
                String updatedString = gameName + STATSPREFEX;

                for (int pn = 0; pn < (scores.length - 1); pn++)
                {
                    if (scores[pn] != -1)
                    {
                        if (robots[pn])
                        {
                            updatedString += "#";
                        }
                        else
                        {
                            updatedString += "o";
                        }

                        updatedString += (scores[pn] + " ");
                    }
                    else
                    {
                        updatedString += "-- ";
                    }
                }

                if (scores[scores.length - 1] != -1)
                {
                    if (robots[scores.length - 1])
                    {
                        updatedString += "#";
                    }
                    else
                    {
                        updatedString += "o";
                    }

                    updatedString += (scores[scores.length - 1] + "]");
                }
                else
                {
                    updatedString += "--]";
                }

                gmlist.replaceItem(updatedString, i);

                break;
            }
        }
    }
    
    /** If we're playing in a game that's just finished, update the scores.
     *  This is used to show the true scores, including hidden
     *  victory-point cards, at the game's end.
     */
    public void updateGameEndStats(String game, final int[] scores)
    {
        SOCGame ga = games.get(game);
        if (ga == null)
            return;  // Not playing in that game
        if (ga.getGameState() != SOCGame.OVER)
        {
            System.err.println("L4044: pcli.updateGameEndStats called at state " + ga.getGameState());
            return;  // Should not have been sent; game is not yet over.
        }

        PlayerClientListener pcl = clientListeners.get(game);
        if (pcl == null)
            return;
        pcl.gameEnded(new PlayerClientListener.GameEndedEvent(){
            public int[] getScores() {
                return scores;
            }
        });
    }

    /**
     * delete a game from the list.
     * If it's on the list, also remove from {@link #serverGames}.
     *
     * @param gameName  the game to remove
     * @param isPractice   Game is practice, not at tcp server?
     * @return true if deleted, false if not found in list
     */
    public boolean deleteFromGameList(String gameName, final boolean isPractice)
    {
        //String testString = gameName + STATSPREFEX;
        String testString = gameName;

        if (gmlist.getItemCount() == 1)
        {
            if (gmlist.getItem(0).startsWith(testString))
            {
                gmlist.replaceItem(" ", 0);
                gmlist.deselect(0);

                if ((! isPractice) && (serverGames != null))
                {
                    serverGames.deleteGame(gameName);  // may not be in there
                }
                return true;
            }

            return false;
        }

        boolean found = false;

        for (int i = gmlist.getItemCount() - 1; i >= 0; i--)
        {
            if (gmlist.getItem(i).startsWith(testString))
            {
                gmlist.remove(i);
                found = true;
            }
        }

        if (gmlist.getSelectedIndex() == -1)
        {
            gmlist.select(gmlist.getItemCount() - 1);
        }

        if (found && (! isPractice) && (serverGames != null))
        {
            serverGames.deleteGame(gameName);  // may not be in there
        }

        return found;
    }

    /**
     * delete a group
     *
     * @param thing   the thing to remove
     * @param lst     the list
     */
    public void deleteFromList(String thing, java.awt.List lst)
    {
        if (lst.getItemCount() == 1)
        {
            if (lst.getItem(0).equals(thing))
            {
                lst.replaceItem(" ", 0);
                lst.deselect(0);
            }

            return;
        }

        for (int i = lst.getItemCount() - 1; i >= 0; i--)
        {
            if (lst.getItem(i).equals(thing))
            {
                lst.remove(i);
            }
        }

        if (lst.getSelectedIndex() == -1)
        {
            lst.select(lst.getItemCount() - 1);
        }
    }

    /**
     * send a text message to a channel
     *
     * @param ch   the name of the channel
     * @param mes  the message
     */
    public void chSend(String ch, String mes)
    {
        if (!doLocalCommand(ch, mes))
        {
            net.putNet(SOCTextMsg.toCmd(ch, nickname, mes));
        }
    }

    /**
     * the user leaves the given channel
     *
     * @param ch  the name of the channel
     */
    public void leaveChannel(String ch)
    {
        channels.remove(ch);
        net.putNet(SOCLeave.toCmd(nickname, net.getHost(), ch));
    }

    public GameManager getGameManager()
    {
        return gameManager;
    }
    
    /**
     * Nested class for processing outgoing messages (putting).
     * @author paulbilnoski
     */
    public static class GameManager
    {
        private final SOCPlayerClient client;
        private final ClientNetwork net;

        GameManager(SOCPlayerClient client)
        {
            this.client = client;
            if (client == null)
                throw new IllegalArgumentException("client is null");
            net = client.getNet();
            if (net == null)
                throw new IllegalArgumentException("client network is null");
        }
        
        /**
         * Write a message to the net or practice server.
         * Because the player can be in both network games and practice games,
         * we must route to the appropriate client-server connection.
         * 
         * @param s  the message
         * @param isPractice  Put to the practice server, not tcp network?
         *                {@link ClientNetwork#localTCPServer} is considered "network" here.
         *                Use <tt>isPractice</tt> only with {@link ClientNetwork#practiceServer}.
         * @return true if the message was sent, false if not
         */
        private synchronized boolean put(String s, final boolean isPractice)
        {
            if (isPractice)
                return net.putPractice(s);
            return net.putNet(s);
        }

    /**
     * request to buy a development card
     *
     * @param ga     the game
     */
    public void buyDevCard(SOCGame ga)
    {
        put(SOCBuyCardRequest.toCmd(ga.getName()), ga.isPractice);
    }

    /**
     * request to build something
     *
     * @param ga     the game
     * @param piece  the type of piece, from {@link soc.game.SOCPlayingPiece} constants,
     *               or -1 to request the Special Building Phase.
     */
    public void buildRequest(SOCGame ga, int piece)
    {
        put(SOCBuildRequest.toCmd(ga.getName(), piece), ga.isPractice);
    }

    /**
     * request to cancel building something
     *
     * @param ga     the game
     * @param piece  the type of piece, from SOCPlayingPiece constants
     */
    public void cancelBuildRequest(SOCGame ga, int piece)
    {
        put(SOCCancelBuildRequest.toCmd(ga.getName(), piece), ga.isPractice);
    }

    /**
     * put a piece on the board, using the {@link SOCPutPiece} message.
     * If the game is in {@link SOCGame#debugFreePlacement} mode,
     * send the {@link SOCDebugFreePlace} message instead.
     *
     * @param ga  the game where the action is taking place
     * @param pp  the piece being placed
     */
    public void putPiece(SOCGame ga, SOCPlayingPiece pp)
    {
        String ppm;
        if (ga.isDebugFreePlacement())
            ppm = SOCDebugFreePlace.toCmd(ga.getName(), pp.getPlayerNumber(), pp.getType(), pp.getCoordinates());
        else
            ppm = SOCPutPiece.toCmd(ga.getName(), pp.getPlayerNumber(), pp.getType(), pp.getCoordinates());

        /**
         * send the command
         */
        put(ppm, ga.isPractice);
    }

    /**
     * Ask the server to move this piece to a different coordinate.
     * @param ga  the game where the action is taking place
     * @param pn  The piece's player number
     * @param ptype    The piece type, such as {@link SOCPlayingPiece#SHIP}
     * @param fromCoord  Move the piece from here
     * @param toCoord    Move the piece to here
     * @since 2.0.00
     */
    public void movePieceRequest
        (final SOCGame ga, final int pn, final int ptype, final int fromCoord, final int toCoord)
    {
        put(SOCMovePieceRequest.toCmd(ga.getName(), pn, ptype, fromCoord, toCoord), ga.isPractice);
    }

    /**
     * the player wants to move the robber or the pirate ship.
     *
     * @param ga  the game
     * @param pl  the player
     * @param coord  edge where the player wants the robber, or negative edge for the pirate ship
     */
    public void moveRobber(SOCGame ga, SOCPlayer pl, int coord)
    {
        put(SOCMoveRobber.toCmd(ga.getName(), pl.getPlayerNumber(), coord), ga.isPractice);
    }

    /**
     * send a text message to the people in the game
     *
     * @param ga   the game
     * @param me   the message
     */
    public void sendText(SOCGame ga, String me)
    {
        put(SOCGameTextMsg.toCmd(ga.getName(), client.nickname, me), ga.isPractice);
    }

    /**
     * the user leaves the given game
     *
     * @param ga   the game
     */
    public void leaveGame(SOCGame ga)
    {
        client.playerInterfaces.remove(ga.getName());
        client.clientListeners.remove(ga.getName());
        client.games.remove(ga.getName());
        put(SOCLeaveGame.toCmd(client.nickname, net.getHost(), ga.getName()), ga.isPractice);
    }

    /**
     * the user sits down to play
     *
     * @param ga   the game
     * @param pn   the number of the seat where the user wants to sit
     */
    public void sitDown(SOCGame ga, int pn)
    {
        put(SOCSitDown.toCmd(ga.getName(), "dummy", pn, false), ga.isPractice);
    }

    /**
     * the user is starting the game
     *
     * @param ga  the game
     */
    public void startGame(SOCGame ga)
    {
        put(SOCStartGame.toCmd(ga.getName()), ga.isPractice);
    }

    /**
     * the user rolls the dice
     *
     * @param ga  the game
     */
    public void rollDice(SOCGame ga)
    {
        put(SOCRollDice.toCmd(ga.getName()), ga.isPractice);
    }

    /**
     * the user is done with the turn
     *
     * @param ga  the game
     */
    public void endTurn(SOCGame ga)
    {
        put(SOCEndTurn.toCmd(ga.getName()), ga.isPractice);
    }

    /**
     * the user wants to discard
     *
     * @param ga  the game
     */
    public void discard(SOCGame ga, SOCResourceSet rs)
    {
        put(SOCDiscard.toCmd(ga.getName(), rs), ga.isPractice);
    }

    /**
     * The user has picked these resources to gain from the gold hex.
     *
     * @param ga  the game
     * @param rs  The resources to pick
     * @since 2.0.00
     */
    public void pickResources(SOCGame ga, SOCResourceSet rs)
    {
        put(SOCPickResources.toCmd(ga.getName(), rs), ga.isPractice);
    }

    /**
     * The user chose a player to steal from,
     * or (game state {@link SOCGame#WAITING_FOR_ROBBER_OR_PIRATE})
     * chose whether to move the robber or the pirate,
     * or (game state {@link SOCGame#WAITING_FOR_ROB_CLOTH_OR_RESOURCE})
     * chose whether to steal a resource or cloth.
     *
     * @param ga  the game
     * @param ch  the player number,
     *   or {@link SOCChoosePlayer#CHOICE_MOVE_ROBBER} to move the robber
     *   or {@link SOCChoosePlayer#CHOICE_MOVE_PIRATE} to move the pirate ship.
     *   See {@link SOCChoosePlayer#SOCChoosePlayer(String, int)} for meaning
     *   of <tt>ch</tt> for game state <tt>WAITING_FOR_ROB_CLOTH_OR_RESOURCE</tt>.
     */
    public void choosePlayer(SOCGame ga, final int ch)
    {
        put(SOCChoosePlayer.toCmd(ga.getName(), ch), ga.isPractice);
    }

    /**
     * the user is rejecting the current offers
     *
     * @param ga  the game
     */
    public void rejectOffer(SOCGame ga)
    {
        put(SOCRejectOffer.toCmd(ga.getName(), ga.getPlayer(client.nickname).getPlayerNumber()), ga.isPractice);
    }

    /**
     * the user is accepting an offer
     *
     * @param ga  the game
     * @param from the number of the player that is making the offer
     */
    public void acceptOffer(SOCGame ga, int from)
    {
        put(SOCAcceptOffer.toCmd(ga.getName(), ga.getPlayer(client.nickname).getPlayerNumber(), from), ga.isPractice);
    }

    /**
     * the user is clearing an offer
     *
     * @param ga  the game
     */
    public void clearOffer(SOCGame ga)
    {
        put(SOCClearOffer.toCmd(ga.getName(), ga.getPlayer(client.nickname).getPlayerNumber()), ga.isPractice);
    }

    /**
     * the user wants to trade with the bank
     *
     * @param ga    the game
     * @param give  what is being offered
     * @param get   what the player wants
     */
    public void bankTrade(SOCGame ga, SOCResourceSet give, SOCResourceSet get)
    {
        put(SOCBankTrade.toCmd(ga.getName(), give, get), ga.isPractice);
    }

    /**
     * the user is making an offer to trade
     *
     * @param ga    the game
     * @param offer the trade offer
     */
    public void offerTrade(SOCGame ga, SOCTradeOffer offer)
    {
        put(SOCMakeOffer.toCmd(ga.getName(), offer), ga.isPractice);
    }

    /**
     * the user wants to play a development card
     *
     * @param ga  the game
     * @param dc  the type of development card
     */
    public void playDevCard(SOCGame ga, int dc)
    {
        if ((! ga.isPractice) && (client.sVersion < SOCDevCardConstants.VERSION_FOR_NEW_TYPES))
        {
            if (dc == SOCDevCardConstants.KNIGHT)
                dc = SOCDevCardConstants.KNIGHT_FOR_VERS_1_X;
            else if (dc == SOCDevCardConstants.UNKNOWN)
                dc = SOCDevCardConstants.UNKNOWN_FOR_VERS_1_X;
        }
        put(SOCPlayDevCardRequest.toCmd(ga.getName(), dc), ga.isPractice);
    }

    /**
     * the user picked 2 resources to discover
     *
     * @param ga    the game
     * @param rscs  the resources
     */
    public void discoveryPick(SOCGame ga, SOCResourceSet rscs)
    {
        put(SOCDiscoveryPick.toCmd(ga.getName(), rscs), ga.isPractice);
    }

    /**
     * the user picked a resource to monopolize
     *
     * @param ga   the game
     * @param res  the resource
     */
    public void monopolyPick(SOCGame ga, int res)
    {
        put(SOCMonopolyPick.toCmd(ga.getName(), res), ga.isPractice);
    }

    /**
     * the user is changing the face image
     *
     * @param ga  the game
     * @param id  the image id
     */
    public void changeFace(SOCGame ga, int id)
    {
        client.lastFaceChange = id;
        put(SOCChangeFace.toCmd(ga.getName(), ga.getPlayer(client.nickname).getPlayerNumber(), id), ga.isPractice);
    }

    /**
     * the user is locking a seat
     *
     * @param ga  the game
     * @param pn  the seat number
     * @param lock  Lock the seat, or unlock?
     */
    public void lockSeat(SOCGame ga, int pn, final boolean lock)
    {
        put(SOCSetSeatLock.toCmd(ga.getName(), pn, lock), ga.isPractice);
    }

    /**
     * Player wants to request to reset the board (same players, new game, new layout).
     * Send {@link soc.message.SOCResetBoardRequest} to server;
     * it will either respond with a
     * {@link soc.message.SOCResetBoardAuth} message,
     * or will tell other players to vote yes/no on the request.
     * Before calling, check player.hasAskedBoardReset()
     * and game.getResetVoteActive().
     */
    public void resetBoardRequest(SOCGame ga)
    {
        put(SOCResetBoardRequest.toCmd(SOCMessage.RESETBOARDREQUEST, ga.getName()), ga.isPractice);
    }

    /**
     * Player is responding to a board-reset vote from another player.
     * Send {@link soc.message.SOCResetBoardRequest} to server;
     * it will either respond with a
     * {@link soc.message.SOCResetBoardAuth} message,
     * or will tell other players to vote yes/no on the request.
     *
     * @param ga Game to vote on
     * @param pn Player number of our player who is voting
     * @param voteYes If true, this player votes yes; if false, no
     */
    public void resetBoardVote(SOCGame ga, int pn, boolean voteYes)
    {
        put(SOCResetBoardVote.toCmd(ga.getName(), pn, voteYes), ga.isPractice);
    }
    
        /**
         * send a command to the server with a message
         * asking a robot to show the debug info for
         * a possible move after a move has been made
         *
         * @param ga  the game
         * @param pname  the robot name
         * @param piece  the piece to consider
         */
        public void considerMove(SOCGame ga, String pname, SOCPlayingPiece piece)
        {
            String msg = pname + ":consider-move ";
    
            switch (piece.getType())
            {
            case SOCPlayingPiece.SETTLEMENT:
                msg += "settlement";
    
                break;
    
            case SOCPlayingPiece.ROAD:
                msg += "road";
    
                break;
    
            case SOCPlayingPiece.CITY:
                msg += "city";
    
                break;
            }
    
            msg += (" " + piece.getCoordinates());
            put(SOCGameTextMsg.toCmd(ga.getName(), client.nickname, msg), ga.isPractice);
        }
    
        /**
         * send a command to the server with a message
         * asking a robot to show the debug info for
         * a possible move before a move has been made
         *
         * @param ga  the game
         * @param pname  the robot name
         * @param piece  the piece to consider
         */
        public void considerTarget(SOCGame ga, String pname, SOCPlayingPiece piece)
        {
            String msg = pname + ":consider-target ";
    
            switch (piece.getType())
            {
            case SOCPlayingPiece.SETTLEMENT:
                msg += "settlement";
    
                break;
    
            case SOCPlayingPiece.ROAD:
                msg += "road";
    
                break;
    
            case SOCPlayingPiece.CITY:
                msg += "city";
    
                break;
            }
    
            msg += (" " + piece.getCoordinates());
            put(SOCGameTextMsg.toCmd(ga.getName(), client.nickname, msg), ga.isPractice);
        }
    }  // nested class GameManager

    /**
     * Handle local client commands for channels.
     *
     * @param cmd  Local client command string, such as \ignore or \&shy;unignore
     * @return true if a command was handled
     */
    public boolean doLocalCommand(String ch, String cmd)
    {
        ChannelFrame fr = channels.get(ch);

        if (cmd.startsWith("\\ignore "))
        {
            String name = cmd.substring(8);
            addToIgnoreList(name);
            fr.print("* Ignoring " + name);
            printIgnoreList(fr);

            return true;
        }
        else if (cmd.startsWith("\\unignore "))
        {
            String name = cmd.substring(10);
            removeFromIgnoreList(name);
            fr.print("* Unignoring " + name);
            printIgnoreList(fr);

            return true;
        }
        else
        {
            return false;
        }
    }

    /**
     * @return true if name is on the ignore list
     */
    protected boolean onIgnoreList(String name)
    {
        boolean result = false;

        for (String s : ignoreList)
        {
            if (s.equals(name))
            {
                result = true;

                break;
            }
        }

        return result;
    }

    /**
     * add this name to the ignore list
     *
     * @param name the name to add
     */
    protected void addToIgnoreList(String name)
    {
        name = name.trim();

        if (!onIgnoreList(name))
        {
            ignoreList.addElement(name);
        }
    }

    /**
     * remove this name from the ignore list
     *
     * @param name  the name to remove
     */
    protected void removeFromIgnoreList(String name)
    {
        name = name.trim();
        ignoreList.removeElement(name);
    }

    /** Print the current chat ignorelist in a channel. */
    protected void printIgnoreList(ChannelFrame fr)
    {
        fr.print("* Ignore list:");

        for (String s : ignoreList)
        {
            fr.print("* " + s);
        }
    }

    /** Print the current chat ignorelist in a playerinterface. */
    protected void printIgnoreList(SOCPlayerInterface pi)
    {
        pi.print("* Ignore list:");

        for (String s : ignoreList)
        {
            pi.print("* " + s);
        }
    }

    /**
     * Start the game-options info timeout
     * ({@link GameOptionsTimeoutTask}) at 5 seconds.
     * @see #gameOptionsCancelTimeoutTask()
     * @since 1.1.07
     */
    private void gameOptionsSetTimeoutTask()
    {
        if (gameOptsTask != null)
            gameOptsTask.cancel();
        gameOptsTask = new GameOptionsTimeoutTask(this, tcpServGameOpts);
        eventTimer.schedule(gameOptsTask, 5000 /* ms */ );
    }
 
    /**
     * Cancel the game-options info timeout.
     * @see #gameOptionsSetTimeoutTask()
     * @since 1.1.07
     */
    private void gameOptionsCancelTimeoutTask()
    {
        if (gameOptsTask != null)
        {
            gameOptsTask.cancel();
            gameOptsTask = null;
        }
    }

    /**
     * Create a game name, and start a practice game.
     * Assumes {@link #MAIN_PANEL} is initialized.
     */
    public void startPracticeGame()
    {
        startPracticeGame(null, null, true);
    }

    /**
     * Setup for practice game (on the non-tcp server).
     * If needed, a (stringport, not tcp) {@link ClientNetwork#practiceServer}, client, and robots are started.
     *
     * @param practiceGameName Unique name to give practice game; if name unknown, call
     *         {@link #startPracticeGame()} instead
     * @param gameOpts Set of {@link SOCGameOption game options} to use, or null
     * @param mainPanelIsActive Is the SOCPlayerClient main panel active?
     *         False if we're being called from elsewhere, such as
     *         {@link SOCConnectOrPracticePanel}.
     */
    public void startPracticeGame(String practiceGameName, Hashtable<String, SOCGameOption> gameOpts, boolean mainPanelIsActive)
    {
        ++numPracticeGames;

        if (practiceGameName == null)
            practiceGameName = DEFAULT_PRACTICE_GAMENAME + " " + (numPracticeGames);

        // May take a while to start server & game.
        // The new-game window will clear this cursor.
        setCursor(Cursor.getPredefinedCursor(Cursor.WAIT_CURSOR));

        net.startPracticeGame(practiceGameName, gameOpts);
    }

    /**
     * Setup for locally hosting a TCP server.
     * If needed, a {@link ClientNetwork#localTCPServer local server} and robots are started, and client connects to it.
     * If parent is a Frame, set titlebar to show "server" and port#.
     * Show port number in {@link #versionOrlocalTCPPortLabel}.
     * If the {@link #localTCPServer} is already created, does nothing.
     * If {@link #connected} already, does nothing.
     *
     * @param tport Port number to host on; must be greater than zero.
     * @throws IllegalArgumentException If port is 0 or negative
     */
    public void startLocalTCPServer(final int tport)
        throws IllegalArgumentException
    {
        if (net.localTCPServer != null)
        {
            return;  // Already set up
        }
        if (net.isConnected())
        {
            return;  // Already connected somewhere
        }
        if (tport < 1)
        {
            throw new IllegalArgumentException("Port must be positive: " + tport);
        }

        // May take a while to start server.
        // At end of method, we'll clear this cursor.
        setCursor(Cursor.getPredefinedCursor(Cursor.WAIT_CURSOR));

        if (! net.initLocalServer(tport))
        {
            setCursor(Cursor.getPredefinedCursor(Cursor.DEFAULT_CURSOR));
            return;  // Unable to start local server, or bind to port
        }

        MouseAdapter mouseListener = new MouseAdapter()
        {
            /**
             * When the local-server info label is clicked,
             * show a popup with more info.
             * @since 1.1.12
             */
            @Override
            public void mouseClicked(MouseEvent e)
            {
                NotifyDialog.createAndShow
                    (SOCPlayerClient.this,
                     null,
                     "For other players to connect to your server,\n" +
                             "they need only your IP address and port number.\n" +
                             "No other server software install is needed.\n" +
                             "Make sure your firewall allows inbound traffic on " +
                             "port " + net.getLocalServerPort() + ".",
                     "OK",
                     true);
            }

            /**
             * Set the hand cursor when entering the local-server info label.
             * @since 1.1.12
             */
            @Override
            public void mouseEntered(MouseEvent e)
            {
                if (e.getSource() == localTCPServerLabel)
                    setCursor(Cursor.getPredefinedCursor(Cursor.HAND_CURSOR));
            }

            /**
             * Clear the cursor when exiting the local-server info label.
             * @since 1.1.12
             */
            @Override
            public void mouseExited(MouseEvent e)
            {
                if (e.getSource() == localTCPServerLabel)
                    setCursor(Cursor.getDefaultCursor());
            }
        };
        
        // Set label
        localTCPServerLabel.setText("Server is Running. (Click for info)");
        localTCPServerLabel.setFont(getFont().deriveFont(Font.BOLD));
        localTCPServerLabel.addMouseListener(mouseListener);
        versionOrlocalTCPPortLabel.setText("Port: " + tport);
        new AWTToolTip("You are running a server on TCP port " + tport
            + ". Version " + Version.version()
            + " bld " + Version.buildnum(),
            versionOrlocalTCPPortLabel);
        versionOrlocalTCPPortLabel.addMouseListener(mouseListener);

        // Set titlebar, if present
        {
            Container parent = this.getParent();
            if ((parent != null) && (parent instanceof Frame))
            {
                try
                {
                    ((Frame) parent).setTitle("JSettlers server " + Version.version()
                        + " - port " + tport);
                } catch (Throwable t) {
                    // no titlebar is fine
                }
            }
        }
        
        cardLayout.show(this, MESSAGE_PANEL);
        // Connect to it
        net.connect("localhost", tport);

        // Ensure we can't "connect" to another, too
        if (connectOrPracticePane != null)
        {
            connectOrPracticePane.startedLocalServer();
        }

        // Reset the cursor
        setCursor(Cursor.getPredefinedCursor(Cursor.DEFAULT_CURSOR));
    }

    /**
     * Server version, for checking feature availability.
     * Returns -1 if unknown.
     * @param  game  Game being played on a practice or tcp server.
     * @return Server version, format like {@link soc.util.Version#versionNumber()},
     *         or 0 or -1.
     */
    public int getServerVersion(SOCGame game)
    {
        if (game.isPractice)
            return Version.versionNumber();
        else
            return sVersion;
    }

    /**
     * network trouble; if possible, ask if they want to play locally (practiceServer vs. robots).
     * Otherwise, go ahead and shut down.
     */
    public void dispose()
    {
        final boolean canPractice = net.putLeaveAll(); // Can we still start a practice game?

        String err;
        if (canPractice)
        {
            err = "Sorry, network trouble has occurred. ";
        } else {
            err = "Sorry, the client has been shut down. ";
        }
        err = err + ((net.ex == null) ? "Load the page again." : net.ex.toString());

        for (ChannelFrame cf : channels.values())
        {
            cf.over(err);
        }

        // Stop network games; Practice games can continue.
        for (Map.Entry<String, PlayerClientListener> e : clientListeners.entrySet())
        {
            String gameName = e.getKey();
            SOCGame game = games.get(gameName);
            boolean isPractice = false;
            if (game != null)
                isPractice = game.isPractice;
            if (!(canPractice && isPractice))
                e.getValue().gameDisconnected(err);
        }
        
        net.dispose();

        showErrorPanel(err, canPractice);
    }

    /**
     * After network trouble, show the error panel ({@link #MESSAGE_PANEL})
     * instead of the main user/password/games/channels panel ({@link #MAIN_PANEL}).
     *<P>
     * If {@link #hasConnectOrPractice we have the startup panel} with buttons to connect
     * to a server or practice, we'll show that instead of the simpler practice-only message panel.
     *
     * @param err  Error message to show
     * @param canPractice  In current state of client, can we start a practice game?
     * @since 1.1.16
     */
    private void showErrorPanel(final String err, final boolean canPractice)
    {
        // In case was WAIT_CURSOR while connecting
        setCursor(Cursor.getPredefinedCursor(Cursor.DEFAULT_CURSOR));

        if (canPractice)
        {
            messageLabel_top.setText(err);
            messageLabel_top.setVisible(true);
            messageLabel.setText(NET_UNAVAIL_CAN_PRACTICE_MSG);
            pgm.setVisible(true);
        }
        else
        {
            messageLabel_top.setVisible(false);
            messageLabel.setText(err);
            pgm.setVisible(false);
        }

        if (hasConnectOrPractice)
        {
            // If we have the startup panel with buttons to connect to a server or practice,
            // prep to show that by un-setting read-only fields we'll need again after connect.
            nick.setEditable(true);
            pass.setText("");
            pass.setEditable(true);

            cardLayout.show(this, CONNECT_OR_PRACTICE_PANEL);
            validate();
            connectOrPracticePane.clickConnCancel();
            connectOrPracticePane.setTopText(err);
            connectOrPracticePane.setCursor(Cursor.getPredefinedCursor(Cursor.DEFAULT_CURSOR));
        }
        else
        {
            cardLayout.show(this, MESSAGE_PANEL);
            validate();
            if (canPractice)
            {
                if (null == findAnyActiveGame(true))
                    pgm.requestFocus();  // No practice games: put this msg as topmost window
                else
                    pgm.requestFocusInWindow();  // Practice game is active; don't interrupt to show this
            }
        }
    }

    /**
     * for stand-alones
     */
    public static void usage()
    {
        System.err.println("usage: java soc.client.SOCPlayerClient <host> <port>");
    }

    /**
     * for stand-alones
     */
    public static void main(String[] args)
    {
        SOCPlayerClient client;

        if (args.length == 0)
        {
            client = new SOCPlayerClient(true);
        }
        else
        {
            if (args.length != 2)
            {
                usage();
                System.exit(1);
            }

            client = new SOCPlayerClient(false);

            try {
                String host = args[0];
                int port = Integer.parseInt(args[1]);
                client.net.connect(host, port);
            } catch (NumberFormatException x) {
                usage();
                System.err.println("Invalid port: " + args[1]);
                System.exit(1);
            }
        }

        System.out.println("Java Settlers Client " + Version.version() +
                ", build " + Version.buildnum() + ", " + Version.copyright());
        System.out.println("Network layer based on code by Cristian Bogdan; local network by Jeremy Monin.");

        Frame frame = new Frame("JSettlers client " + Version.version());
        frame.setBackground(new Color(Integer.parseInt("61AF71",16)));
        frame.setForeground(Color.black);
        // Add a listener for the close event
        frame.addWindowListener(client.createWindowAdapter());
        
        client.initVisualElements(); // after the background is set
        
        frame.add(client, BorderLayout.CENTER);
        frame.setSize(620, 400);
        frame.setVisible(true);
    }

    private WindowAdapter createWindowAdapter()
    {
        return new ClientWindowAdapter(this);
    }
    
    public ClientNetwork getNet()
    {
        return net;
    }

    /**
     * Helper object to encapsulate and deal with network connectivity.
     *<P>
     * Local practice server (if any) is started in {@link #startPracticeGame(String, Hashtable)}.
     *<br>
     * Local tcp server (if any) is started in {@link #initLocalServer(int)}.
     *<br>
     * Network shutdown is {@link #disconnect()} or {@link #dispose()}.
     *
     * @author Paul Bilnoski <paul@bilnoski.net>
     */
    public static class ClientNetwork
    {
        /**
         * Default tcp port number 8880 to listen, and to connect to remote server.
         * Should match SOCServer.SOC_PORT_DEFAULT.
         *<P>
         * 8880 is the default SOCPlayerClient port since jsettlers 1.0.4, per cvs history.
         * @since 1.1.00
         */
        public static final int SOC_PORT_DEFAULT = 8880;

        final SOCPlayerClient client;
        
        /**
         * Hostname we're connected to, or null
         */
        private String host;
        private int port = SOC_PORT_DEFAULT;
        
        /**
         * Client-hosted TCP server. If client is running this server, it's also connected
         * as a client, instead of being client of a remote server.
         * Started via {@link #startLocalTCPServer(int)}.
         * {@link #practiceServer} may still be activated at the user's request.
         * Note that {@link SOCGame#isPractice} is false for localTCPServer's games.
         */
        private SOCServer localTCPServer = null;
        
        Socket s;
        DataInputStream in;
        DataOutputStream out;
        Thread reader = null;
        /** Network error (TCP communication), or null */
        Exception ex = null;
        /** Practice-server error (stringport pipes), or null */
        Exception ex_P = null;
        boolean connected = false;
        
        /** For debug, our last messages sent, over the net or practice server (pipes) */
        protected String lastMessage_N, lastMessage_P;

        /**
         * Server for practice games via {@link #prCli}; not connected to
         * the network, not suited for multi-player games. Use {@link #localTCPServer}
         * for those.
         * SOCMessages of games where {@link SOCGame#isPractice} is true are sent
         * to practiceServer.
         *<P>
         * Null before it's started in {@link #startPracticeGame()}.
         */
        protected SOCServer practiceServer = null;

        /**
         * Client connection to {@link #practiceServer practice server}.
         * Null before it's started in {@link #startPracticeGame()}.
         *<P>
         * Last message is in {@link #lastMessage_P}; any error is in {@link #ex_P}.
         */
        protected StringConnection prCli = null;
        
        public ClientNetwork(SOCPlayerClient c)
        {
            client = c;
            if (client == null)
                throw new IllegalArgumentException("client is null");
        }

        /** Shut down the local TCP server (if any) and disconnect from the network. */
        public void dispose()
        {
            shutdownLocalServer();
            disconnect();
        }

        /**
         * Start a practice game.  If needed, create and start {@link #practiceServer}.
         * @param practiceGameName  Game name
         * @param gameOpts  Game {@link SOCGameOption options}
         */
        public void startPracticeGame(String practiceGameName, Hashtable<String, SOCGameOption> gameOpts)
        {
            if (practiceServer == null)
            {
                try
                {
                    practiceServer = new SOCServer(SOCServer.PRACTICE_STRINGPORT, SOCServer.SOC_MAXCONN_DEFAULT, null, null);
                    practiceServer.setPriority(5);  // same as in SOCServer.main
                    practiceServer.start();

                    // We need some opponents.
                    // Let the server randomize whether we get smart or fast ones.
                    practiceServer.setupLocalRobots(5, 2);
                }
                catch (Throwable th)
                {
                    NotifyDialog.createAndShow
                        (client, null, "Problem starting practice server:\n" + th, "Cancel", true);
                }
            }
            if (prCli == null)
            {
                try
                {
                    prCli = LocalStringServerSocket.connectTo(SOCServer.PRACTICE_STRINGPORT);
                    new SOCPlayerLocalStringReader((LocalStringConnection) prCli);
                    // Reader will start its own thread.
                    // Send VERSION right away (1.1.06 and later)
                    putPractice(SOCVersion.toCmd
                        (Version.versionNumber(), Version.version(), Version.buildnum(), Locale.getDefault().toString()));

                    // practice server will support per-game options
                    if (client.gi != null)
                        client.gi.setEnabled(true);
                }
                catch (ConnectException e)
                {
                    ex_P = e;
                    return;
                }
            }

            // Ask practice server to create the game
            if (gameOpts == null)
                putPractice(SOCJoinGame.toCmd(client.nickname, client.password, getHost(), practiceGameName));
            else
                putPractice(SOCNewGameWithOptionsRequest.toCmd(client.nickname, client.password, getHost(), practiceGameName, gameOpts));
        }

        /**
         * Get the tcp port number of the local server.
         * @see #isRunningLocalServer()
         */
        public int getLocalServerPort()
        {
            if (localTCPServer == null)
                return 0;
            return localTCPServer.getPort();
        }

        /** Shut down the local TCP server. */
        public void shutdownLocalServer()
        {
            if ((localTCPServer != null) && (localTCPServer.isUp()))
            {
                localTCPServer.stopServer();
                localTCPServer = null;
            }
        }

        /**
         * Create and start the local TCP server on a given port.
         * If startup fails, show a {@link NotifyDialog} with the error message.
         * @return True if started, false if not
         */
        public boolean initLocalServer(int tport)
        {
            try
            {
                localTCPServer = new SOCServer(tport, SOCServer.SOC_MAXCONN_DEFAULT, null, null);
                localTCPServer.setPriority(5);  // same as in SOCServer.main
                localTCPServer.start();

                // We need some opponents.
                // Let the server randomize whether we get smart or fast ones.
                localTCPServer.setupLocalRobots(5, 2);
            }
            catch (Throwable th)
            {
                NotifyDialog.createAndShow
                    (client, null, "Problem starting server:\n" + th, "Cancel", true);
                return false;
            }

            return true;
        }

        /** Port number of the tcp server we're a client of */
        public int getPort()
        {
            return port;
        }

        /** Hostname of the tcp server we're a client of */
        public String getHost()
        {
            return host;
        }

        /** Are we connected to a tcp server? */
        public synchronized boolean isConnected()
        {
            return connected;
        }
        
        /**
         * Attempts to connect to the server. See {@link #isConnected()} for success or
         * failure. Once connected, starts a {@link #reader} thread.
         * The first message over the connection is our version,
         * and the second is the server's response:
         * Either {@link SOCRejectConnection}, or the lists of
         * channels and games ({@link SOCChannels}, {@link SOCGames}).
         *<P>
         * Before 1.1.06, the server's response was first,
         * and version was sent in reply to server's version.
         *
         * @throws IllegalStateException if already connected
         * @see soc.server.SOCServer#newConnection1(StringConnection)
         */
        public synchronized void connect(String chost, int cport)
        {
            host = chost;
            port = cport;
            
            String hostString = (host != null ? host : "localhost") + ":" + port;
            if (connected)
            {
                throw new IllegalStateException("Already connected to " + hostString);
            }
                    
            System.out.println("Connecting to " + hostString);
            client.messageLabel.setText("Connecting to server...");
            
            try
            {
                s = new Socket(host, port);
                in = new DataInputStream(s.getInputStream());
                out = new DataOutputStream(s.getOutputStream());
                connected = true;
                (reader = new Thread(new NetReadTask(client, this))).start();
                // send VERSION right away (1.1.06 and later)
                // Version msg includes locale in 2.0.00 and later clients; older 1.1.xx servers will ignore that token.
                putNet(SOCVersion.toCmd
                    (Version.versionNumber(), Version.version(), Version.buildnum(), Locale.getDefault().toString()));
            }
            catch (Exception e)
            {
                ex = e;
                String msg = "Could not connect to the server: " + ex;
                System.err.println(msg);
                client.showErrorPanel(msg, (ex_P == null));
            }
        }
        
        /**
         * Disconnect from the net (client of remote server).
         * @see #dispose()
         */
        protected synchronized void disconnect()
        {
            connected = false;

            // reader will die once 'connected' is false, and socket is closed

            try
            {
                s.close();
            }
            catch (Exception e)
            {
                ex = e;
            }
        }

        /**
         * Are we running a local tcp server?
         * @see #getLocalServerPort()
         * @see #anyHostedActiveGames()
         */
        public boolean isRunningLocalServer()
        {
            return localTCPServer != null;
        }
        
        /**
         * Look for active games that we're hosting (state >= START1A, not yet OVER).
         *
         * @return If any hosted games of ours are active
         * @see #findAnyActiveGame(boolean)
         */
        public boolean anyHostedActiveGames()
        {
            if (localTCPServer == null)
                return false;
            
            Collection<String> gameNames = localTCPServer.getGameNames();

            for (String tryGm : gameNames)
            {
                int gs = localTCPServer.getGameState(tryGm);
                if ((gs < SOCGame.OVER) && (gs >= SOCGame.START1A))
                {
                    return true;  // Active
                }
            }

            return false;  // No active games found
        }
        
        /**
         * write a message to the net: either to a remote server,
         * or to {@link #localTCPServer} for games we're hosting.
         *<P>
         * This message is copied to {@link #lastMessage_N}; any error sets {@link #ex}.
         *
         * @param s  the message
         * @return true if the message was sent, false if not
         * @see #put(String, boolean)
         */
        public synchronized boolean putNet(String s)
        {
            lastMessage_N = s;

            if ((ex != null) || !isConnected())
            {
                return false;
            }

            if (D.ebugIsEnabled())
                D.ebugPrintln("OUT - " + SOCMessage.toMsg(s));

            try
            {
                out.writeUTF(s);
                out.flush();
            }
            catch (IOException e)
            {
                ex = e;
                System.err.println("could not write to the net: " + ex);
                client.dispose();

                return false;
            }

            return true;
        }

        /**
         * write a message to the practice server. {@link #localTCPServer} is not
         * the same as the practice server; use {@link #putNet(String)} to send
         * a message to the local TCP server.
         * Use <tt>putPractice</tt> only with {@link #practiceServer}.
         *<P>
         * Before version 1.1.14, this was <tt>putLocal</tt>.
         *
         * @param s  the message
         * @return true if the message was sent, false if not
         * @see #put(String, boolean)
         */
        public synchronized boolean putPractice(String s)
        {
            lastMessage_P = s;

            if ((ex_P != null) || !prCli.isConnected())
            {
                return false;
            }

            if (D.ebugIsEnabled())
                D.ebugPrintln("OUT L- " + SOCMessage.toMsg(s));

            prCli.put(s);

            return true;
        }
        
        /**
         * resend the last message (to the network)
         */
        public void resendNet()
        {
            putNet(lastMessage_N);
        }

        /**
         * resend the last message (to the practice server)
         */
        public void resendPractice()
        {
            putPractice(lastMessage_P);
        }

        /**
         * For shutdown - Tell the server we're leaving all games.
         * If we've started a practice server, also tell that server.
         * If we've started a TCP server, tell all players on that server, and shut it down.
         *<P><em>
         * Since no other state variables are set, call this only right before
         * discarding this object or calling System.exit.
         *</em>
         * @return Can we still start practice games? (No local exception yet in {@link #ex_P})
         */
        public boolean putLeaveAll()
        {
            final boolean canPractice = (ex_P == null);  // Can we still start a practice game?

            SOCLeaveAll leaveAllMes = new SOCLeaveAll();
            putNet(leaveAllMes.toCmd());
            if ((prCli != null) && ! canPractice)
                putPractice(leaveAllMes.toCmd());
            
            shutdownLocalServer();

            return canPractice;
        }
        
        /**
         * A task to continuously read from the server socket.
         * Not used for talking to the practice server.
         */
        static class NetReadTask implements Runnable
        {
            final ClientNetwork net;
            final SOCPlayerClient client;
            
            public NetReadTask(SOCPlayerClient client, ClientNetwork net)
            {
                this.client = client;
                this.net = net;
            }
            
            /**
             * continuously read from the net in a separate thread;
             * not used for talking to the practice server.
             */
            public void run()
            {
                Thread.currentThread().setName("cli-netread");  // Thread name for debug
                try
                {
                    while (net.isConnected())
                    {
                        String s = net.in.readUTF();
                        client.treater.treat(SOCMessage.toMsg(s), false);
                    }
                }
                catch (IOException e)
                {
                    // purposefully closing the socket brings us here too
                    if (net.isConnected())
                    {
                        net.ex = e;
                        System.out.println("could not read from the net: " + net.ex);
                        client.dispose();
                    }
                }
            }

        }  // nested class NetReadTask

        /**
         * For practice games, reader thread to get messages from the
         * practice server to be treated and reacted to.
         */
        class SOCPlayerLocalStringReader implements Runnable
        {
            LocalStringConnection locl;

            /**
             * Start a new thread and listen to practice server.
             *
             * @param prConn Active connection to practice server
             */
            protected SOCPlayerLocalStringReader (LocalStringConnection prConn)
            {
                locl = prConn;

                Thread thr = new Thread(this);
                thr.setDaemon(true);
                thr.start();
            }

            /**
             * Continuously read from the practice string server in a separate thread.
             */
            public void run()
            {
                Thread.currentThread().setName("cli-stringread");  // Thread name for debug
                try
                {
                    while (locl.isConnected())
                    {
                        String s = locl.readNext();
                        SOCMessage msg = SOCMessage.toMsg(s);
                        
                        client.treater.treat(msg, true);
                    }
                }
                catch (IOException e)
                {
                    // purposefully closing the socket brings us here too
                    if (locl.isConnected())
                    {
                        ex_P = e;
                        System.out.println("could not read from practice server: " + ex_P);
                        client.dispose();
                    }
                }
            }

        }  // nested class SOCPlayerLocalStringReader

    }  // nested class ClientNetwork

    /** React to windowOpened, windowClosing events for SOCPlayerClient's Frame. */
    private static class ClientWindowAdapter extends WindowAdapter
    {
        private final SOCPlayerClient cli;

        public ClientWindowAdapter(SOCPlayerClient c)
        {
            cli = c;
        }

        /**
         * User has clicked window Close button.
         * Check for active games, before exiting.
         * If we are playing in a game, or running a local tcp server hosting active games,
         * ask the user to confirm if possible.
         */
        @Override
        public void windowClosing(WindowEvent evt)
        {
            SOCPlayerInterface piActive = null;

            // Are we a client to any active games?
            if (piActive == null)
                piActive = cli.findAnyActiveGame(false);

            if (piActive != null)
            {
                SOCQuitAllConfirmDialog.createAndShow(piActive.getClient(), piActive);
                return;
            }
            boolean canAskHostingGames = false;
            boolean isHostingActiveGames = false;

            // Are we running a server?
            ClientNetwork cnet = cli.getNet();
            if (cnet.isRunningLocalServer())
                isHostingActiveGames = cnet.anyHostedActiveGames();

            if (isHostingActiveGames)
            {
                // If we have GUI, ask whether to shut down these games
                Container c = cli.getParent();
                if ((c != null) && (c instanceof Frame))
                {
                    canAskHostingGames = true;
                    SOCQuitAllConfirmDialog.createAndShow(cli, (Frame) c);
                }
            }
            
            if (! canAskHostingGames)
            {
                // Just quit.
                cli.getNet().putLeaveAll();
                System.exit(0);
            }
        }

        /**
         * Set focus to Nickname field
         */
        @Override
        public void windowOpened(WindowEvent evt)
        {
            if (! cli.hasConnectOrPractice)
                cli.nick.requestFocus();
        }

    }  // nested class ClientWindowAdapter

    /**
     * TimerTask used soon after client connect, to prevent waiting forever for
     * {@link SOCGameOptionInfo game options info}
     * (assume slow connection or server bug).
     * Set up when sending {@link SOCGameOptionGetInfos GAMEOPTIONGETINFOS}.
     *<P>
     * When timer fires, assume no more options will be received.
     * Call {@link SOCPlayerClient#handleGAMEOPTIONINFO(SOCGameOptionInfo, boolean) handleGAMEOPTIONINFO("-",false)}
     * to trigger end-of-list behavior at client.
     * @since 1.1.07
     */
    private static class GameOptionsTimeoutTask extends TimerTask
    {
        public SOCPlayerClient pcli;
        public GameOptionServerSet srvOpts;

        public GameOptionsTimeoutTask (SOCPlayerClient c, GameOptionServerSet opts)
        {
            pcli = c;
            srvOpts = opts;
        }

        /**
         * Called when timer fires. See class description for action taken.
         */
        @Override
        public void run()
        {
            pcli.gameOptsTask = null;  // Clear reference to this soon-to-expire obj
            srvOpts.noMoreOptions(false);
            pcli.treater.handleGAMEOPTIONINFO(new SOCGameOptionInfo(new SOCGameOption("-")), false);
        }

    }  // GameOptionsTimeoutTask


    /**
     * TimerTask used when new game is asked for, to prevent waiting forever for
     * {@link SOCGameOption game option defaults}.
     * (in case of slow connection or server bug).
     * Set up when sending {@link SOCGameOptionGetDefaults GAMEOPTIONGETDEFAULTS}
     * in {@link SOCPlayerClient#gameWithOptionsBeginSetup(boolean)}.
     *<P>
     * When timer fires, assume no defaults will be received.
     * Display the new-game dialog.
     * @since 1.1.07
     */
    private static class GameOptionDefaultsTimeoutTask extends TimerTask
    {
        public SOCPlayerClient pcli;
        public GameOptionServerSet srvOpts;
        public boolean forPracticeServer;

        public GameOptionDefaultsTimeoutTask (SOCPlayerClient c, GameOptionServerSet opts, boolean forPractice)
        {
            pcli = c;
            srvOpts = opts;
            forPracticeServer = forPractice;
        }

        /**
         * Called when timer fires. See class description for action taken.
         */
        @Override
        public void run()
        {
            pcli.gameOptsDefsTask = null;  // Clear reference to this soon-to-expire obj
            srvOpts.noMoreOptions(true);
            if (srvOpts.newGameWaitingForOpts)
                pcli.gameWithOptionsBeginSetup(forPracticeServer);
        }

    }  // GameOptionDefaultsTimeoutTask


    /**
     * Track the server's valid game option set.
     * One instance for remote tcp server, one for practice server.
     * Not doing getters/setters - Synchronize on the object to set/read its fields.
     *<P>
     * Interaction with client-server messages at connect:
     *<OL>
     *<LI> First, this object is created; <tt>allOptionsReceived</tt> false,
     *     <tt>newGameWaitingForOpts</tt> false.
     *     <tt>optionSet</tt> is set at client from {@link SOCGameOption#getAllKnownOptions()}.
     *<LI> At server connect, ask and receive info about options, if our version and the
     *     server's version differ.  Once this is done, <tt>allOptionsReceived</tt> == true.
     *<LI> When user wants to create a new game, <tt>askedDefaultsAlready</tt> is false;
     *     ask server for its defaults (current option values for any new game).
     *     Also set <tt>newGameWaitingForOpts</tt> = true.
     *<LI> Server will respond with its current option values.  This sets
     *     <tt>defaultsReceived</tt> and updates <tt>optionSet</tt>.
     *     It's possible that the server's defaults contain option names that are
     *     unknown at our version.  If so, <tt>allOptionsReceived</tt> is cleared, and we ask the
     *     server about those specific options.
     *     Otherwise, clear <tt>newGameWaitingForOpts</tt>.
     *<LI> If waiting on option info from defaults above, the server replies with option info.
     *     (They may remain as type {@link SOCGameOption#OTYPE_UNKNOWN}.)
     *     Once these are all received, set <tt>allOptionsReceived</tt> = true,
     *     clear <tt>newGameWaitingForOpts</tt>.
     *<LI> Once  <tt>newGameWaitingForOpts</tt> == false, show the {@link NewGameOptionsFrame}.
     *</OL>
     *
     * @since 1.1.07
     */
    public static class GameOptionServerSet
    {
        /**
         * If true, we know all options on this server,
         * or the server is too old to support options.
         */
        public boolean   allOptionsReceived = false;

        /**
         * If true, we've asked the server about defaults or options because
         * we're about to create a new game.  When all are received,
         * we should create and show a NewGameOptionsFrame.
         */
        public boolean   newGameWaitingForOpts = false;

        /**
         * If non-null, we're waiting to hear about game options because
         * user has clicked 'game info' on a game.  When all are
         * received, we should create and show a NewGameOptionsFrame
         * with that game's options.
         */
        public String    gameInfoWaitingForOpts = null;

        /**
         * Options will be null if {@link SOCPlayerClient#sVersion}
         * is less than {@link SOCNewGameWithOptions#VERSION_FOR_NEWGAMEWITHOPTIONS}.
         * Otherwise, set from {@link SOCGameOption#getAllKnownOptions()}
         * and update from server as needed.
         */
        public Hashtable<String,SOCGameOption> optionSet = null;

        /** Have we asked the server for default values? */
        public boolean   askedDefaultsAlready = false;

        /** Has the server told us defaults? */
        public boolean   defaultsReceived = false;

        /**
         * If {@link #askedDefaultsAlready}, the time it was asked,
         * as returned by {@link System#currentTimeMillis()}.
         */
        public long askedDefaultsTime;

        public GameOptionServerSet()
        {
            optionSet = SOCGameOption.getAllKnownOptions();
        }

        /**
         * The server doesn't have any more options to send (or none at all, from its version).
         * Set fields as if we've already received the complete set of options, and aren't waiting
         * for any more.
         * @param askedDefaults Should we also set the askedDefaultsAlready flag? It not, leave it unchanged.
         */
        public void noMoreOptions(boolean askedDefaults)
        {
            allOptionsReceived = true;
            if (askedDefaults)
            {
                defaultsReceived = true;
                askedDefaultsAlready = true;
                askedDefaultsTime = System.currentTimeMillis();
            }
        }

        /**
         * Set of default options has been received from the server, examine them.
         * Sets allOptionsReceived, defaultsReceived, optionSet.  If we already have non-null optionSet,
         * merge (update the values) instead of replacing the entire set with servOpts.
         *
         * @param servOpts The allowable {@link SOCGameOption} received from the server.
         *                 Assumes has been parsed already against the locally known opts,
         *                 so ones that we don't know are {@link SOCGameOption#OTYPE_UNKNOWN}.
         * @return null if all are known, or a Vector of key names for unknown options.
         */
        public Vector<String> receiveDefaults(Hashtable<String,SOCGameOption> servOpts)
        {
            // Although javadoc says "update the values", replacing the option objects does the
            // same thing; we already have parsed servOpts for all obj fields, including current value.
            // Option objects are always accessed by key name, so replacement is OK.

            if ((optionSet == null) || optionSet.isEmpty())
            {
                optionSet = servOpts;
            } else {
                for (String oKey : servOpts.keySet())
                {
                    SOCGameOption op = servOpts.get(oKey);
                    SOCGameOption oldcopy = optionSet.get(oKey);
                    if (oldcopy != null)
                        optionSet.remove(oKey);
                    optionSet.put(oKey, op);  // Even OTYPE_UNKNOWN are added
                }
            }
            Vector<String> unknowns = SOCGameOption.findUnknowns(servOpts);
            allOptionsReceived = (unknowns == null);
            defaultsReceived = true;
            return unknowns;
        }

        /**
         * After calling receiveDefaults, call this as each GAMEOPTIONGETINFO is received.
         * Updates allOptionsReceived.
         *
         * @param gi  Message from server with info on one parameter
         * @return true if all are known, false if more are unknown after this one
         */
        public boolean receiveInfo(SOCGameOptionInfo gi)
        {
            String oKey = gi.getOptionNameKey();
            SOCGameOption oinfo = gi.getOptionInfo();
            SOCGameOption oldcopy = optionSet.get(oKey);

            if ((oinfo.optKey.equals("-")) && (oinfo.optType == SOCGameOption.OTYPE_UNKNOWN))
            {
                // end-of-list marker: no more options from server.
                // That is end of srv's response to cli sending GAMEOPTIONGETINFOS("-").
                noMoreOptions(false);
                return true;
            } else {
                // remove old, replace with new from server (if any)
                SOCGameOption.addKnownOption(oinfo);
                if (oldcopy != null)
                    optionSet.remove(oKey);
                if (oinfo.optType != SOCGameOption.OTYPE_UNKNOWN)
                    optionSet.put(oKey, oinfo);
                return false;
            }
        }

    }  // class GameOptionServerSet

    public static class SOCApplet extends Applet
    {
        SOCPlayerClient client;
        
        /**
         * Retrieve a parameter and translate to a hex value.
         *
         * @param name a parameter name. null is ignored
         * @return the parameter parsed as a hex value or -1 on error
         */
        public int getHexParameter(String name)
        {
            String value = null;
            int iValue = -1;
            try
            {
                value = getParameter(name);
                if (value != null)
                {
                    iValue = Integer.parseInt(value, 16);
                }
            }
            catch (Exception e)
            {
                System.err.println("Invalid " + name + ": " + value);
            }
            return iValue;
        }

        /**
         * Called when the applet should start it's work.
         */
        @Override
        public void start()
        {
            if (!client.hasConnectOrPractice)
                client.nick.requestFocus();
        }
        
        /**
         * Initialize the applet
         */
        @Override
        public synchronized void init()
        {
            client = new SOCPlayerClient();
            
            System.out.println("Java Settlers Client " + Version.version() +
                               ", build " + Version.buildnum() + ", " + Version.copyright());
            System.out.println("Network layer based on code by Cristian Bogdan; local network by Jeremy Monin.");

            String param = null;
            int intValue;
                
            intValue = getHexParameter("background");
            if (intValue != -1)
                    setBackground(new Color(intValue));

            intValue = getHexParameter("foreground");
            if (intValue != -1)
                setForeground(new Color(intValue));

            client.initVisualElements(); // after the background is set
            add(client);

            param = getParameter("suggestion");
            if (param != null)
                client.channel.setText(param); // after visuals initialized

            param = getParameter("nickname");  // for use with dynamically-generated html
            if (param != null)
                client.nick.setText(param);

            System.out.println("Getting host...");
            String host = getCodeBase().getHost();
            if (host == null || host.equals(""))
                //host = null;  // localhost
                host = "127.0.0.1"; // localhost - don't use "localhost" because Java 6 applets do not work

            int port = ClientNetwork.SOC_PORT_DEFAULT;
            try {
                param = getParameter("PORT");
                if (param != null)
                    port = Integer.parseInt(param);
            }
            catch (Exception e) {
                System.err.println("Invalid port: " + param);
            }

            client.net.connect(host, port);
        }
        
        /**
         * applet info, of the form similar to that seen at server startup:
         * SOCPlayerClient (Java Settlers Client) 1.1.07, build JM20091027, 2001-2004 Robb Thomas, portions 2007-2009 Jeremy D Monin.
         * Version and copyright info is from the {@link Version} utility class.
         */
        @Override
        public String getAppletInfo()
        {
            return "SOCPlayerClient (Java Settlers Client) " + Version.version() +
            ", build " + Version.buildnum() + ", " + Version.copyright();
        }

        /**
         * When the applet is destroyed, calls {@link SOCPlayerClient#dispose()}.
         */
        @Override
        public void destroy()
        {
            client.dispose();
            client = null;
        }

    }  // class SOCApplet

}  // public class SOCPlayerClient
<|MERGE_RESOLUTION|>--- conflicted
+++ resolved
@@ -1,5984 +1,5951 @@
-/**
- * Java Settlers - An online multiplayer version of the game Settlers of Catan
- * Copyright (C) 2003  Robert S. Thomas <thomas@infolab.northwestern.edu>
- * Portions of this file Copyright (C) 2007-2013 Jeremy D Monin <jeremy@nand.net>
- * Portions of this file Copyright (C) 2012 Paul Bilnoski <paul@bilnoski.net> - GameStatistics, nested class refactoring, parameterize types
- *
- * This program is free software; you can redistribute it and/or
- * modify it under the terms of the GNU General Public License
- * as published by the Free Software Foundation; either version 3
- * of the License, or (at your option) any later version.
- *
- * This program is distributed in the hope that it will be useful,
- * but WITHOUT ANY WARRANTY; without even the implied warranty of
- * MERCHANTABILITY or FITNESS FOR A PARTICULAR PURPOSE.  See the
- * GNU General Public License for more details.
- *
- * You should have received a copy of the GNU General Public License
- * along with this program.  If not, see <http://www.gnu.org/licenses/>.
- *
- * The maintainer of this program can be reached at jsettlers@nand.net
- **/
-package soc.client;
-
-import java.applet.Applet;
-import java.awt.BorderLayout;
-import  java.awt.Button;
-import java.awt.CardLayout;
-import java.awt.Color;
-import java.awt.Container;
-import java.awt.Cursor;
-import java.awt.Font;
-import java.awt.Frame;
-import java.awt.GridBagConstraints;
-import java.awt.GridBagLayout;
-import java.awt.Label;
-import java.awt.Panel;
-import java.awt.TextField;
-import java.awt.event.ActionEvent;
-import java.awt.event.ActionListener;
-import java.awt.event.ItemEvent;
-import java.awt.event.ItemListener;
-import java.awt.event.MouseAdapter;
-import java.awt.event.MouseEvent;
-import java.awt.event.TextEvent;
-import java.awt.event.TextListener;
-import java.awt.event.WindowAdapter;
-import java.awt.event.WindowEvent;
-
-import java.io.DataInputStream;
-import java.io.DataOutputStream;
-import java.io.IOException;
-
-import java.net.ConnectException;
-import java.net.Socket;
-
-import java.util.Collection;
-import java.util.HashMap;
-import java.util.Hashtable;
-import java.util.Iterator;
-import java.util.Locale;
-import java.util.Map;
-import java.util.StringTokenizer;
-import java.util.Timer;
-import java.util.TimerTask;
-import java.util.Vector;
-
-import soc.debug.D;  // JM
-
-import soc.game.SOCBoard;
-import soc.game.SOCBoardLarge;
-import soc.game.SOCDevCardConstants;
-import soc.game.SOCDevCardSet;
-import soc.game.SOCGame;
-import soc.game.SOCGameOption;
-import soc.game.SOCPlayer;
-import soc.game.SOCPlayingPiece;
-import soc.game.SOCResourceConstants;
-import soc.game.SOCResourceSet;
-import soc.game.SOCSettlement;
-import soc.game.SOCTradeOffer;
-import soc.game.SOCVillage;
-
-import soc.message.*;
-
-import soc.server.SOCServer;
-import soc.server.genericServer.LocalStringConnection;
-import soc.server.genericServer.LocalStringServerSocket;
-import soc.server.genericServer.StringConnection;
-
-import soc.util.SOCGameList;
-import soc.util.Version;
-
-/**
- * Applet/Standalone client for connecting to the SOCServer.
- * Prompts for name and password, displays list of games and channels available.
- * The actual game is played in a separate {@link SOCPlayerInterface} window.
- *<P>
- * If you want another connection port, you have to specify it as the "port"
- * argument in the html source. If you run this as a stand-alone, you have to
- * specify the port.
- *<P>
- * At startup or init, will try to connect to server via {@link #connect()}.
- * See that method for more details.
- *<P>
- * There are three possible servers to which a client can be connected:
- *<UL>
- *  <LI>  A remote server, running on the other end of a TCP connection
- *  <LI>  A local TCP server, for hosting games, launched by this client: {@link #localTCPServer}
- *  <LI>  A "practice game" server, not bound to any TCP port, for practicing
- *        locally against robots: {@link #practiceServer}
- *</UL>
- * At most, the client is connected to the practice server and one TCP server.
- * Each game's {@link SOCGame#isPractice} flag determines which connection to use.
- *<P>
- * Once connected, messages from the server are processed in {@link MessageTreater#treat(SOCMessage, boolean)}.
- *
- * @author Robert S Thomas
- */
-public class SOCPlayerClient extends Panel
-{
-    /** main panel, in cardlayout */
-    protected static final String MAIN_PANEL = "main";
-
-    /** message panel, in cardlayout */
-    protected static final String MESSAGE_PANEL = "message";
-
-    /** Connect-or-practice panel (if jar launch), in cardlayout.
-      * Panel field is {@link #connectOrPracticePane}.
-      * Available if {@link #hasConnectOrPractice}.
-      */
-    protected static final String CONNECT_OR_PRACTICE_PANEL = "connOrPractice";
-
-    /** text prefix to show games this client cannot join. "(cannot join) "
-     * @since 1.1.06
-     */
-    protected static final String GAMENAME_PREFIX_CANNOT_JOIN = "(cannot join) ";
-
-    protected static final String STATSPREFEX = "  [";
-
-    /**
-     * For use in password fields, and possibly by other places, detect if we're running on
-     * Mac OS X.  To identify osx from within java, see technote TN2110:
-     * http://developer.apple.com/technotes/tn2002/tn2110.html
-     * @since 1.1.07
-     */
-    public static final boolean isJavaOnOSX =
-        System.getProperty("os.name").toLowerCase().startsWith("mac os x");
-
-    protected TextField nick;
-    protected TextField pass;
-    protected TextField status;
-    protected TextField channel;
-    // protected TextField game;  // removed 1.1.07 - NewGameOptionsFrame instead
-    protected java.awt.List chlist;
-    protected java.awt.List gmlist;
-
-    /**
-     * "New Game..." button, brings up {@link NewGameOptionsFrame} window
-     * @since 1.1.07
-     */
-    protected Button ng;  // new game
-
-    protected Button jc;  // join channel
-    protected Button jg;  // join game
-    protected Button pg;  // practice game (against practiceServer, not localTCPServer)
-
-    /**
-     * "Game Info" button, shows a game's {@link SOCGameOption}s.
-     *<P>
-     * Renamed in 2.0.00 to 'gi'; previously 'so' Show Options.
-     * @since 1.1.07
-     */
-    protected Button gi;
-
-    protected Label messageLabel;  // error message for messagepanel
-    protected Label messageLabel_top;   // secondary message
-    private Label localTCPServerLabel;  // blank, or 'server is running'
-    private Label versionOrlocalTCPPortLabel;   // shows port number in mainpanel, if running localTCPServer;
-                                         // shows remote version# when connected to a remote server
-    protected Button pgm;  // practice game on messagepanel
-
-    /**
-     * SOCPlayerClient displays one of several panels to the user:
-     * {@link #MAIN_PANEL}, {@link #MESSAGE_PANEL} or
-     * (if launched from jar, or with no command-line arguments)
-     * {@link #CONNECT_OR_PRACTICE_PANEL}.
-     *
-     * @see #hasConnectOrPractice
-     */
-    protected CardLayout cardLayout;
-
-    /**
-     * Helper object to deal with network connectivity.
-     */
-    private ClientNetwork net;
-    
-    /**
-     * Helper object to receive incoming network traffic from the server.
-     */
-    private MessageTreater treater;
-    
-    /**
-     * Helper object to send outgoing network traffic to the server.
-     */
-    private GameManager gameManager;
-    
-    /**
-     *  Server version number for remote server, sent soon after connect, or -1 if unknown.
-     *  A local server's version is always {@link Version#versionNumber()}.
-     */
-    protected int sVersion;
-
-    /**
-     * Track the game options available at the remote server, at the practice server.
-     * Initialized by {@link #gameWithOptionsBeginSetup(boolean)}
-     * and/or {@link MessageTreater#handleVERSION(boolean, SOCVersion)}.
-     * These fields are never null, even if the respective server is not connected or not running.
-     *<P>
-     * For a summary of the flags and variables involved with game options,
-     * and the client/server interaction about their values, see
-     * {@link GameOptionServerSet}'s javadoc.
-     *
-     * @since 1.1.07
-     */
-    protected GameOptionServerSet tcpServGameOpts = new GameOptionServerSet(),
-        practiceServGameOpts = new GameOptionServerSet();
-
-    /**
-     * Task for timeout when asking remote server for {@link SOCGameOptionInfo game options info}.
-     * Set up when sending {@link SOCGameOptionGetInfos GAMEOPTIONGETINFOS}.
-     * In case of slow connection or server bug.
-     * @see #gameOptionsSetTimeoutTask()
-     * @since 1.1.07
-     */
-    protected GameOptionsTimeoutTask gameOptsTask = null;
-
-    /**
-     * Task for timeout when asking remote server for {@link SOCGameOption game options defaults}.
-     * Set up when sending {@link SOCGameOptionGetDefaults GAMEOPTIONGETDEFAULTS}.
-     * In case of slow connection or server bug.
-     * @see #gameWithOptionsBeginSetup(boolean)
-     * @since 1.1.07
-     */
-    protected GameOptionDefaultsTimeoutTask gameOptsDefsTask = null;
-
-    /**
-     * Utility for time-driven events in the client.
-     * For users, search for where-used of this field
-     * and of {@link #getEventTimer()}.
-     * @since 1.1.07
-     */
-    protected Timer eventTimer = new Timer(true);  // use daemon thread
-
-    /**
-     * Once true, disable "nick" textfield, etc.
-     * Remains true, even if connected becomes false.
-     */
-    protected boolean hasJoinedServer;
-
-    /**
-     * If true, we'll give the user a choice to
-     * connect to a server, start a local server,
-     * or a local practice game.
-     * Used for when we're started from a jar, or
-     * from the command line with no arguments.
-     * Uses {@link SOCConnectOrPracticePanel}.
-     *
-     * @see #cardLayout
-     */
-    protected final boolean hasConnectOrPractice;
-
-    /**
-     * If applicable, is set up in {@link #initVisualElements()}.
-     * Key for {@link #cardLayout} is {@link #CONNECT_OR_PRACTICE_PANEL}.
-     * @see #hasConnectOrPractice
-     */
-    protected SOCConnectOrPracticePanel connectOrPracticePane;
-
-    /**
-     * The currently showing new-game options frame, or null
-     * @since 1.1.07
-     */
-    public NewGameOptionsFrame newGameOptsFrame = null;
-
-    /**
-     * For practice games, default player name.
-     */
-    public static String DEFAULT_PLAYER_NAME = "Player";
-
-    /**
-     * For practice games, default game name.
-     */
-    public static String DEFAULT_PRACTICE_GAMENAME = "Practice";
-
-    /**
-     * For practice games, reminder message for network problems.
-     */
-    public static String NET_UNAVAIL_CAN_PRACTICE_MSG = "The server is unavailable. You can still play practice games.";
-
-    /**
-     * Hint message if they try to join game without entering a nickname.
-     *
-     * @see #NEED_NICKNAME_BEFORE_JOIN_2
-     */
-    public static String NEED_NICKNAME_BEFORE_JOIN = "First enter a nickname, then join a channel or game.";
-    
-    /**
-     * Stronger hint message if they still try to join game without entering a nickname.
-     *
-     * @see #NEED_NICKNAME_BEFORE_JOIN
-     */
-    public static String NEED_NICKNAME_BEFORE_JOIN_2 = "You must enter a nickname before you can join a channel or game.";
-
-    /**
-     * Status text to indicate client cannot join a game.
-     * @since 1.1.06
-     */
-    public static String STATUS_CANNOT_JOIN_THIS_GAME = "Cannot join, this client is incompatible with features of this game.";
-
-    /**
-     * the nickname; null until validated and set by
-     * {@link #getValidNickname(boolean) getValidNickname(true)}
-     */
-    protected String nickname = null;
-
-    /**
-     * the password
-     */
-    protected String password = null;
-
-    /**
-     * true if we've stored the password
-     */
-    protected boolean gotPassword;
-
-    /**
-     * face ID chosen most recently (for use in new games)
-     */
-    protected int lastFaceChange;
-
-    /**
-     * the channels we've joined
-     */
-    protected Hashtable<String, ChannelFrame> channels = new Hashtable<String, ChannelFrame>();
-
-    /**
-     * the games we're currently playing
-     */
-    protected Hashtable<String, SOCGame> games = new Hashtable<String, SOCGame>();
-
-    /**
-     * all announced game names on the remote server, including games which we can't
-     * join due to limitations of the client.
-     * May also contain options for all announced games on the server (not just ones
-     * we're in) which we can join (version is not higher than our version).
-     *<P>
-     * Key is the game name, without the UNJOINABLE prefix.
-     * This field is null until {@link #handleGAMES(SOCGames, boolean) handleGAMES},
-     *   {@link #handleGAMESWITHOPTIONS(SOCGamesWithOptions, boolean) handleGAMESWITHOPTIONS},
-     *   {@link #handleNEWGAME(SOCNewGame, boolean) handleNEWGAME}
-     *   or {@link #handleNEWGAMEWITHOPTIONS(SOCNewGameWithOptions, boolean) handleNEWGAMEWITHOPTIONS}
-     *   is called.
-     * @since 1.1.07
-     */
-    protected SOCGameList serverGames = null;
-
-    /**
-     * the unjoinable game names from {@link #serverGames} that player has asked to join,
-     * and been told they can't.  If they click again, try to connect.
-     * (This is a failsafe against bugs in server or client version-recognition.)
-     * Both key and value are the game name, without the UNJOINABLE prefix.
-     * @since 1.1.06
-     */
-    protected Map<String,String> gamesUnjoinableOverride = new Hashtable<String,String>();
-
-    /**
-     * the player interfaces for the games
-     * @deprecated For proper inversion of control, use player client listeners
-     */
-    @Deprecated
-    private Map<String, SOCPlayerInterface> playerInterfaces = new Hashtable<String, SOCPlayerInterface>();
-    
-    /**
-     * Map from game-name to the listener for that game.
-     */
-    private final Map<String, PlayerClientListener> clientListeners = new HashMap<String, PlayerClientListener>();
-
-    /**
-     * the ignore list
-     */
-    protected Vector<String> ignoreList = new Vector<String>();
-
-    /**
-     * Number of practice games started; used for naming practice games
-     */
-    protected int numPracticeGames = 0;
-
-    /**
-     * Create a SOCPlayerClient connecting to localhost port {@link ClientNetwork#SOC_PORT_DEFAULT}
-     */
-    public SOCPlayerClient()
-    {
-        this(false);
-    }
-
-    /**
-     * Constructor for connecting to the specified host, on the specified
-     * port.  Must call 'init' or 'initVisualElements' to start up and do layout.
-     *
-     * @param h  host, or null for localhost
-     * @param p  port
-     * @param cp  If true, start by showing 'Connect or Practice' panel,
-     *       instead of connecting to host and port.
-     *       Typically true for JAR launch, false for applet.
-     */
-    public SOCPlayerClient(boolean cp)
-    {
-        gotPassword = false;
-        hasConnectOrPractice = cp;
-        lastFaceChange = 1;  // Default human face
-        
-        net = new ClientNetwork(this);
-        gameManager = new GameManager(this);
-        treater = new MessageTreater(this);
-    }
-
-    /**
-     * init the visual elements
-     */
-    protected void initVisualElements()
-    {
-        setFont(new Font("SansSerif", Font.PLAIN, 12));
-        
-        nick = new TextField(20);
-        pass = new TextField(20);
-        if (isJavaOnOSX)
-            pass.setEchoChar('\u2022');  // round bullet (option-8)
-        else
-            pass.setEchoChar('*');
-        status = new TextField(20);
-        status.setEditable(false);
-        channel = new TextField(20);
-        chlist = new java.awt.List(10, false);
-        chlist.add(" ");
-        gmlist = new java.awt.List(10, false);
-        gmlist.add(" ");
-        ng = new Button("New Game...");
-        jc = new Button("Join Channel");
-        jg = new Button("Join Game");
-        pg = new Button("Practice");  // "practice game" text is too wide
-        gi = new Button("Game Info");  // show game options
-
-        // Username not entered yet: can't click buttons
-        ng.setEnabled(false);
-        jc.setEnabled(false);
-
-        // when game is selected in gmlist, these buttons will be enabled:
-        jg.setEnabled(false);
-        gi.setEnabled(false);
-
-        nick.addTextListener(new TextListener()
-        {
-            /**
-             * When nickname contents change, enable/disable buttons as appropriate. ({@link TextListener})
-             * @param e textevent from {@link #nick}
-             * @since 1.1.07
-             */
-            public void textValueChanged(TextEvent e)
-            {
-                boolean notEmpty = (nick.getText().trim().length() > 0);
-                if (notEmpty != ng.isEnabled())
-                {
-                    ng.setEnabled(notEmpty);
-                    jc.setEnabled(notEmpty);
-                }
-            }
-        });
-        
-        ActionListener actionListener = new ActionListener()
-        {
-            /**
-             * Handle mouse clicks and keyboard
-             */
-            public void actionPerformed(ActionEvent e)
-            {
-                try
-                {
-                    Object target = e.getSource();
-                    guardedActionPerform(target);
-                }
-                catch (Throwable thr)
-                {
-                    System.err.println("-- Error caught in AWT event thread: " + thr + " --");
-                    thr.printStackTrace(); // will print causal chain, no need to manually iterate
-                    System.err.println("-- Error stack trace end --");
-                    System.err.println();
-                }
-            }
-        };
-        
-        nick.addActionListener(actionListener);  // hit Enter to go to next field
-        pass.addActionListener(actionListener);
-        channel.addActionListener(actionListener);
-        chlist.addActionListener(actionListener);
-        gmlist.addActionListener(actionListener);
-        gmlist.addItemListener(new ItemListener()
-        {
-            /**
-             * When a game is selected/deselected, enable/disable buttons as appropriate. ({@link ItemListener})
-             * @param e textevent from {@link #gmlist}
-             * @since 1.1.07
-             */
-            public void itemStateChanged(ItemEvent e)
-            {
-                boolean wasSel = (e.getStateChange() == ItemEvent.SELECTED);
-                if (wasSel != jg.isEnabled())
-                {
-                    jg.setEnabled(wasSel);
-                    gi.setEnabled(wasSel &&
-                        ((net.practiceServer != null) || (sVersion >= SOCNewGameWithOptions.VERSION_FOR_NEWGAMEWITHOPTIONS)));
-                }
-            }
-        });
-        ng.addActionListener(actionListener);
-        jc.addActionListener(actionListener);
-        jg.addActionListener(actionListener);
-        pg.addActionListener(actionListener);
-        gi.addActionListener(actionListener);
-
-        GridBagLayout gbl = new GridBagLayout();
-        GridBagConstraints c = new GridBagConstraints();
-        Panel mainPane = new Panel(gbl);
-
-        c.fill = GridBagConstraints.BOTH;
-        c.gridwidth = GridBagConstraints.REMAINDER;
-        gbl.setConstraints(status, c);
-        mainPane.add(status);
-
-        Label l;
-
-        // Row 1
-
-        l = new Label();
-        c.gridwidth = GridBagConstraints.REMAINDER;
-        gbl.setConstraints(l, c);
-        mainPane.add(l);
-
-        // Row 2
-
-        l = new Label("Your Nickname:");
-        c.gridwidth = 1;
-        gbl.setConstraints(l, c);
-        mainPane.add(l);
-
-        c.gridwidth = 1;
-        gbl.setConstraints(nick, c);
-        mainPane.add(nick);
-
-        l = new Label();
-        c.gridwidth = 1;
-        gbl.setConstraints(l, c);
-        mainPane.add(l);
-
-        l = new Label("Optional Password:");
-        c.gridwidth = 1;
-        gbl.setConstraints(l, c);
-        mainPane.add(l);
-
-        l = new Label();
-        c.gridwidth = 1;
-        gbl.setConstraints(l, c);
-        mainPane.add(l);
-
-        c.gridwidth = 1;
-        gbl.setConstraints(pass, c);
-        mainPane.add(pass);
-
-        l = new Label();
-        c.gridwidth = GridBagConstraints.REMAINDER;
-        gbl.setConstraints(l, c);
-        mainPane.add(l);
-
-        l = new Label();
-        c.gridwidth = GridBagConstraints.REMAINDER;
-        gbl.setConstraints(l, c);
-        mainPane.add(l);
-
-        // Row 3 (New Channel label & textfield, Practice btn, New Game btn)
-
-        l = new Label("New Channel:");
-        c.gridwidth = 1;
-        gbl.setConstraints(l, c);
-        mainPane.add(l);
-
-        c.gridwidth = 1;
-        gbl.setConstraints(channel, c);
-        mainPane.add(channel);
-
-        l = new Label();
-        c.gridwidth = 1;
-        gbl.setConstraints(l, c);
-        mainPane.add(l);
-
-        c.gridwidth = 1;  // this position was "New Game:" label before 1.1.07
-        gbl.setConstraints(pg, c);
-        mainPane.add(pg);
-
-        l = new Label();
-        c.gridwidth = 1;
-        gbl.setConstraints(l, c);
-        mainPane.add(l);
-
-        c.gridwidth = 1;
-        gbl.setConstraints(ng, c);
-        mainPane.add(ng);
-
-        l = new Label();
-        c.gridwidth = GridBagConstraints.REMAINDER;
-        gbl.setConstraints(l, c);
-        mainPane.add(l);
-
-        // Row 4 (spacer)
-
-        localTCPServerLabel = new Label();
-        c.gridwidth = 2;
-        gbl.setConstraints(localTCPServerLabel, c);
-        mainPane.add(localTCPServerLabel);
-
-        l = new Label();
-        c.gridwidth = GridBagConstraints.REMAINDER;
-        gbl.setConstraints(l, c);
-        mainPane.add(l);
-
-        // Row 5 (version/port# label, join channel btn, show-options btn, join game btn)
-
-        versionOrlocalTCPPortLabel = new Label();
-        c.gridwidth = 1;
-        gbl.setConstraints(versionOrlocalTCPPortLabel, c);
-        mainPane.add(versionOrlocalTCPPortLabel);
-
-        c.gridwidth = 1;
-        gbl.setConstraints(jc, c);
-        mainPane.add(jc);
-
-        l = new Label();
-        c.gridwidth = 1;
-        gbl.setConstraints(l, c);
-        mainPane.add(l);
-
-        c.gridwidth = 1;
-        gbl.setConstraints(gi, c);
-        mainPane.add(gi);
-
-        l = new Label();
-        c.gridwidth = 1;
-        gbl.setConstraints(l, c);
-        mainPane.add(l);
-
-        c.gridwidth = 1;
-        gbl.setConstraints(jg, c);
-        mainPane.add(jg);
-
-        l = new Label();
-        c.gridwidth = GridBagConstraints.REMAINDER;
-        gbl.setConstraints(l, c);
-        mainPane.add(l);
-
-        // Row 6
-
-        l = new Label("Channels");
-        c.gridwidth = 2;
-        gbl.setConstraints(l, c);
-        mainPane.add(l);
-
-        l = new Label();
-        c.gridwidth = 1;
-        gbl.setConstraints(l, c);
-        mainPane.add(l);
-
-        l = new Label("Games");
-        c.gridwidth = GridBagConstraints.REMAINDER;
-        gbl.setConstraints(l, c);
-        mainPane.add(l);
-
-        // Row 7
-
-        c.gridwidth = 2;
-        c.gridheight = GridBagConstraints.REMAINDER;
-        gbl.setConstraints(chlist, c);
-        mainPane.add(chlist);
-
-        l = new Label();
-        c.gridwidth = 1;
-        gbl.setConstraints(l, c);
-        mainPane.add(l);
-
-        c.gridwidth = GridBagConstraints.REMAINDER;
-        gbl.setConstraints(gmlist, c);
-        mainPane.add(gmlist);
-
-        Panel messagePane = new Panel(new BorderLayout());
-
-        // secondary message at top of message pane, used with pgm button.
-        messageLabel_top = new Label("", Label.CENTER);
-        messageLabel_top.setVisible(false);
-        messagePane.add(messageLabel_top, BorderLayout.NORTH);
-
-        // message label that takes up the whole pane
-        messageLabel = new Label("", Label.CENTER);
-        messageLabel.setForeground(new Color(252, 251, 243)); // off-white
-        messagePane.add(messageLabel, BorderLayout.CENTER);
-
-        // bottom of message pane: practice-game button
-        pgm = new Button("Practice Game (against robots)");
-        pgm.setVisible(false);
-        messagePane.add(pgm, BorderLayout.SOUTH);
-        pgm.addActionListener(actionListener);
-
-        // all together now...
-        cardLayout = new CardLayout();
-        setLayout(cardLayout);
-
-        if (hasConnectOrPractice)
-        {
-            connectOrPracticePane = new SOCConnectOrPracticePanel(this);
-            add (connectOrPracticePane, CONNECT_OR_PRACTICE_PANEL);  // shown first
-        }
-        add(messagePane, MESSAGE_PANEL); // shown first unless cpPane
-        add(mainPane, MAIN_PANEL);
-
-        messageLabel.setText("Waiting to connect.");
-        validate();
-    }
-
-    /**
-     * Connect and give feedback by showing MESSAGE_PANEL.
-     * For more details, see {@link #connect()}.
-     * @param chost Hostname to connect to, or null for localhost
-     * @param cport Port number to connect to
-     * @param cuser User nickname
-     * @param cpass User optional password
-     */
-    public void connect(String chost, int cport, String cuser, String cpass)
-    {
-        nick.setEditable(true);  // in case of reconnect. Will disable after starting or joining a game.
-        pass.setEditable(true);
-        pass.setText(cpass);
-        nick.setText(cuser);
-        nick.requestFocusInWindow();
-        cardLayout.show(this, MESSAGE_PANEL);
-        net.connect(chost, cport);
-    }
-
-    /**
-     * @return the nickname of this user
-     * @see #getValidNickname(boolean)
-     */
-    public String getNickname()
-    {
-        return nickname;
-    }
-
-    /**
-     * Act as if the "practice game" button has been clicked.
-     * Assumes the dialog panels are all initialized.
-     */
-    public void clickPracticeButton()
-    {
-        guardedActionPerform(pgm);
-    }
-
-    /**
-     * Wrapped version of actionPerformed() for easier encapsulation.
-     * @param target Action source, from ActionEvent.getSource()
-     */
-    private void guardedActionPerform(Object target)
-    {
-        boolean showPopupCannotJoin = false;
-
-        if ((target == jc) || (target == channel) || (target == chlist)) // Join channel stuff
-        {
-            showPopupCannotJoin = ! guardedActionPerform_channels(target);
-        }
-        else if ((target == jg) || (target == ng) || (target == gmlist)
-                || (target == pg) || (target == pgm) || (target == gi)) // Join game stuff
-        {
-            showPopupCannotJoin = ! guardedActionPerform_games(target);
-        }
-
-        if (showPopupCannotJoin)
-        {
-            status.setText(STATUS_CANNOT_JOIN_THIS_GAME);
-            // popup
-            NotifyDialog.createAndShow(this, (Frame) null,
-                STATUS_CANNOT_JOIN_THIS_GAME,
-                "Cancel", true);
-
-            return;
-        }
-
-        if (target == nick)
-        { // Nickname TextField
-            nick.transferFocus();
-        }
-
-        return;
-    }
-
-    /**
-     * GuardedActionPerform when a channels-related button or field is clicked
-     * @param target Target as in actionPerformed
-     * @return True if OK, false if caller needs to show popup "cannot join"
-     * @since 1.1.06
-     */
-    private boolean guardedActionPerform_channels(Object target)
-    {
-        String ch;
-
-        if (target == jc) // "Join Channel" Button
-        {
-            ch = channel.getText().trim();
-
-            if (ch.length() == 0)
-            {
-                try
-                {
-                    ch = chlist.getSelectedItem().trim();
-                }
-                catch (NullPointerException ex)
-                {
-                    return true;
-                }
-            }
-        }
-        else if (target == channel)
-        {
-            ch = channel.getText().trim();
-        }
-        else
-        {
-            try
-            {
-                ch = chlist.getSelectedItem().trim();
-            }
-            catch (NullPointerException ex)
-            {
-                return true;
-            }
-        }
-
-        if (ch.length() == 0)
-        {
-            return true;
-        }
-
-        if (ch.startsWith(GAMENAME_PREFIX_CANNOT_JOIN))
-        {
-            return false;
-        }
-
-        ChannelFrame cf = channels.get(ch);
-
-        if (cf == null)
-        {
-            if (channels.isEmpty())
-            {
-                // May set hint message if empty, like NEED_NICKNAME_BEFORE_JOIN
-                if (! readValidNicknameAndPassword())
-                    return true;  // not filled in yet
-            }
-
-            status.setText("Talking to server...");
-            net.putNet(SOCJoin.toCmd(nickname, password, net.getHost(), ch));
-        }
-        else
-        {
-            cf.setVisible(true);
-        }
-
-        channel.setText("");
-        return true;
-    }
-
-    /**
-     * Read and validate username and password GUI fields into client's data fields.
-     * This method may set status bar to a hint message if username is empty,
-     * such as {@link #NEED_NICKNAME_BEFORE_JOIN}.
-     * @return true if OK, false if blank or not ready
-     * @see #getValidNickname(boolean)
-     * @since 1.1.07
-     */
-    public boolean readValidNicknameAndPassword()
-    {
-        nickname = getValidNickname(true);  // May set hint message if empty,
-                                        // like NEED_NICKNAME_BEFORE_JOIN
-        if (nickname == null)
-           return false;  // not filled in yet
-
-        if (!gotPassword)
-        {
-            password = getPassword();  // may be 0-length
-        }
-        return true;
-    }
-
-    /**
-     * GuardedActionPerform when a games-related button or field is clicked
-     * @param target Target as in actionPerformed
-     * @return True if OK, false if caller needs to show popup "cannot join"
-     * @since 1.1.06
-     */
-    private boolean guardedActionPerform_games(Object target)
-    {
-        String gm;  // May also be 0-length string, if pulled from Lists
-
-        if ((target == pg) || (target == pgm)) // "Practice Game" Buttons
-        {
-            gm = DEFAULT_PRACTICE_GAMENAME;
-
-            // If blank, fill in player name
-
-            if (0 == nick.getText().trim().length())
-            {
-                nick.setText(DEFAULT_PLAYER_NAME);
-            }
-        }
-        else if (target == ng)  // "New Game" button
-        {
-            if (null != getValidNickname(false))  // name check, but don't set nick field yet
-            {
-                gameWithOptionsBeginSetup(false);  // Also may set status, WAIT_CURSOR
-            } else {
-                nick.requestFocusInWindow();  // Not a valid player nickname
-            }
-            return true;
-        }
-        else if (target == jg) // "Join Game" Button
-        {
-            try
-            {
-                gm = gmlist.getSelectedItem().trim();  // may be length 0
-            }
-            catch (NullPointerException ex)
-            {
-                return true;
-            }
-        }
-        else
-        {
-            // game list
-            try
-            {
-                gm = gmlist.getSelectedItem().trim();
-            }
-            catch (NullPointerException ex)
-            {
-                return true;
-            }
-        }
-
-        // System.out.println("GM = |"+gm+"|");
-        if (gm.length() == 0)
-        {
-            return true;
-        }
-
-        if (target == gi)  // show game info, game options, for an existing game
-        {
-            // This game is either from the tcp server, or practice server,
-            // both servers' games are in the same GUI list.
-            Hashtable<String,SOCGameOption> opts = null;
-            if ((net.practiceServer != null) && (-1 != net.practiceServer.getGameState(gm)))
-                opts = net.practiceServer.getGameOptions(gm);  // won't ever need to parse from string on practice server
-            else if (serverGames != null)
-            {
-                opts = serverGames.getGameOptions(gm);
-                if ((opts == null) && (serverGames.getGameOptionsString(gm) != null))
-                {
-                    // If necessary, parse game options from string before displaying.
-                    // (Parsed options are cached, they won't be re-parsed)
-    
-                    if (tcpServGameOpts.allOptionsReceived)
-                    {
-                        opts = serverGames.parseGameOptions(gm);
-                    } else {
-                        // not yet received; remember game name.
-                        // when all are received, will show it,
-                        // and will also clear WAIT_CURSOR.
-                        // (see handleGAMEOPTIONINFO)
-    
-                        tcpServGameOpts.gameInfoWaitingForOpts = gm;
-                        setCursor(Cursor.getPredefinedCursor(Cursor.WAIT_CURSOR));
-                        return true;  // <---- early return: not yet ready to show ----
-                    }
-                }
-            }
-
-            // don't overwrite newGameOptsFrame field; this popup is to show an existing game.
-            NewGameOptionsFrame.createAndShow(this, gm, opts, false, true);
-            return true;
-        }
-
-        final boolean unjoinablePrefix = gm.startsWith(GAMENAME_PREFIX_CANNOT_JOIN);
-        if (unjoinablePrefix)
-        {
-            // Game is marked as un-joinable by this client. Remember that,
-            // then continue to process the game name, without prefix.
-
-            gm = gm.substring(GAMENAME_PREFIX_CANNOT_JOIN.length());
-        }
-
-        // Can we not join that game?
-        if (unjoinablePrefix || ((serverGames != null) && serverGames.isUnjoinableGame(gm)))
-        {
-            if (! gamesUnjoinableOverride.containsKey(gm))
-            {
-                gamesUnjoinableOverride.put(gm, gm);  // Next click will try override
-                return false;
-            }
-        }
-
-        // Are we already in a game with that name?
-        SOCPlayerInterface pi = playerInterfaces.get(gm);
-
-        if ((pi == null)
-                && ((target == pg) || (target == pgm))
-                && (net.practiceServer != null)
-                && (gm.equalsIgnoreCase(DEFAULT_PRACTICE_GAMENAME)))
-        {
-            // Practice game requested, no game named "Practice" already exists.
-            // Check for other active practice games. (Could be "Practice 2")
-            pi = findAnyActiveGame(true);
-        }
-
-        if ((pi != null) && ((target == pg) || (target == pgm)))
-        {
-            // Practice game requested, already exists.
-            //
-            // Ask the player if they want to join, or start a new game.
-            // If we're from the error panel (pgm), there's no way to
-            // enter a game name; make a name up if needed.
-            // If we already have a game going, our nickname is not empty.
-            // So, it's OK to not check that here or in the dialog.
-
-            // Is the game over yet?
-            if (pi.getGame().getGameState() == SOCGame.OVER)
-            {
-                // No point joining, just get options to start a new one.
-                gameWithOptionsBeginSetup(true);
-            }
-            else
-            {
-                new SOCPracticeAskDialog(this, pi).setVisible(true);
-            }
-
-            return true;
-        }
-
-        if (pi == null)
-        {
-            if (games.isEmpty())
-            {
-                nickname = getValidNickname(true);  // May set hint message if empty,
-                                           // like NEED_NICKNAME_BEFORE_JOIN
-                if (nickname == null)
-                    return true;  // not filled in yet
-
-                if (!gotPassword)
-                    password = getPassword();  // may be 0-length
-            }
-
-            int endOfName = gm.indexOf(STATSPREFEX);
-
-            if (endOfName > 0)
-            {
-                gm = gm.substring(0, endOfName);
-            }
-
-            if (((target == pg) || (target == pgm)) && (null == net.ex_P))
-            {
-                if (target == pg)
-                {
-                    status.setText("Starting practice game setup...");
-                }
-                gameWithOptionsBeginSetup(true);  // Also may set WAIT_CURSOR
-            }
-            else
-            {
-                // Join a game on the remote server.
-                // Send JOINGAME right away.
-                // (Create New Game is done above; see calls to gameWithOptionsBeginSetup)
-
-                // May take a while for server to start game, so set WAIT_CURSOR.
-                // The new-game window will clear this cursor
-                // (SOCPlayerInterface constructor)
-
-                status.setText("Talking to server...");
-                setCursor(Cursor.getPredefinedCursor(Cursor.WAIT_CURSOR));
-                net.putNet(SOCJoinGame.toCmd(nickname, password, net.getHost(), gm));
-            }
-        }
-        else
-        {
-            pi.setVisible(true);
-        }
-
-        return true;
-    }
-
-    /**
-     * Validate and return the nickname textfield, or null if blank or not ready.
-     * If successful, also set {@link #nickname} field.
-     * @param precheckOnly If true, only validate the name, don't set {@link #nickname}.
-     * @since 1.1.07
-     */
-    protected String getValidNickname(boolean precheckOnly)
-    {
-        String n = nick.getText().trim();
-
-        if (n.length() == 0)
-        {
-            if (status.getText().equals(NEED_NICKNAME_BEFORE_JOIN))
-                // Send stronger hint message
-                status.setText(NEED_NICKNAME_BEFORE_JOIN_2);
-            else
-                // Send first hint message (or re-send first if they've seen _2)
-                status.setText(NEED_NICKNAME_BEFORE_JOIN);
-            return null;
-        }
-
-        if (n.length() > 20)
-        {
-            n = n.substring(0, 20);
-        }
-        if (! SOCMessage.isSingleLineAndSafe(n))
-        {
-            status.setText(SOCStatusMessage.MSG_SV_NEWGAME_NAME_REJECTED);
-            return null;
-        }
-        nick.setText(n);
-        if (! precheckOnly)
-            nickname = n;
-        return n;
-    }
-
-    /**
-     * Validate and return the password textfield contents; may be 0-length.
-     * Also set {@link #password} field.
-     * If {@link #gotPassword} already, return current password without checking textfield.
-     * @since 1.1.07
-     */
-    protected String getPassword()
-    {
-        if (gotPassword)
-            return password;
-
-        String p = pass.getText().trim();
-
-        if (p.length() > 20)
-        {
-            p = p.substring(0, 20);
-        }
-
-        password = p;
-        return p;
-    }
-
-    /**
-     * Utility for time-driven events in the client.
-     * For some users, see where-used of this and of {@link SOCPlayerInterface#getEventTimer()}.
-     * @return the timer
-     * @since 1.1.07
-     */
-    public Timer getEventTimer()
-    {
-        return eventTimer;
-    }
-
-    /**
-     * Want to start a new game, on a server which supports options.
-     * Do we know the valid options already?  If so, bring up the options window.
-     * If not, ask the server for them.
-     * Updates tcpServGameOpts, practiceServGameOpts, newGameOptsFrame.
-     * If a {@link NewGameOptionsFrame} is already showing, give it focus
-     * instead of creating a new one.
-     *<P>
-     * For a summary of the flags and variables involved with game options,
-     * and the client/server interaction about their values, see
-     * {@link GameOptionServerSet}.
-     *
-     * @param forPracticeServer  Ask {@link #practiceServer}, instead of remote tcp server?
-     * @since 1.1.07
-     */
-    protected void gameWithOptionsBeginSetup(final boolean forPracticeServer)
-    {
-        if (newGameOptsFrame != null)
-        {
-            newGameOptsFrame.setVisible(true);
-            return;
-        }
-
-        GameOptionServerSet opts;
-
-        // What server are we going against? Do we need to ask it for options?
-        {
-            boolean setKnown = false;
-            if (forPracticeServer)
-            {
-                opts = practiceServGameOpts;
-                if (! opts.allOptionsReceived)
-                {
-                    // We know what the practice options will be,
-                    // because they're in our own JAR file.
-                    // Also, the practice server isn't started yet,
-                    // so we can't ask it for the options.
-                    // The practice server will be started when the player clicks
-                    // "Create Game" in the NewGameOptionsFrame, causing the new
-                    // game to be requested from askStartGameWithOptions.
-                    setKnown = true;
-                    opts.optionSet = SOCGameOption.getAllKnownOptions();
-                }
-            } else {
-                opts = tcpServGameOpts;
-                if ((! opts.allOptionsReceived) && (sVersion < SOCNewGameWithOptions.VERSION_FOR_NEWGAMEWITHOPTIONS))
-                {
-                    // Server doesn't support them.  Don't ask it.
-                    setKnown = true;
-                    opts.optionSet = null;
-                }
-            }
-
-            if (setKnown)
-            {
-                opts.allOptionsReceived = true;
-                opts.defaultsReceived = true;
-            }
-        }
-
-        // Do we already have info on all options?
-        boolean askedAlready, optsAllKnown, knowDefaults;
-        synchronized (opts)
-        {
-            askedAlready = opts.askedDefaultsAlready;
-            optsAllKnown = opts.allOptionsReceived;
-            knowDefaults = opts.defaultsReceived;
-        }
-
-        if (askedAlready && ! (optsAllKnown && knowDefaults))
-        {
-            // If we're only waiting on defaults, how long ago did we ask for them?
-            // If > 5 seconds ago, assume we'll never know the unknown ones, and present gui frame.
-            if (optsAllKnown && (5000 < Math.abs(System.currentTimeMillis() - opts.askedDefaultsTime)))
-            {
-                knowDefaults = true;
-                opts.defaultsReceived = true;
-                if (gameOptsDefsTask != null)
-                {
-                    gameOptsDefsTask.cancel();
-                    gameOptsDefsTask = null;
-                }
-                // since optsAllKnown, will present frame below.
-            } else {
-                return;  // <--- Early return: Already waiting for an answer ----
-            }
-        }
-
-        if (optsAllKnown && knowDefaults)
-        {
-            // All done, present the options window frame
-            newGameOptsFrame = NewGameOptionsFrame.createAndShow
-                (this, null, opts.optionSet, forPracticeServer, false);
-            return;  // <--- Early return: Show options to user ----
-        }
-
-        // OK, we need the options.
-        // Ask the server by sending GAMEOPTIONGETDEFAULTS.
-        // (This will never happen for practice games, see above.)
-
-        // May take a while for server to send our info.
-        // The new-game-options window will clear this cursor
-        // (NewGameOptionsFrame constructor)
-
-        status.setText("Talking to server...");
-        setCursor(Cursor.getPredefinedCursor(Cursor.WAIT_CURSOR));
-        opts.newGameWaitingForOpts = true;
-        opts.askedDefaultsAlready = true;
-        opts.askedDefaultsTime = System.currentTimeMillis();
-        gameManager.put(SOCGameOptionGetDefaults.toCmd(null), forPracticeServer);
-
-        if (gameOptsDefsTask != null)
-            gameOptsDefsTask.cancel();
-        gameOptsDefsTask = new GameOptionDefaultsTimeoutTask(this, tcpServGameOpts, forPracticeServer);
-        eventTimer.schedule(gameOptsDefsTask, 5000 /* ms */ );
-
-        // Once options are received, handlers will
-        // create and show NewGameOptionsFrame.
-    }
-
-    /**
-     * Ask server to start a game with options.
-     * If it's practice, will call {@link #startPracticeGame(String, Hashtable, boolean)}.
-     * Otherwise, ask tcp server, and also set WAIT_CURSOR and status line ("Talking to server...").
-     *<P>
-     * Assumes {@link #getValidNickname(boolean) getValidNickname(true)}, {@link #getPassword()}, {@link #host},
-     * and {@link #gotPassword} are already called and valid.
-     *
-     * @param gmName Game name; for practice, null is allowed
-     * @param forPracticeServer Is this for a new game on the practice (not tcp) server?
-     * @param opts Set of {@link SOCGameOption game options} to use, or null
-     * @since 1.1.07
-     * @see #readValidNicknameAndPassword()
-     */
-    public void askStartGameWithOptions(final String gmName, final boolean forPracticeServer, Hashtable<String, SOCGameOption> opts)
-    {
-        if (forPracticeServer)
-        {
-            startPracticeGame(gmName, opts, true);  // Also sets WAIT_CURSOR
-        } else {
-            String askMsg =
-                (sVersion >= SOCNewGameWithOptions.VERSION_FOR_NEWGAMEWITHOPTIONS)
-                ? SOCNewGameWithOptionsRequest.toCmd(nickname, password, net.getHost(), gmName, opts)
-                : SOCJoinGame.toCmd(nickname, password, net.getHost(), gmName);
-            System.err.println("L1314 askStartGameWithOptions at " + System.currentTimeMillis());
-            System.err.println("      Got all opts,defaults? " + tcpServGameOpts.allOptionsReceived + " " + tcpServGameOpts.defaultsReceived);
-            net.putNet(askMsg);
-            System.out.flush();  // for debug print output (temporary)
-            status.setText("Talking to server...");
-            setCursor(Cursor.getPredefinedCursor(Cursor.WAIT_CURSOR));
-            System.err.println("L1320 askStartGameWithOptions done at " + System.currentTimeMillis());
-            System.err.println("      sent: " + net.lastMessage_N);
-        }
-    }
-
-    /**
-     * Look for active games that we're playing
-     *
-     * @param fromPracticeServer  Enumerate games from {@link #practiceServer},
-     *     instead of {@link #playerInterfaces}?
-     * @return Any found game of ours which is active (state not OVER), or null if none.
-     * @see #anyHostedActiveGames()
-     */
-    protected SOCPlayerInterface findAnyActiveGame(boolean fromPracticeServer)
-    {
-        SOCPlayerInterface pi = null;
-        int gs;  // gamestate
-
-        Collection<String> gameNames;
-        if (fromPracticeServer)
-        {
-            if (net.practiceServer == null)
-                return null;  // <---- Early return: no games if no practice server ----
-            gameNames = net.practiceServer.getGameNames();
-        } else {
-            gameNames = playerInterfaces.keySet();
-        }
-
-        for (String tryGm : gameNames)
-        {
-            if (fromPracticeServer)
-            {
-                gs = net.practiceServer.getGameState(tryGm);
-                if (gs < SOCGame.OVER)
-                {
-                    pi = playerInterfaces.get(tryGm);
-                    if (pi != null)
-                        break;  // Active and we have a window with it
-                }
-            } else {
-                pi = playerInterfaces.get(tryGm);
-                if (pi != null)
-                {
-                    // we have a window with it
-                    gs = pi.getGame().getGameState();
-                    if (gs < SOCGame.OVER)
-                        break;      // Active
-
-                    pi = null;  // Avoid false positive
-                }
-            }
-        }
-
-        return pi;  // Active game, or null
-    }
-
-    /**
-     * Nested class for processing incoming messages (treating).
-     * @author paulbilnoski
-     */
-    private class MessageTreater
-    {
-        private final SOCPlayerClient client;
-        private final GameManager gmgr;
-        
-        public MessageTreater(SOCPlayerClient client)
-        {
-            if (client == null)
-                throw new IllegalArgumentException("client is null");
-            this.client = client;
-            gmgr = client.getGameManager();
-            
-            if (gmgr == null)
-                throw new IllegalArgumentException("client game manager is null");
-        }
-
-    /**
-     * Treat the incoming messages.
-     * Messages of unknown type are ignored (mes will be null from {@link SOCMessage#toMsg(String)}).
-     *
-     * @param mes    the message
-     * @param isPractice  Server is {@link ClientNetwork#practiceServer}, not tcp network
-     */
-    public void treat(SOCMessage mes, final boolean isPractice)
-    {
-        if (mes == null)
-            return;  // Parsing error
-
-        D.ebugPrintln(mes.toString());
-
-        try
-        {
-            switch (mes.getType())
-            {
-
-            /**
-             * echo the server ping, to ensure we're still connected.
-             * (ignored before version 1.1.08)
-             */
-            case SOCMessage.SERVERPING:
-                handleSERVERPING((SOCServerPing) mes, isPractice);
-                break;
-
-            /**
-             * server's version message
-             */
-            case SOCMessage.VERSION:
-                handleVERSION(isPractice, (SOCVersion) mes);
-
-                break;
-
-            /**
-             * status message
-             */
-            case SOCMessage.STATUSMESSAGE:
-                handleSTATUSMESSAGE((SOCStatusMessage) mes, isPractice);
-
-                break;
-
-            /**
-             * join channel authorization
-             */
-            case SOCMessage.JOINAUTH:
-                handleJOINAUTH((SOCJoinAuth) mes);
-
-                break;
-
-            /**
-             * someone joined a channel
-             */
-            case SOCMessage.JOIN:
-                handleJOIN((SOCJoin) mes);
-
-                break;
-
-            /**
-             * list of members for a channel
-             */
-            case SOCMessage.MEMBERS:
-                handleMEMBERS((SOCMembers) mes);
-
-                break;
-
-            /**
-             * a new channel has been created
-             */
-            case SOCMessage.NEWCHANNEL:
-                handleNEWCHANNEL((SOCNewChannel) mes);
-
-                break;
-
-            /**
-             * list of channels on the server
-             * (sent at connect after VERSION, even if no channels)
-             */
-            case SOCMessage.CHANNELS:
-                handleCHANNELS((SOCChannels) mes, isPractice);
-
-                break;
-
-            /**
-             * text message
-             */
-            case SOCMessage.TEXTMSG:
-                handleTEXTMSG((SOCTextMsg) mes);
-
-                break;
-
-            /**
-             * someone left the channel
-             */
-            case SOCMessage.LEAVE:
-                handleLEAVE((SOCLeave) mes);
-
-                break;
-
-            /**
-             * delete a channel
-             */
-            case SOCMessage.DELETECHANNEL:
-                handleDELETECHANNEL((SOCDeleteChannel) mes);
-
-                break;
-
-            /**
-             * list of games on the server
-             */
-            case SOCMessage.GAMES:
-                handleGAMES((SOCGames) mes, isPractice);
-
-                break;
-
-            /**
-             * join game authorization
-             */
-            case SOCMessage.JOINGAMEAUTH:
-                handleJOINGAMEAUTH((SOCJoinGameAuth) mes, isPractice);
-
-                break;
-
-            /**
-             * someone joined a game
-             */
-            case SOCMessage.JOINGAME:
-                handleJOINGAME((SOCJoinGame) mes);
-
-                break;
-
-            /**
-             * someone left a game
-             */
-            case SOCMessage.LEAVEGAME:
-                handleLEAVEGAME((SOCLeaveGame) mes);
-
-                break;
-
-            /**
-             * new game has been created
-             */
-            case SOCMessage.NEWGAME:
-                handleNEWGAME((SOCNewGame) mes, isPractice);
-
-                break;
-
-            /**
-             * game has been destroyed
-             */
-            case SOCMessage.DELETEGAME:
-                handleDELETEGAME((SOCDeleteGame) mes, isPractice);
-
-                break;
-
-            /**
-             * list of game members
-             */
-            case SOCMessage.GAMEMEMBERS:
-                handleGAMEMEMBERS((SOCGameMembers) mes);
-
-                break;
-
-            /**
-             * game stats
-             */
-            case SOCMessage.GAMESTATS:
-                handleGAMESTATS((SOCGameStats) mes);
-
-                break;
-
-            /**
-             * game text message
-             */
-            case SOCMessage.GAMETEXTMSG:
-                handleGAMETEXTMSG((SOCGameTextMsg) mes);
-
-                break;
-
-            /**
-             * broadcast text message
-             */
-            case SOCMessage.BCASTTEXTMSG:
-                handleBCASTTEXTMSG((SOCBCastTextMsg) mes);
-
-                break;
-
-            /**
-             * someone is sitting down
-             */
-            case SOCMessage.SITDOWN:
-                handleSITDOWN((SOCSitDown) mes);
-
-                break;
-
-            /**
-             * receive a board layout
-             */
-            case SOCMessage.BOARDLAYOUT:
-                handleBOARDLAYOUT((SOCBoardLayout) mes);
-
-                break;
-
-            /**
-             * receive a board layout (new format, as of 20091104 (v 1.1.08))
-             */
-            case SOCMessage.BOARDLAYOUT2:
-                handleBOARDLAYOUT2((SOCBoardLayout2) mes);
-                break;
-
-            /**
-             * message that the game is starting
-             */
-            case SOCMessage.STARTGAME:
-                handleSTARTGAME((SOCStartGame) mes);
-
-                break;
-
-            /**
-             * update the state of the game
-             */
-            case SOCMessage.GAMESTATE:
-                handleGAMESTATE((SOCGameState) mes);
-
-                break;
-
-            /**
-             * set the current turn
-             */
-            case SOCMessage.SETTURN:
-                handleSETTURN((SOCSetTurn) mes);
-
-                break;
-
-            /**
-             * set who the first player is
-             */
-            case SOCMessage.FIRSTPLAYER:
-                handleFIRSTPLAYER((SOCFirstPlayer) mes);
-
-                break;
-
-            /**
-             * update who's turn it is
-             */
-            case SOCMessage.TURN:
-                handleTURN((SOCTurn) mes);
-
-                break;
-
-            /**
-             * receive player information
-             */
-            case SOCMessage.PLAYERELEMENT:
-                handlePLAYERELEMENT((SOCPlayerElement) mes);
-
-                break;
-
-            /**
-             * receive resource count
-             */
-            case SOCMessage.RESOURCECOUNT:
-                handleRESOURCECOUNT((SOCResourceCount) mes);
-
-                break;
-
-            /**
-             * the latest dice result
-             */
-            case SOCMessage.DICERESULT:
-                handleDICERESULT((SOCDiceResult) mes);
-
-                break;
-
-            /**
-             * a player built something
-             */
-            case SOCMessage.PUTPIECE:
-                handlePUTPIECE((SOCPutPiece) mes);
-
-                break;
-
-            /**
-             * the current player has cancelled an initial settlement,
-             * or has tried to place a piece illegally.
-             */
-            case SOCMessage.CANCELBUILDREQUEST:
-                handleCANCELBUILDREQUEST((SOCCancelBuildRequest) mes);
-
-                break;
-
-            /**
-             * the robber or pirate moved
-             */
-            case SOCMessage.MOVEROBBER:
-                handleMOVEROBBER((SOCMoveRobber) mes);
-
-                break;
-
-            /**
-             * the server wants this player to discard
-             */
-            case SOCMessage.DISCARDREQUEST:
-                handleDISCARDREQUEST((SOCDiscardRequest) mes);
-
-                break;
-
-            /**
-             * the server wants this player to choose a player to rob
-             */
-            case SOCMessage.CHOOSEPLAYERREQUEST:
-                handleCHOOSEPLAYERREQUEST((SOCChoosePlayerRequest) mes);
-
-                break;
-
-            /**
-             * The server wants this player to choose to rob cloth or rob resources.
-             * Added 2012-11-17 for v2.0.00.
-             */
-            case SOCMessage.CHOOSEPLAYER:
-                handleCHOOSEPLAYER((SOCChoosePlayer) mes);
-                break;
-
-            /**
-             * a player has made an offer
-             */
-            case SOCMessage.MAKEOFFER:
-                handleMAKEOFFER((SOCMakeOffer) mes);
-
-                break;
-
-            /**
-             * a player has cleared her offer
-             */
-            case SOCMessage.CLEAROFFER:
-                handleCLEAROFFER((SOCClearOffer) mes);
-
-                break;
-
-            /**
-             * a player has rejected an offer
-             */
-            case SOCMessage.REJECTOFFER:
-                handleREJECTOFFER((SOCRejectOffer) mes);
-
-                break;
-
-            /**
-             * the trade message needs to be cleared
-             */
-            case SOCMessage.CLEARTRADEMSG:
-                handleCLEARTRADEMSG((SOCClearTradeMsg) mes);
-
-                break;
-
-            /**
-             * the current number of development cards
-             */
-            case SOCMessage.DEVCARDCOUNT:
-                handleDEVCARDCOUNT((SOCDevCardCount) mes);
-
-                break;
-
-            /**
-             * a dev card action, either draw, play, or add to hand
-             */
-            case SOCMessage.DEVCARD:
-                handleDEVCARD(isPractice, (SOCDevCard) mes);
-
-                break;
-
-            /**
-             * set the flag that tells if a player has played a
-             * development card this turn
-             */
-            case SOCMessage.SETPLAYEDDEVCARD:
-                handleSETPLAYEDDEVCARD((SOCSetPlayedDevCard) mes);
-
-                break;
-
-            /**
-             * get a list of all the potential settlements for a player
-             */
-            case SOCMessage.POTENTIALSETTLEMENTS:
-                handlePOTENTIALSETTLEMENTS((SOCPotentialSettlements) mes);
-
-                break;
-
-            /**
-             * handle the change face message
-             */
-            case SOCMessage.CHANGEFACE:
-                handleCHANGEFACE((SOCChangeFace) mes);
-
-                break;
-
-            /**
-             * handle the reject connection message
-             */
-            case SOCMessage.REJECTCONNECTION:
-                handleREJECTCONNECTION((SOCRejectConnection) mes);
-
-                break;
-
-            /**
-             * handle the longest road message
-             */
-            case SOCMessage.LONGESTROAD:
-                handleLONGESTROAD((SOCLongestRoad) mes);
-
-                break;
-
-            /**
-             * handle the largest army message
-             */
-            case SOCMessage.LARGESTARMY:
-                handleLARGESTARMY((SOCLargestArmy) mes);
-
-                break;
-
-            /**
-             * handle the seat lock state message
-             */
-            case SOCMessage.SETSEATLOCK:
-                handleSETSEATLOCK((SOCSetSeatLock) mes);
-
-                break;
-
-            /**
-             * handle the roll dice prompt message
-             * (it is now x's turn to roll the dice)
-             */
-            case SOCMessage.ROLLDICEPROMPT:
-                handleROLLDICEPROMPT((SOCRollDicePrompt) mes);
-
-                break;
-
-            /**
-             * handle board reset (new game with same players, same game name, new layout).
-             */
-            case SOCMessage.RESETBOARDAUTH:
-                handleRESETBOARDAUTH((SOCResetBoardAuth) mes);
-
-                break;
-
-            /**
-             * a player (or us) is requesting a board reset: we must vote
-             */
-            case SOCMessage.RESETBOARDVOTEREQUEST:
-                handleRESETBOARDVOTEREQUEST((SOCResetBoardVoteRequest) mes);
-
-                break;
-
-            /**
-             * another player has voted on a board reset request
-             */
-            case SOCMessage.RESETBOARDVOTE:
-                handleRESETBOARDVOTE((SOCResetBoardVote) mes);
-
-                break;
-
-            /**
-             * voting complete, board reset request rejected
-             */
-            case SOCMessage.RESETBOARDREJECT:
-                handleRESETBOARDREJECT((SOCResetBoardReject) mes);
-
-                break;
-
-            /**
-             * for game options (1.1.07)
-             */
-            case SOCMessage.GAMEOPTIONGETDEFAULTS:
-                handleGAMEOPTIONGETDEFAULTS((SOCGameOptionGetDefaults) mes, isPractice);
-                break;
-
-            case SOCMessage.GAMEOPTIONINFO:
-                handleGAMEOPTIONINFO((SOCGameOptionInfo) mes, isPractice);
-                break;
-
-            case SOCMessage.NEWGAMEWITHOPTIONS:
-                handleNEWGAMEWITHOPTIONS((SOCNewGameWithOptions) mes, isPractice);
-                break;
-
-            case SOCMessage.GAMESWITHOPTIONS:
-                handleGAMESWITHOPTIONS((SOCGamesWithOptions) mes, isPractice);
-                break;
-
-            /**
-             * player stats (as of 20100312 (v 1.1.09))
-             */
-            case SOCMessage.PLAYERSTATS:
-                handlePLAYERSTATS((SOCPlayerStats) mes);
-                break;
-
-            /**
-             * debug piece Free Placement (as of 20110104 (v 1.1.12))
-             */
-            case SOCMessage.DEBUGFREEPLACE:
-                handleDEBUGFREEPLACE((SOCDebugFreePlace) mes);
-                break;
-
-            /**
-             * move a previous piece (a ship) somewhere else on the board.
-             * Added 2011-12-05 for v2.0.00.
-             */
-            case SOCMessage.MOVEPIECE:
-                handleMOVEPIECE((SOCMovePiece) mes);
-                break;
-
-            /**
-             * pick resources to gain from the gold hex.
-             * Added 2012-01-12 for v2.0.00.
-             */
-            case SOCMessage.PICKRESOURCESREQUEST:
-                handlePICKRESOURCESREQUEST((SOCPickResourcesRequest) mes);
-                break;
-
-            /**
-             * reveal a hidden hex on the board.
-             * Added 2012-11-08 for v2.0.00.
-             */
-            case SOCMessage.REVEALFOGHEX:
-                handleREVEALFOGHEX((SOCRevealFogHex) mes);
-                break;
-
-            /**
-             * update a village piece's value on the board (cloth remaining).
-             * Added 2012-11-16 for v2.0.00.
-             */
-            case SOCMessage.PIECEVALUE:
-                handlePIECEVALUE((SOCPieceValue) mes);
-                break;
-
-            /**
-             * Text that a player has been awarded Special Victory Point(s).
-             * Added 2012-12-21 for v2.0.00.
-             */
-            case SOCMessage.SVPTEXTMSG:
-                handleSVPTEXTMSG((SOCSVPTextMessage) mes);
-                break;
-
-            }  // switch (mes.getType())
-        }
-        catch (Exception e)
-        {
-            System.out.println("SOCPlayerClient treat ERROR - " + e.getMessage());
-            e.printStackTrace();
-        }
-
-    }  // treat
-
-    /**
-     * Handle the "version" message, server's version report.
-     * Ask server for game-option info if client's version differs.
-     * If remote, store the server's version for {@link #getServerVersion(SOCGame)}
-     * and display the version on the main panel.
-     * (Local server's version is always {@link Version#versionNumber()}.)
-     *
-     * @param isPractice Is the server {@link #practiceServer}, not remote?  Client can be connected
-     *                only to one at a time.
-     * @param mes  the messsage
-     */
-    private void handleVERSION(final boolean isPractice, SOCVersion mes)
-    {
-        D.ebugPrintln("handleVERSION: " + mes);
-        int vers = mes.getVersionNumber();
-        if (! isPractice)
-        {
-            sVersion = vers;
-
-            // Display the version on main panel, unless we're running a server.
-            // (If so, want to display its listening port# instead)
-            if (null == net.localTCPServer)
-            {
-                versionOrlocalTCPPortLabel.setForeground(new Color(252, 251, 243)); // off-white
-                versionOrlocalTCPPortLabel.setText("v " + mes.getVersionString());
-                new AWTToolTip ("Server version is " + mes.getVersionString()
-                                + " build " + mes.getBuild()
-                                + "; client is " + Version.version()
-                                + " bld " + Version.buildnum(),
-                                versionOrlocalTCPPortLabel);
-            }
-
-            if ((net.practiceServer == null) && (sVersion < SOCNewGameWithOptions.VERSION_FOR_NEWGAMEWITHOPTIONS)
-                    && (gi != null))
-                gi.setEnabled(false);  // server too old for options, so don't use that button
-        }
-
-        // If we ever require a minimum server version, would check that here.
-
-        // Reply with our client version.
-        // (This was sent already in connect(), in 1.1.06 and later)
-
-        // Check known game options vs server's version. (added in 1.1.07)
-        // Server's responses will add, remove or change our "known options".
-        final int cliVersion = Version.versionNumber();
-        if (sVersion > cliVersion)
-        {
-            // Newer server: Ask it to list any options we don't know about yet.
-            if (! isPractice)
-                gameOptionsSetTimeoutTask();
-            gmgr.put(SOCGameOptionGetInfos.toCmd(null), isPractice);  // sends "-"
-        }
-        else if (sVersion < cliVersion)
-        {
-            if (sVersion >= SOCNewGameWithOptions.VERSION_FOR_NEWGAMEWITHOPTIONS)
-            {
-                // Older server: Look for options created or changed since server's version.
-                // Ask it what it knows about them.
-                Vector<SOCGameOption> tooNewOpts = SOCGameOption.optionsNewerThanVersion(sVersion, false, false, null);
-                if ((tooNewOpts != null) && (sVersion < SOCGameOption.VERSION_FOR_LONGER_OPTNAMES) && ! isPractice)
-                {
-                    // Server is older than 2.0.00; we can't send it any long option names.
-                    // Remove them from our set of options for games at this server.
-                    if (tcpServGameOpts.optionSet == null)
-                        tcpServGameOpts.optionSet = SOCGameOption.getAllKnownOptions();
-                    Iterator<SOCGameOption> opi = tooNewOpts.iterator();
-                    while (opi.hasNext())
-                    {
-                        final SOCGameOption op = opi.next();
-                        if ((op.optKey.length() > 3) || op.optKey.contains("_"))
-                        {
-                            tcpServGameOpts.optionSet.remove(op.optKey);
-                            opi.remove();
-                        }
-                    }
-                    if (tooNewOpts.isEmpty())
-                        tooNewOpts = null;
-                }
-                if (tooNewOpts != null)
-                {
-                    if (! isPractice)
-                        gameOptionsSetTimeoutTask();
-                    gmgr.put(SOCGameOptionGetInfos.toCmd(tooNewOpts.elements()), isPractice);
-                }
-            } else {
-                // server is too old to understand options. Can't happen with local practice srv,
-                // because that's our version (it runs from our own JAR file).
-                if (! isPractice)
-                    tcpServGameOpts.noMoreOptions(true);
-            }
-        } else {
-            // sVersion == cliVersion, so we have same code as server for getAllKnownOptions.
-            // For practice games, optionSet may already be initialized, so check vs null.
-            GameOptionServerSet opts = (isPractice ? practiceServGameOpts : tcpServGameOpts);
-            if (opts.optionSet == null)
-                opts.optionSet = SOCGameOption.getAllKnownOptions();
-            opts.noMoreOptions(isPractice);  // defaults not known unless it's practice
-        }
-    }
-
-    /**
-     * handle the {@link SOCStatusMessage "status"} message.
-     * Used for server events, also used if player tries to join a game
-     * but their nickname is not OK.
-     * @param mes  the message
-     * @param isPractice from practice server, not remote server?
-     */
-    protected void handleSTATUSMESSAGE(SOCStatusMessage mes, final boolean isPractice)
-    {
-        System.err.println("L2045 statusmsg at " + System.currentTimeMillis());
-        final String statusText = mes.getStatus();
-        status.setText(statusText);
-
-        // If warning about debug during initial connect, show that.
-        // That status message would be sent after VERSION.
-        if (statusText.toLowerCase().contains("debug"))
-            versionOrlocalTCPPortLabel.setText
-                (versionOrlocalTCPPortLabel.getText() + ", debug is on");
-
-        // If was trying to join a game, reset cursor from WAIT_CURSOR.
-        setCursor(Cursor.getPredefinedCursor(Cursor.DEFAULT_CURSOR));
-
-        if (mes.getStatusValue() == SOCStatusMessage.SV_NEWGAME_OPTION_VALUE_TOONEW)
-        {
-            // Extract game name and failing game-opt keynames,
-            // and pop up an error message window.
-            String errMsg;
-            StringTokenizer st = new StringTokenizer(statusText, SOCMessage.sep2);
-            try
-            {
-                String gameName = null;
-                Vector<String> optNames = new Vector<String>();
-                errMsg = st.nextToken();
-                gameName = st.nextToken();
-                while (st.hasMoreTokens())
-                    optNames.addElement(st.nextToken());
-                StringBuffer err = new StringBuffer("Cannot create game ");
-                err.append(gameName);
-                err.append("\nThere is a problem with the option values chosen.\n");
-                err.append(errMsg);
-                Hashtable<String, SOCGameOption> knowns = isPractice ? practiceServGameOpts.optionSet : tcpServGameOpts.optionSet;
-                for (int i = 0; i < optNames.size(); ++i)
-                {
-                    err.append("\nThis option must be changed: ");
-                    String oname = optNames.elementAt(i);
-                    SOCGameOption oinfo = null;
-                    if (knowns != null)
-                        oinfo = knowns.get(oname);
-                    if (oinfo != null)
-                        oname = oinfo.optDesc;
-                    err.append(oname);
-                }
-                errMsg = err.toString();
-            }
-            catch (Throwable t)
-            {
-                errMsg = statusText;  // fallback, not expected to happen
-            }
-            NotifyDialog.createAndShow(SOCPlayerClient.this, (Frame) null,
-                errMsg, "Cancel", false);
-        }
-    }
-
-    /**
-     * handle the "join channel authorization" message
-     * @param mes  the message
-     */
-    protected void handleJOINAUTH(SOCJoinAuth mes)
-    {
-        nick.setEditable(false);
-        pass.setText("");
-        pass.setEditable(false);
-        gotPassword = true;
-        if (! hasJoinedServer)
-        {
-            Container c = getParent();
-            if ((c != null) && (c instanceof Frame))
-            {
-                Frame fr = (Frame) c;
-                fr.setTitle(fr.getTitle() + " [" + nick.getText() + "]");
-            }
-            hasJoinedServer = true;
-        }
-
-        ChannelFrame cf = new ChannelFrame(mes.getChannel(), SOCPlayerClient.this);
-        cf.setVisible(true);
-        channels.put(mes.getChannel(), cf);
-    }
-
-    /**
-     * handle the "join channel" message
-     * @param mes  the message
-     */
-    protected void handleJOIN(SOCJoin mes)
-    {
-        ChannelFrame fr;
-        fr = channels.get(mes.getChannel());
-        fr.print("*** " + mes.getNickname() + " has joined this channel.\n");
-        fr.addMember(mes.getNickname());
-    }
-
-    /**
-     * handle the "channel members" message
-     * @param mes  the message
-     */
-    protected void handleMEMBERS(SOCMembers mes)
-    {
-        ChannelFrame fr;
-        fr = channels.get(mes.getChannel());
-
-        Collection<String> membersEnum = mes.getMembers();
-
-        for (String member : membersEnum)
-        {
-            fr.addMember(member);
-        }
-
-        fr.began();
-    }
-
-    /**
-     * handle the "new channel" message
-     * @param mes  the message
-     */
-    protected void handleNEWCHANNEL(SOCNewChannel mes)
-    {
-        addToList(mes.getChannel(), chlist);
-    }
-
-    /**
-     * handle the "list of channels" message; this message indicates that
-     * we're newly connected to the server.
-     * @param mes  the message
-     * @param isPractice is the server actually {@link ClientNetwork#practiceServer} (practice game)?
-     */
-    protected void handleCHANNELS(SOCChannels mes, final boolean isPractice)
-    {
-        //
-        // this message indicates that we're connected to the server
-        //
-        if (! isPractice)
-        {
-            cardLayout.show(SOCPlayerClient.this, MAIN_PANEL);
-            validate();
-
-            status.setText("Login by entering nickname and then joining a channel or game.");
-        }
-
-        Collection<String> channelsEnum = mes.getChannels();
-
-        for (String ch : channelsEnum)
-        {
-            addToList(ch, chlist);
-        }
-
-        if (! isPractice)
-            nick.requestFocus();
-    }
-
-    /**
-     * handle a broadcast text message
-     * @param mes  the message
-     */
-    protected void handleBCASTTEXTMSG(SOCBCastTextMsg mes)
-    {
-        for (ChannelFrame fr : channels.values())
-        {
-            fr.print("::: " + mes.getText() + " :::");
-        }
-
-        for (PlayerClientListener pcl : clientListeners.values())
-        {
-            pcl.messageBroadcast(mes.getText());
-        }
-    }
-
-    /**
-     * handle a text message
-     * @param mes  the message
-     */
-    protected void handleTEXTMSG(SOCTextMsg mes)
-    {
-        ChannelFrame fr;
-        fr = channels.get(mes.getChannel());
-
-        if (fr != null)
-        {
-            if (!onIgnoreList(mes.getNickname()))
-            {
-                fr.print(mes.getNickname() + ": " + mes.getText());
-            }
-        }
-    }
-
-    /**
-     * handle the "leave channel" message
-     * @param mes  the message
-     */
-    protected void handleLEAVE(SOCLeave mes)
-    {
-        ChannelFrame fr;
-        fr = channels.get(mes.getChannel());
-        fr.print("*** " + mes.getNickname() + " left.\n");
-        fr.deleteMember(mes.getNickname());
-    }
-
-    /**
-     * handle the "delete channel" message
-     * @param mes  the message
-     */
-    protected void handleDELETECHANNEL(SOCDeleteChannel mes)
-    {
-        deleteFromList(mes.getChannel(), chlist);
-    }
-
-    /**
-     * handle the "list of games" message
-     * @param mes  the message
-     */
-    protected void handleGAMES(SOCGames mes, final boolean isPractice)
-    {
-        // Any game's name in this msg may start with the "unjoinable" prefix
-        // SOCGames.MARKER_THIS_GAME_UNJOINABLE.
-        // We'll recognize and remove it in methods called from here.
-
-        Collection<String> gameNamesEnum = mes.getGames();
-
-        if (! isPractice)  // practiceServer's gameoption data is set up in handleVERSION
-        {
-            if (serverGames == null)
-                serverGames = new SOCGameList();
-            serverGames.addGames(gameNamesEnum, Version.versionNumber());
-
-            // No more game-option info will be received,
-            // because that's always sent before game names are sent.
-            // We may still ask for GAMEOPTIONGETDEFAULTS if asking to create a game,
-            // but that will happen when user clicks that button, not yet.
-            tcpServGameOpts.noMoreOptions(false);
-
-            // Reset enum for addToGameList call; serverGames.addGames has consumed it.
-            gameNamesEnum = mes.getGames();
-        }
-
-        for (String gn : gameNamesEnum)
-        {
-            addToGameList(gn, null, false);
-        }
-    }
-
-    /**
-     * handle the "join game authorization" message: create new {@link SOCGame} and
-     * {@link SOCPlayerInterface} so user can join the game
-     * @param mes  the message
-     * @param isPractice server is practiceServer (not normal tcp network)
-     */
-    protected void handleJOINGAMEAUTH(SOCJoinGameAuth mes, final boolean isPractice)
-    {
-        System.err.println("L2299 joingameauth at " + System.currentTimeMillis());
-        nick.setEditable(false);
-        pass.setEditable(false);
-        pass.setText("");
-        gotPassword = true;
-        if (! hasJoinedServer)
-        {
-            Container c = getParent();
-            if ((c != null) && (c instanceof Frame))
-            {
-                Frame fr = (Frame) c;
-                fr.setTitle(fr.getTitle() + " [" + nick.getText() + "]");
-            }
-            hasJoinedServer = true;
-        }
-
-        final String gaName = mes.getGame();
-        Hashtable<String,SOCGameOption> gameOpts;
-        if (isPractice)
-        {
-            gameOpts = net.practiceServer.getGameOptions(gaName);
-            if (gameOpts != null)
-                gameOpts = new Hashtable<String,SOCGameOption>(gameOpts);  // changes here shouldn't change practiceServ's copy
-        } else {
-            if (serverGames != null)
-                gameOpts = serverGames.parseGameOptions(gaName);
-            else
-                gameOpts = null;
-        }
-        System.err.println("L2318 past opts at " + System.currentTimeMillis());
-
-        SOCGame ga = new SOCGame(gaName, gameOpts);
-        if (ga != null)
-        {
-            ga.isPractice = isPractice;
-            SOCPlayerInterface pi = new SOCPlayerInterface(gaName, SOCPlayerClient.this, ga);
-            System.err.println("L2325 new pi at " + System.currentTimeMillis());
-            pi.setVisible(true);
-            System.err.println("L2328 visible at " + System.currentTimeMillis());
-            playerInterfaces.put(gaName, pi);
-            clientListeners.put(gaName, pi.getClientListener());
-            games.put(gaName, ga);
-        }
-        System.err.println("L2332 handlejoin done at " + System.currentTimeMillis());
-    }
-
-    /**
-     * handle the "join game" message
-     * @param mes  the message
-     */
-    protected void handleJOINGAME(final SOCJoinGame mes)
-    {
-        final String gn = mes.getGame();
-        final String name = mes.getNickname();
-        if (name == null)
-            return;
-        
-        PlayerClientListener pcl = clientListeners.get(gn);
-        pcl.playerJoined(new PlayerClientListener.PlayerJoinEvent(){
-            public String getNickname()
-            {
-                return name;
-            }
-        });
-    }
-
-    /**
-     * handle the "leave game" message
-     * @param mes  the message
-     */
-    protected void handleLEAVEGAME(SOCLeaveGame mes)
-    {
-        String gn = mes.getGame();
-        SOCGame ga = games.get(gn);
-
-        if (ga != null)
-        {
-            final String name = mes.getNickname();
-            final SOCPlayer player = ga.getPlayer(name);
-            
-            // Give the listener a chance to clean up while the player is still in the game
-            PlayerClientListener pcl = clientListeners.get(gn);
-            pcl.playerLeft(new PlayerClientListener.PlayerLeaveEvent(){
-                public String getNickname() {
-                    return name;
-                }
-                public SOCPlayer getPlayer() {
-                    return player;
-                }
-            });
-            
-            if (player != null)
-            {
-                //
-                //  This user was not a spectator.
-                //  Remove first from listener, then from game data.
-                //
-                ga.removePlayer(name);
-            }
-        }
-    }
-
-    /**
-     * handle the "new game" message
-     * @param mes  the message
-     */
-    protected void handleNEWGAME(SOCNewGame mes, final boolean isPractice)
-    {
-        addToGameList(mes.getGame(), null, ! isPractice);
-    }
-
-    /**
-     * handle the "delete game" message
-     * @param mes  the message
-     */
-    protected void handleDELETEGAME(SOCDeleteGame mes, final boolean isPractice)
-    {
-        if (! deleteFromGameList(mes.getGame(), isPractice))
-            deleteFromGameList(GAMENAME_PREFIX_CANNOT_JOIN + mes.getGame(), isPractice);
-    }
-
-    /**
-     * handle the "game members" message, the server's hint that it's almost
-     * done sending us the complete game state in response to JOINGAME.
-     * @param mes  the message
-     */
-    protected void handleGAMEMEMBERS(final SOCGameMembers mes)
-    {
-        PlayerClientListener pcl = clientListeners.get(mes.getGame());
-        pcl.membersListed(new PlayerClientListener.MemberListEvent()
-        {
-            public Collection<String> getNames() {
-                return mes.getMembers();
-            }
-        });
-    }
-
-    /**
-     * handle the "game stats" message
-     */
-    protected void handleGAMESTATS(SOCGameStats mes)
-    {
-        String ga = mes.getGame();
-        int[] scores = mes.getScores();
-        
-        // Update game list (initial window)
-        updateGameStats(ga, scores, mes.getRobotSeats());
-        
-        // If we're playing in a game, update the scores. (SOCPlayerInterface)
-        // This is used to show the true scores, including hidden
-        // victory-point cards, at the game's end.
-        updateGameEndStats(ga, scores);
-    }
-
-    /**
-     * handle the "game text message" message.
-     * Messages not from Server go to the chat area.
-     * Messages from Server go to the game text window.
-     * Urgent messages from Server (starting with ">>>") also go to the chat area,
-     * which has less activity, so they are harder to miss.
-     *
-     * @param mes  the message
-     */
-    protected void handleGAMETEXTMSG(SOCGameTextMsg mes)
-    {
-        PlayerClientListener pcl = clientListeners.get(mes.getGame());
-        if (pcl != null)
-            pcl.messageSent(mes.getNickname(), mes.getText());
-    }
-
-    /**
-     * handle the "player sitting down" message
-     * @param mes  the message
-     */
-    protected void handleSITDOWN(final SOCSitDown mes)
-    {
-        /**
-         * tell the game that a player is sitting
-         */
-        final SOCGame ga = games.get(mes.getGame());
-        if (ga != null)
-        {
-            final int mesPN = mes.getPlayerNumber();
-    
-            ga.takeMonitor();
-            SOCPlayer player = null;
-            try
-            {
-                ga.addPlayer(mes.getNickname(), mesPN);
-    
-                player = ga.getPlayer(mesPN);
-                /**
-                 * set the robot flag
-                 */
-                player.setRobotFlag(mes.isRobot(), false);
-            }
-            catch (Exception e)
-            {
-                System.out.println("Exception caught - " + e);
-                e.printStackTrace();
-                
-                return;
-            }
-            finally
-            {
-                ga.releaseMonitor();
-            }
-    
-            /**
-             * tell the GUI that a player is sitting
-             */
-            PlayerClientListener pcl = clientListeners.get(mes.getGame());
-            PlayerClientListener.PlayerSeatEvent evt = new PlayerClientListener.PlayerSeatEvent(){
-                public String getNickname() {
-                    return mes.getNickname();
-                }
-                public int getSeatNumber() {
-                    return mesPN;
-                }
-            };
-            pcl.playerSitdown(evt);
-            
-            /**
-             * let the board panel & building panel find our player object if we sat down
-             */
-            if (nickname.equals(mes.getNickname()))
-            {
-                /**
-                 * change the face (this is so that old faces don't 'stick')
-                 */
-                if (! ga.isBoardReset() && (ga.getGameState() < SOCGame.START1A))
-                {
-                    ga.getPlayer(mesPN).setFaceId(lastFaceChange);
-                    gmgr.changeFace(ga, lastFaceChange);
-                }
-            }
-        }
-    }
-
-    /**
-     * Handle the old "board layout" message (original 4-player board, no options).
-     * Most game boards will call {@link #handleBOARDLAYOUT2(SOCBoardLayout2)} instead.
-     * @param mes  the message
-     */
-    protected void handleBOARDLAYOUT(SOCBoardLayout mes)
-    {
-        System.err.println("L2561 boardlayout at " + System.currentTimeMillis());
-        SOCGame ga = games.get(mes.getGame());
-
-        if (ga != null)
-        {
-            // BOARDLAYOUT is always the v1 board encoding (oldest format)
-            SOCBoard bd = ga.getBoard();
-            bd.setHexLayout(mes.getHexLayout());
-            bd.setNumberLayout(mes.getNumberLayout());
-            bd.setRobberHex(mes.getRobberHex(), false);
-            
-            PlayerClientListener pcl = clientListeners.get(mes.getGame());
-            pcl.boardLayoutUpdated(new PlayerClientListener.BoardLayoutEvent(){});
-        }
-    }
-
-    /**
-     * echo the server ping, to ensure we're still connected.
-     * (ignored before version 1.1.08)
-     * @since 1.1.08
-     */
-    private void handleSERVERPING(SOCServerPing mes, final boolean isPractice)
-    {
-        int timeval = mes.getSleepTime();
-        if (timeval != -1)
-        {
-            gmgr.put(mes.toCmd(), isPractice);
-        } else {
-            net.ex = new RuntimeException("Kicked by player with same name.");
-            client.dispose();
-        }
-    }
-
-    /**
-     * Handle the "board layout" message, in its usual format.
-     * (Some simple games can use the old {@link #handleBOARDLAYOUT(SOCBoardLayout)} instead.)
-     * @param mes  the message
-     * @since 1.1.08
-     */
-    protected void handleBOARDLAYOUT2(SOCBoardLayout2 mes)
-    {
-        System.err.println("L2602 boardlayout2 at " + System.currentTimeMillis());
-        SOCGame ga = games.get(mes.getGame());
-        if (ga == null)
-            return;
-
-        SOCBoard bd = ga.getBoard();
-        final int bef = mes.getBoardEncodingFormat();
-        bd.setBoardEncodingFormat(bef);
-        if (bef == SOCBoard.BOARD_ENCODING_LARGE)
-        {
-            // v3
-            ((SOCBoardLarge) bd).setLandHexLayout(mes.getIntArrayPart("LH"));
-            ga.setPlayersLandHexCoordinates();
-            int hex = mes.getIntPart("RH");
-            if (hex != 0)
-                bd.setRobberHex(hex, false);
-            hex = mes.getIntPart("PH");
-            if (hex != 0)
-                ((SOCBoardLarge) bd).setPirateHex(hex, false);
-            int[] portLayout = mes.getIntArrayPart("PL");
-            if (portLayout != null)
-                bd.setPortsLayout(portLayout);
-            int[] x = mes.getIntArrayPart("PX");
-            if (x != null)
-                ((SOCBoardLarge) bd).setPlayerExcludedLandAreas(x);
-            x = mes.getIntArrayPart("RX");
-            if (x != null)
-                ((SOCBoardLarge) bd).setRobberExcludedLandAreas(x);
-            x = mes.getIntArrayPart("CV");
-            if (x != null)
-                ((SOCBoardLarge) bd).setVillageAndClothLayout(x);
-
-            HashMap<String, int[]> others = mes.getAddedParts();
-            if (others != null)
-                ((SOCBoardLarge) bd).setAddedLayoutParts(others);
-        }
-        else if (bef <= SOCBoard.BOARD_ENCODING_6PLAYER)
-        {
-            // v1 or v2
-            bd.setHexLayout(mes.getIntArrayPart("HL"));
-            bd.setNumberLayout(mes.getIntArrayPart("NL"));
-            bd.setRobberHex(mes.getIntPart("RH"), false);
-            int[] portLayout = mes.getIntArrayPart("PL");
-            if (portLayout != null)
-                bd.setPortsLayout(portLayout);
-        } else {
-            // Should not occur: Server has sent an unrecognized format
-            System.err.println
-                ("Cannot recognize game encoding v" + bef + " for game " + ga.getName());
-            return;
-        }
-
-        PlayerClientListener pcl = clientListeners.get(mes.getGame());
-        pcl.boardLayoutUpdated(new PlayerClientListener.BoardLayoutEvent(){});
-    }
-
-    /**
-     * handle the "start game" message
-     * @param mes  the message
-     */
-    protected void handleSTARTGAME(SOCStartGame mes)
-    {
-        PlayerClientListener pcl = clientListeners.get(mes.getGame());
-        pcl.gameStarted(new PlayerClientListener.GameStartEvent(){});
-    }
-
-    /**
-     * handle the "game state" message
-     * @param mes  the message
-     */
-    protected void handleGAMESTATE(SOCGameState mes)
-    {
-        SOCGame ga = games.get(mes.getGame());
-
-        if (ga != null)
-        {
-            PlayerClientListener pcl = clientListeners.get(mes.getGame());
-            if (ga.getGameState() == SOCGame.NEW && mes.getState() != SOCGame.NEW)
-            {
-                pcl.gameStarted(new PlayerClientListener.GameStartEvent(){});
-            }
-
-            final int newState = mes.getState();
-            ga.setGameState(newState);
-            pcl.gameStateChanged(new PlayerClientListener.GameStateEvent() {
-                public int getGameState()
-                {
-                    return newState;
-                }
-            });
-        }
-    }
-
-    /**
-     * handle the "set turn" message
-     * @param mes  the message
-     */
-    protected void handleSETTURN(SOCSetTurn mes)
-    {
-        final String gaName = mes.getGame();
-        SOCGame ga = games.get(gaName);
-        if (ga == null)
-            return;  // <--- Early return: not playing in that one ----
-
-        final int pn = mes.getPlayerNumber();
-        ga.setCurrentPlayerNumber(pn);
-
-        PlayerClientListener pcl = clientListeners.get(mes.getGame());
-        pcl.playerTurnSet(new PlayerClientListener.PlayerTurnEvent() {
-            public int getSeatNumber() {
-                return pn;
-            }
-        });
-    }
-
-    /**
-     * handle the "first player" message
-     * @param mes  the message
-     */
-    protected void handleFIRSTPLAYER(SOCFirstPlayer mes)
-    {
-        SOCGame ga = games.get(mes.getGame());
-
-        if (ga != null)
-        {
-            ga.setFirstPlayer(mes.getPlayerNumber());
-        }
-    }
-
-    /**
-     * handle the "turn" message
-     * @param mes  the message
-     */
-    protected void handleTURN(SOCTurn mes)
-    {
-        final String gaName = mes.getGame();
-        SOCGame ga = games.get(gaName);
-
-        if (ga != null)
-        {
-            final int pnum = mes.getPlayerNumber();
-            ga.setCurrentPlayerNumber(pnum);
-            ga.updateAtTurn();
-            PlayerClientListener pcl = clientListeners.get(mes.getGame());
-            pcl.playerTurnSet(new PlayerClientListener.PlayerTurnEvent() {
-                public int getSeatNumber() {
-                    return pnum;
-                }
-            });
-        }
-    }
-
-    /**
-     * handle the "player information" message
-     * @param mes  the message
-     */
-    protected void handlePLAYERELEMENT(SOCPlayerElement mes)
-    {
-        final SOCGame ga = games.get(mes.getGame());
-
-        if (ga != null)
-        {
-            final int pn = mes.getPlayerNumber();
-            final SOCPlayer pl = (pn != -1) ? ga.getPlayer(pn) : null;
-            PlayerClientListener pcl = clientListeners.get(mes.getGame());
-            final int etype = mes.getElementType();
-
-            switch (etype)
-            {
-            case SOCPlayerElement.ROADS:
-                SOCDisplaylessPlayerClient.handlePLAYERELEMENT_numPieces
-                    (mes, pl, SOCPlayingPiece.ROAD);
-                break;
-
-            case SOCPlayerElement.SETTLEMENTS:
-                SOCDisplaylessPlayerClient.handlePLAYERELEMENT_numPieces
-                    (mes, pl, SOCPlayingPiece.SETTLEMENT);
-                break;
-
-            case SOCPlayerElement.CITIES:
-                SOCDisplaylessPlayerClient.handlePLAYERELEMENT_numPieces
-                    (mes, pl, SOCPlayingPiece.CITY);
-                break;
-
-            case SOCPlayerElement.SHIPS:
-                SOCDisplaylessPlayerClient.handlePLAYERELEMENT_numPieces
-                    (mes, pl, SOCPlayingPiece.SHIP);
-                break;
-
-            case SOCPlayerElement.NUMKNIGHTS:
-                // PLAYERELEMENT(NUMKNIGHTS) is sent after a Soldier card is played.
-                {
-                    final SOCPlayer oldLargestArmyPlayer = ga.getPlayerWithLargestArmy();
-                    SOCDisplaylessPlayerClient.handlePLAYERELEMENT_numKnights
-                        (mes, pl, ga);
-
-                    // Check for change in largest-army player; update handpanels'
-                    // LARGESTARMY and VICTORYPOINTS counters if so, and
-                    // announce with text message.
-                    pcl.largestArmyRefresh(oldLargestArmyPlayer, ga.getPlayerWithLargestArmy());
-                }
-
-                break;
-
-            case SOCPlayerElement.CLAY:
-                SOCDisplaylessPlayerClient.handlePLAYERELEMENT_numRsrc
-                    (mes, pl, SOCResourceConstants.CLAY);
-                break;
-
-            case SOCPlayerElement.ORE:
-                SOCDisplaylessPlayerClient.handlePLAYERELEMENT_numRsrc
-                    (mes, pl, SOCResourceConstants.ORE);
-                break;
-
-            case SOCPlayerElement.SHEEP:
-                SOCDisplaylessPlayerClient.handlePLAYERELEMENT_numRsrc
-                    (mes, pl, SOCResourceConstants.SHEEP);
-                break;
-
-            case SOCPlayerElement.WHEAT:
-                SOCDisplaylessPlayerClient.handlePLAYERELEMENT_numRsrc
-                    (mes, pl, SOCResourceConstants.WHEAT);
-                break;
-
-            case SOCPlayerElement.WOOD:
-                SOCDisplaylessPlayerClient.handlePLAYERELEMENT_numRsrc
-                    (mes, pl, SOCResourceConstants.WOOD);
-                break;
-
-            case SOCPlayerElement.UNKNOWN:
-                /**
-                 * Note: if losing unknown resources, we first
-                 * convert player's known resources to unknown resources,
-                 * then remove mes's unknown resources from player.
-                 */
-                SOCDisplaylessPlayerClient.handlePLAYERELEMENT_numRsrc
-                    (mes, pl, SOCResourceConstants.UNKNOWN);
-                break;
-
-            case SOCPlayerElement.ASK_SPECIAL_BUILD:
-<<<<<<< HEAD
-                if (0 != mes.getValue())
-                {
-                    try {
-                        ga.askSpecialBuild(pn, false);  // set per-player, per-game flags
-                    }
-                    catch (RuntimeException e) {}
-                } else {
-                    pl.setAskedSpecialBuild(false);
-                }
-                // for client player, hpan also refreshes BuildingPanel with this value.
-                break;
-
-            case SOCPlayerElement.NUM_PICK_GOLD_HEX_RESOURCES:
-                pl.setNeedToPickGoldHexResources(mes.getValue());
-=======
-            case SOCPlayerElement.NUM_PICK_GOLD_HEX_RESOURCES:
-                SOCDisplaylessPlayerClient.handlePLAYERELEMENT_simple(mes, ga, pl, pn);
-                hpan.updateValue(etype);
-                // ASK_SPECIAL_BUILD: for client player, hpan also refreshes BuildingPanel with this value.
->>>>>>> 5a676109
-                break;
-
-            case SOCPlayerElement.SCENARIO_SVP:
-                pl.setSpecialVP(mes.getValue());
-                break;
-
-            case SOCPlayerElement.SCENARIO_PLAYEREVENTS_BITMASK:
-            case SOCPlayerElement.SCENARIO_SVP_LANDAREAS_BITMASK:
-            case SOCPlayerElement.STARTING_LANDAREAS:
-                SOCDisplaylessPlayerClient.handlePLAYERELEMENT_simple(mes, ga, pl, pn);
-                break;
-
-            case SOCPlayerElement.SCENARIO_CLOTH_COUNT:
-                if (pn != -1)
-                {
-                    pl.setCloth(mes.getValue());
-                } else {
-                    ((SOCBoardLarge) (ga.getBoard())).setCloth(mes.getValue());
-                }
-                break;
-
-            case SOCPlayerElement.SCENARIO_WARSHIP_COUNT:
-<<<<<<< HEAD
-                switch (mes.getAction())
-                {
-                case SOCPlayerElement.SET:
-                    pl.setNumWarships(mes.getValue());
-                    break;
-
-                case SOCPlayerElement.GAIN:
-                    pl.setNumWarships(pl.getNumWarships() + mes.getValue());
-                    break;
-                }
-=======
-                SOCDisplaylessPlayerClient.handlePLAYERELEMENT_simple(mes, ga, pl, pn);
-                pi.updateAtPiecesChanged();
->>>>>>> 5a676109
-                break;
-
-            }
-
-            if (pcl != null)
-                pcl.playerElementUpdated(pl, etype);
-        }
-    }
-
-    /**
-     * handle "resource count" message
-     * @param mes  the message
-     */
-    protected void handleRESOURCECOUNT(SOCResourceCount mes)
-    {
-        SOCGame ga = games.get(mes.getGame());
-
-        if (ga != null)
-        {
-            SOCPlayer pl = ga.getPlayer(mes.getPlayerNumber());
-            PlayerClientListener pcl = clientListeners.get(mes.getGame());
-
-            if (mes.getCount() != pl.getResources().getTotal())
-            {
-                SOCResourceSet rsrcs = pl.getResources();
-
-                if (D.ebugOn)
-                {
-                    //pi.print(">>> RESOURCE COUNT ERROR: "+mes.getCount()+ " != "+rsrcs.getTotal());
-                }
-
-                boolean isClientPlayer = pl.getName().equals(client.getNickname());
-                
-                //
-                //  fix it
-                //
-
-                if (! isClientPlayer)
-                {
-                    rsrcs.clear();
-                    rsrcs.setAmount(mes.getCount(), SOCResourceConstants.UNKNOWN);
-                    pcl.playerResourcesUpdated(pl);
-                }
-            }
-        }
-    }
-
-    /**
-     * handle the "dice result" message
-     * @param mes  the message
-     */
-    protected void handleDICERESULT(SOCDiceResult mes)
-    {
-        final String gameName = mes.getGame();
-        SOCGame ga = games.get(gameName);
-        if (ga == null)
-            throw new IllegalStateException("No game found for name '"+gameName+"'");
-        
-        final int cpn = ga.getCurrentPlayerNumber();
-        SOCPlayer p = null;
-        if (cpn >= 0)
-            p = ga.getPlayer(cpn);
-        
-        final int roll = mes.getResult();
-        final SOCPlayer player = p;
-        
-        // update game state
-        ga.setCurrentDice(roll);
-        
-        // notify listener
-        PlayerClientListener listener = clientListeners.get(gameName);
-        listener.diceRolled(new PlayerClientListener.DiceRollEvent() {
-            public SOCPlayer getPlayer()
-            {
-                return player;
-            }
-            public int getResult()
-            {
-                return roll;
-            }
-        });
-    }
-
-    /**
-     * handle the "put piece" message
-     * @param mes  the message
-     */
-    protected void handlePUTPIECE(SOCPutPiece mes)
-    {
-        SOCGame ga = games.get(mes.getGame());
-        if (ga == null)
-            return;
-        
-        final SOCPlayer player = ga.getPlayer(mes.getPlayerNumber());
-        final int coord = mes.getCoordinates();
-        final int ptype = mes.getPieceType();
-        
-        PlayerClientListener pcl = clientListeners.get(mes.getGame());
-        if (pcl == null)
-            return;
-        pcl.playerPiecePlaced(new PlayerClientListener.PlayerPiecePlacedEvent() {
-            public SOCPlayer getPlayer() {
-                return player;
-            }
-            public int getCoordinate() {
-                return coord;
-            }
-            public int getPieceType() {
-                return ptype;
-            }
-        });
-    }
-
-    /**
-     * handle the rare "cancel build request" message; usually not sent from
-     * server to client.
-     *<P>
-     * - When sent from client to server, CANCELBUILDREQUEST means the player has changed
-     *   their mind about spending resources to build a piece.  Only allowed during normal
-     *   game play (PLACING_ROAD, PLACING_SETTLEMENT, or PLACING_CITY).
-     *<P>
-     *  When sent from server to client:
-     *<P>
-     * - During game startup (START1B or START2B): <BR>
-     *       Sent from server, CANCELBUILDREQUEST means the current player
-     *       wants to undo the placement of their initial settlement.
-     *<P>
-     * - During piece placement (PLACING_ROAD, PLACING_CITY, PLACING_SETTLEMENT,
-     *                           PLACING_FREE_ROAD1 or PLACING_FREE_ROAD2):
-     *<P>
-     *      Sent from server, CANCELBUILDREQUEST means the player has sent
-     *      an illegal PUTPIECE (bad building location). Humans can probably
-     *      decide a better place to put their road, but robots must cancel
-     *      the build request and decide on a new plan.
-     *<P>
-     *      Our client can ignore this case, because the server also sends a text
-     *      message that the human player is capable of reading and acting on.
-     *
-     * @param mes  the message
-     */
-    protected void handleCANCELBUILDREQUEST(SOCCancelBuildRequest mes)
-    {
-        SOCGame ga = games.get(mes.getGame());
-        if (ga == null)
-            return;
-
-        final int sta = ga.getGameState();
-        if ((sta != SOCGame.START1B) && (sta != SOCGame.START2B) && (sta != SOCGame.START3B))
-        {
-            // The human player gets a text message from the server informing
-            // about the bad piece placement.  So, we can ignore this message type.
-            return;
-        }
-        if (mes.getPieceType() != SOCPlayingPiece.SETTLEMENT)
-            return;
-
-        SOCPlayer pl = ga.getPlayer(ga.getCurrentPlayerNumber());
-        SOCSettlement pp = new SOCSettlement(pl, pl.getLastSettlementCoord(), null);
-        ga.undoPutInitSettlement(pp);
-
-        PlayerClientListener pcl = clientListeners.get(mes.getGame());
-        pcl.buildRequestCanceled(pl);
-    }
-
-    /**
-     * handle the "robber moved" or "pirate moved" message.
-     * @param mes  the message
-     */
-    protected void handleMOVEROBBER(SOCMoveRobber mes)
-    {
-        SOCGame ga = games.get(mes.getGame());
-
-        if (ga != null)
-        {
-            /**
-             * Note: Don't call ga.moveRobber() because that will call the
-             * functions to do the stealing.  We just want to say where
-             * the robber moved without seeing if something was stolen.
-             */
-            final int newHex = mes.getCoordinates();
-            if (newHex >= 0)
-                ga.getBoard().setRobberHex(newHex, true);
-            else
-                ((SOCBoardLarge) ga.getBoard()).setPirateHex(-newHex, true);
-            
-            PlayerClientListener pcl = clientListeners.get(mes.getGame());
-            pcl.robberMoved();
-        }
-    }
-
-    /**
-     * handle the "discard request" message
-     * @param mes  the message
-     */
-    protected void handleDISCARDREQUEST(SOCDiscardRequest mes)
-    {
-        PlayerClientListener pcl = clientListeners.get(mes.getGame());
-        pcl.requestedDiscard(mes.getNumberOfDiscards());
-    }
-
-    /**
-     * handle the "pick resources request" message
-     * @param mes  the message
-     * @since 2.0.00
-     */
-    protected void handlePICKRESOURCESREQUEST(SOCPickResourcesRequest mes)
-    {
-        PlayerClientListener pcl = clientListeners.get(mes.getGame());
-        pcl.requestedResourceSelect(mes.getParam());
-    }
-
-    /**
-     * handle the "choose player request" message
-     * @param mes  the message
-     */
-    protected void handleCHOOSEPLAYERREQUEST(SOCChoosePlayerRequest mes)
-    {
-        SOCGame game = games.get(mes.getGame());
-        final int maxPl = game.maxPlayers;
-        final boolean[] ch = mes.getChoices();
-        final boolean allowChooseNone = ((ch.length > maxPl) && ch[maxPl]);  // for scenario SC_PIRI
-        int[] choices = new int[maxPl];
-        int count = 0;
-
-        for (int i = 0; i < maxPl; i++)
-        {
-            if (ch[i])
-            {
-                choices[count] = i;
-                count++;
-            }
-        }
-
-        PlayerClientListener pcl = clientListeners.get(mes.getGame());
-        pcl.requestedChoosePlayer(count, choices, allowChooseNone);
-    }
-
-    /**
-     * The server wants this player to choose to rob cloth or rob resources,
-     * after moving the pirate ship.  Added 2012-11-17 for v2.0.00.
-     */
-    protected void handleCHOOSEPLAYER(SOCChoosePlayer mes)
-    {
-        SOCGame ga = games.get(mes.getGame());
-        int victimPlayerNumber = mes.getChoice();
-        SOCPlayer player = ga.getPlayer(victimPlayerNumber);
-        
-        PlayerClientListener pcl = clientListeners.get(mes.getGame());
-        pcl.requestedChooseRobResourceType(player);
-    }
-
-    /**
-     * handle the "make offer" message
-     * @param mes  the message
-     */
-    protected void handleMAKEOFFER(final SOCMakeOffer mes)
-    {
-        final SOCGame ga = games.get(mes.getGame());
-
-        if (ga != null)
-        {
-            SOCTradeOffer offer = mes.getOffer();
-            SOCPlayer from = ga.getPlayer(offer.getFrom());
-            from.setCurrentOffer(offer);
-            
-            PlayerClientListener pcl = clientListeners.get(mes.getGame());
-            pcl.requestedTrade(from);
-        }
-    }
-
-    /**
-     * handle the "clear offer" message
-     * @param mes  the message
-     */
-    protected void handleCLEAROFFER(final SOCClearOffer mes)
-    {
-        final SOCGame ga = games.get(mes.getGame());
-
-        if (ga != null)
-        {
-            final int pn = mes.getPlayerNumber();
-            SOCPlayer player = null;
-            if (pn != -1)
-                player = ga.getPlayer(pn);
-            
-            if (pn != -1)
-            {
-                ga.getPlayer(pn).setCurrentOffer(null);
-            } else {
-                for (int i = 0; i < ga.maxPlayers; ++i)
-                {
-                    ga.getPlayer(i).setCurrentOffer(null);
-                }
-            }
-            
-            PlayerClientListener pcl = clientListeners.get(mes.getGame());
-            pcl.requestedTradeClear(player);
-        }
-    }
-
-    /**
-     * handle the "reject offer" message
-     * @param mes  the message
-     */
-    protected void handleREJECTOFFER(SOCRejectOffer mes)
-    {
-        SOCGame ga = games.get(mes.getGame());
-        SOCPlayer player = ga.getPlayer(mes.getPlayerNumber());
-        
-        PlayerClientListener pcl = clientListeners.get(mes.getGame());
-        pcl.requestedTradeRejection(player);
-    }
-
-    /**
-     * handle the "clear trade message" message
-     * @param mes  the message
-     */
-    protected void handleCLEARTRADEMSG(SOCClearTradeMsg mes)
-    {
-        SOCGame ga = games.get(mes.getGame());
-        SOCPlayer player = ga.getPlayer(mes.getPlayerNumber());
-        
-        PlayerClientListener pcl = clientListeners.get(mes.getGame());
-        pcl.requestedTradeReset(player);
-    }
-
-    /**
-     * handle the "number of development cards" message
-     * @param mes  the message
-     */
-    protected void handleDEVCARDCOUNT(SOCDevCardCount mes)
-    {
-        SOCGame ga = games.get(mes.getGame());
-
-        if (ga != null)
-        {
-            ga.setNumDevCards(mes.getNumDevCards());
-            SOCPlayerInterface pi = playerInterfaces.get(mes.getGame());
-            if (pi != null)
-                pi.updateDevCardCount();
-        }
-    }
-
-    /**
-     * handle the "development card action" message
-     * @param mes  the message
-     */
-    protected void handleDEVCARD(final boolean isPractice, SOCDevCard mes)
-    {
-        SOCGame ga = games.get(mes.getGame());
-
-        if (ga != null)
-        {
-            final int mesPN = mes.getPlayerNumber();
-            SOCPlayer player = ga.getPlayer(mesPN);
-            SOCPlayerInterface pi = playerInterfaces.get(mes.getGame());
-
-            int ctype = mes.getCardType();
-            if ((! isPractice) && (sVersion < SOCDevCardConstants.VERSION_FOR_NEW_TYPES))
-            {
-                if (ctype == SOCDevCardConstants.KNIGHT_FOR_VERS_1_X)
-                    ctype = SOCDevCardConstants.KNIGHT;
-                else if (ctype == SOCDevCardConstants.UNKNOWN_FOR_VERS_1_X)
-                    ctype = SOCDevCardConstants.UNKNOWN;
-            }
-
-            switch (mes.getAction())
-            {
-            case SOCDevCard.DRAW:
-                player.getDevCards().add(1, SOCDevCardSet.NEW, ctype);
-
-                break;
-
-            case SOCDevCard.PLAY:
-                player.getDevCards().subtract(1, SOCDevCardSet.OLD, ctype);
-
-                break;
-
-            case SOCDevCard.ADDOLD:
-                player.getDevCards().add(1, SOCDevCardSet.OLD, ctype);
-
-                break;
-
-            case SOCDevCard.ADDNEW:
-                player.getDevCards().add(1, SOCDevCardSet.NEW, ctype);
-
-                break;
-            }
-
-            SOCPlayer ourPlayerData = ga.getPlayer(nickname);
-            if ((ourPlayerData != null) && (mesPN == ourPlayerData.getPlayerNumber()))
-            {
-                SOCHandPanel hp = pi.getClientHand();
-                hp.updateDevCards();
-                hp.updateValue(SOCHandPanel.VICTORYPOINTS);
-            }
-            else
-            {
-                pi.getPlayerHandPanel(mesPN).updateValue(SOCHandPanel.NUMDEVCARDS);
-            }
-        }
-    }
-
-    /**
-     * handle the "set played dev card flag" message
-     * @param mes  the message
-     */
-    protected void handleSETPLAYEDDEVCARD(SOCSetPlayedDevCard mes)
-    {
-        SOCGame ga = games.get(mes.getGame());
-
-        if (ga != null)
-        {
-            SOCPlayer player = ga.getPlayer(mes.getPlayerNumber());
-            player.setPlayedDevCard(mes.hasPlayedDevCard());
-        }
-    }
-
-    /**
-     * handle the "list of potential settlements" message
-     * @param mes  the message
-     */
-    protected void handlePOTENTIALSETTLEMENTS(SOCPotentialSettlements mes)
-    {
-        System.err.println("L3292 potentialsettles at " + System.currentTimeMillis());
-        SOCDisplaylessPlayerClient.handlePOTENTIALSETTLEMENTS(mes, games);
-
-        SOCPlayerInterface pi = playerInterfaces.get(mes.getGame());
-        if (pi == null)
-            return;
-        pi.getBoardPanel().flushBoardLayoutAndRepaintIfDebugShowPotentials();
-    }
-
-    /**
-     * handle the "change face" message
-     * @param mes  the message
-     */
-    protected void handleCHANGEFACE(SOCChangeFace mes)
-    {
-        SOCGame ga = games.get(mes.getGame());
-
-        if (ga != null)
-        {
-            SOCPlayer player = ga.getPlayer(mes.getPlayerNumber());
-            SOCPlayerInterface pi = playerInterfaces.get(mes.getGame());
-            player.setFaceId(mes.getFaceId());
-            pi.changeFace(mes.getPlayerNumber(), mes.getFaceId());
-        }
-    }
-
-    /**
-     * handle the "reject connection" message
-     * @param mes  the message
-     */
-    protected void handleREJECTCONNECTION(SOCRejectConnection mes)
-    {
-        net.disconnect();
-
-        showErrorPanel(mes.getText(), (net.ex_P == null));
-    }
-
-    /**
-     * handle the "longest road" message
-     * @param mes  the message
-     */
-    protected void handleLONGESTROAD(SOCLongestRoad mes)
-    {
-        SOCGame ga = games.get(mes.getGame());
-
-        if (ga != null)
-        {
-            SOCPlayer oldLongestRoadPlayer = ga.getPlayerWithLongestRoad();
-            SOCPlayer newLongestRoadPlayer;
-            if (mes.getPlayerNumber() == -1)
-            {
-                newLongestRoadPlayer = null;
-            }
-            else
-            {
-                newLongestRoadPlayer = ga.getPlayer(mes.getPlayerNumber());
-            }
-            ga.setPlayerWithLongestRoad(newLongestRoadPlayer);
-
-            SOCPlayerInterface pi = playerInterfaces.get(mes.getGame());
-
-            // Update player victory points; check for and announce change in longest road
-            pi.updateLongestLargest(true, oldLongestRoadPlayer, newLongestRoadPlayer);
-        }
-    }
-
-    /**
-     * handle the "largest army" message
-     * @param mes  the message
-     */
-    protected void handleLARGESTARMY(SOCLargestArmy mes)
-    {
-        SOCGame ga = games.get(mes.getGame());
-
-        if (ga != null)
-        {
-            SOCPlayer oldLargestArmyPlayer = ga.getPlayerWithLargestArmy();
-            SOCPlayer newLargestArmyPlayer;
-            if (mes.getPlayerNumber() == -1)
-            {
-                newLargestArmyPlayer = null;
-            }
-            else
-            {
-                newLargestArmyPlayer = ga.getPlayer(mes.getPlayerNumber());
-            }
-            ga.setPlayerWithLargestArmy(newLargestArmyPlayer);
-
-            SOCPlayerInterface pi = playerInterfaces.get(mes.getGame());
-
-            // Update player victory points; check for and announce change in largest army
-            pi.updateLongestLargest(false, oldLargestArmyPlayer, newLargestArmyPlayer);
-        }
-    }
-
-    /**
-     * handle the "set seat lock" message
-     * @param mes  the message
-     */
-    protected void handleSETSEATLOCK(SOCSetSeatLock mes)
-    {
-        SOCGame ga = games.get(mes.getGame());
-
-        if (ga != null)
-        {
-            if (mes.getLockState() == true)
-            {
-                ga.lockSeat(mes.getPlayerNumber());
-            }
-            else
-            {
-                ga.unlockSeat(mes.getPlayerNumber());
-            }
-
-            SOCPlayerInterface pi = playerInterfaces.get(mes.getGame());
-
-            for (int i = 0; i < ga.maxPlayers; i++)
-            {
-                pi.getPlayerHandPanel(i).updateSeatLockButton();
-                pi.getPlayerHandPanel(i).updateTakeOverButton();
-            }
-        }
-    }
-    
-    /**
-     * handle the "roll dice prompt" message;
-     *   if we're in a game and we're the dice roller,
-     *   either set the auto-roll timer, or prompt to roll or choose card.
-     *
-     * @param mes  the message
-     */
-    protected void handleROLLDICEPROMPT(SOCRollDicePrompt mes)
-    {
-        SOCPlayerInterface pi = playerInterfaces.get(mes.getGame());
-        if (pi == null)
-            return;  // Not one of our games
-        pi.updateAtRollPrompt();
-    }
-
-    /**
-     * handle board reset
-     * (new game with same players, same game name, new layout).
-     * Create new Game object, destroy old one.
-     * For human players, the reset message will be followed
-     * with others which will fill in the game state.
-     * For robots, they must discard game state and ask to re-join.
-     *
-     * @param mes  the message
-     *
-     * @see soc.server.SOCServer#resetBoardAndNotify(String, int)
-     * @see soc.game.SOCGame#resetAsCopy()
-     */
-    protected void handleRESETBOARDAUTH(SOCResetBoardAuth mes)
-    {
-        String gname = mes.getGame();
-        SOCGame ga = games.get(gname);
-        if (ga == null)
-            return;  // Not one of our games
-        SOCPlayerInterface pi = playerInterfaces.get(gname);
-        if (pi == null)
-            return;  // Not one of our games
-
-        SOCGame greset = ga.resetAsCopy();
-        greset.isPractice = ga.isPractice;
-        games.put(gname, greset);
-        pi.resetBoard(greset, mes.getRejoinPlayerNumber(), mes.getRequestingPlayerNumber());
-        ga.destroyGame();
-    }
-
-    /**
-     * a player is requesting a board reset: we must update
-     * local game state, and vote unless we are the requester.
-     *
-     * @param mes  the message
-     */
-    protected void handleRESETBOARDVOTEREQUEST(SOCResetBoardVoteRequest mes)
-    {
-        String gname = mes.getGame();
-        SOCGame ga = games.get(gname);
-        if (ga == null)
-            return;  // Not one of our games
-        SOCPlayerInterface pi = playerInterfaces.get(gname);
-        if (pi == null)
-            return;  // Not one of our games
-
-        pi.resetBoardAskVote(mes.getRequestingPlayer());
-    }
-
-    /**
-     * another player has voted on a board reset request: display the vote.
-     *
-     * @param mes  the message
-     */
-    protected void handleRESETBOARDVOTE(SOCResetBoardVote mes)
-    {
-        String gname = mes.getGame();
-        SOCGame ga = games.get(gname);
-        if (ga == null)
-            return;  // Not one of our games
-        SOCPlayerInterface pi = playerInterfaces.get(gname);
-        if (pi == null)
-            return;  // Not one of our games
-
-        pi.resetBoardVoted(mes.getPlayerNumber(), mes.getPlayerVote());
-    }
-
-    /**
-     * voting complete, board reset request rejected
-     *
-     * @param mes  the message
-     */
-    protected void handleRESETBOARDREJECT(SOCResetBoardReject mes)
-    {
-        String gname = mes.getGame();
-        SOCGame ga = games.get(gname);
-        if (ga == null)
-            return;  // Not one of our games
-        SOCPlayerInterface pi = playerInterfaces.get(gname);
-        if (pi == null)
-            return;  // Not one of our games
-
-        pi.resetBoardRejected();
-    }
-
-    /**
-     * process the "game option get defaults" message.
-     * If any default option's keyname is unknown, ask the server.
-     * @see GameOptionServerSet
-     * @since 1.1.07
-     */
-    private void handleGAMEOPTIONGETDEFAULTS(SOCGameOptionGetDefaults mes, final boolean isPractice)
-    {
-        GameOptionServerSet opts;
-        if (isPractice)
-            opts = practiceServGameOpts;
-        else
-            opts = tcpServGameOpts;
-
-        Vector<String> unknowns;
-        synchronized(opts)
-        {
-            // receiveDefaults sets opts.defaultsReceived, may set opts.allOptionsReceived
-            unknowns = opts.receiveDefaults
-                (SOCGameOption.parseOptionsToHash((mes.getOpts())));
-        }
-
-        if (unknowns != null)
-        {
-            if (! isPractice)
-                gameOptionsSetTimeoutTask();
-            gmgr.put(SOCGameOptionGetInfos.toCmd(unknowns.elements()), isPractice);
-        } else {
-            opts.newGameWaitingForOpts = false;
-            if (gameOptsDefsTask != null)
-            {
-                gameOptsDefsTask.cancel();
-                gameOptsDefsTask = null;
-            }
-            newGameOptsFrame = NewGameOptionsFrame.createAndShow
-                (SOCPlayerClient.this, (String) null, opts.optionSet, isPractice, false);
-        }
-    }
-
-    /**
-     * process the "game option info" message
-     * by calling {@link GameOptionServerSet#receiveInfo(SOCGameOptionInfo)}.
-     * If all are now received, possibly show game info/options window for new game or existing game.
-     *<P>
-     * For a summary of the flags and variables involved with game options,
-     * and the client/server interaction about their values, see
-     * {@link GameOptionServerSet}.
-     *
-     * @since 1.1.07
-     */
-    private void handleGAMEOPTIONINFO(SOCGameOptionInfo mes, final boolean isPractice)
-    {
-        GameOptionServerSet opts;
-        if (isPractice)
-            opts = practiceServGameOpts;
-        else
-            opts = tcpServGameOpts;
-
-        boolean hasAllNow, newGameWaiting;
-        String gameInfoWaiting;
-        synchronized(opts)
-        {
-            hasAllNow = opts.receiveInfo(mes);
-            newGameWaiting = opts.newGameWaitingForOpts;
-            gameInfoWaiting = opts.gameInfoWaitingForOpts;
-        }
-
-        if ((! isPractice) && mes.getOptionNameKey().equals("-"))
-            gameOptionsCancelTimeoutTask();
-
-        if (hasAllNow)
-        {
-            if (gameInfoWaiting != null)
-            {
-                Hashtable<String,SOCGameOption> gameOpts = serverGames.parseGameOptions(gameInfoWaiting);
-                newGameOptsFrame = NewGameOptionsFrame.createAndShow
-                    (SOCPlayerClient.this, gameInfoWaiting, gameOpts, isPractice, true);
-            }
-            else if (newGameWaiting)
-            {
-                newGameOptsFrame = NewGameOptionsFrame.createAndShow
-                    (SOCPlayerClient.this, (String) null, opts.optionSet, isPractice, false);
-            }
-        }
-    }
-
-    /**
-     * process the "new game with options" message
-     * @since 1.1.07
-     */
-    private void handleNEWGAMEWITHOPTIONS(SOCNewGameWithOptions mes, final boolean isPractice)
-    {
-        System.err.println("L3609 newgamewithopts at " + System.currentTimeMillis());
-        String gname = mes.getGame();
-        String opts = mes.getOptionsString();
-        boolean canJoin = (mes.getMinVersion() <= Version.versionNumber());
-        if (gname.charAt(0) == SOCGames.MARKER_THIS_GAME_UNJOINABLE)
-        {
-            gname = gname.substring(1);
-            canJoin = false;
-        }
-        addToGameList(! canJoin, gname, opts, ! isPractice);
-    }
-
-    /**
-     * handle the "list of games with options" message
-     * @since 1.1.07
-     */
-    private void handleGAMESWITHOPTIONS(SOCGamesWithOptions mes, final boolean isPractice)
-    {
-        // Any game's name in this msg may start with the "unjoinable" prefix
-        // SOCGames.MARKER_THIS_GAME_UNJOINABLE.
-        // This is recognized and removed in mes.getGameList.
-
-        SOCGameList msgGames = mes.getGameList();
-        if (msgGames == null)
-            return;
-        if (! isPractice)  // practice gameoption data is set up in handleVERSION;
-        {                  // practice srv's gamelist is reached through practiceServer obj.
-            if (serverGames == null)
-                serverGames = msgGames;
-            else
-                serverGames.addGames(msgGames, Version.versionNumber());
-
-            // No more game-option info will be received,
-            // because that's always sent before game names are sent.
-            // We may still ask for GAMEOPTIONGETDEFAULTS if asking to create a game,
-            // but that will happen when user clicks that button, not yet.
-            tcpServGameOpts.noMoreOptions(false);
-        }
-
-        for (String gaName : msgGames.getGameNames())
-        {
-            addToGameList(msgGames.isUnjoinableGame(gaName), gaName, msgGames.getGameOptionsString(gaName), false);
-        }
-    }
-
-    /**
-     * handle the "player stats" message
-     * @since 1.1.09
-     */
-    private void handlePLAYERSTATS(SOCPlayerStats mes)
-    {
-        SOCPlayerInterface pi = playerInterfaces.get(mes.getGame());
-        if (pi == null)
-            return;  // Not one of our games
-
-        final int stype = mes.getStatType();
-        if (stype != SOCPlayerStats.STYPE_RES_ROLL)
-            return;  // not recognized in this version
-
-        final int[] rstat = mes.getParams();
-
-        pi.print("* Your resource rolls: (Clay, Ore, Sheep, Wheat, Wood)");
-        StringBuffer sb = new StringBuffer("* ");
-        int total = 0;
-        for (int rtype = SOCResourceConstants.CLAY; rtype <= SOCResourceConstants.WOOD; ++rtype)
-        {
-            total += rstat[rtype];
-            if (rtype > 1)
-                sb.append(", ");
-            sb.append(rstat[rtype]);
-        }
-        sb.append(". Total: ");
-        sb.append(total);
-        pi.print(sb.toString());
-    }
-
-    /**
-     * Handle the server's debug piece placement on/off message.
-     * @since 1.1.12
-     */
-    private final void handleDEBUGFREEPLACE(SOCDebugFreePlace mes)
-    {
-        SOCPlayerInterface pi = playerInterfaces.get(mes.getGame());
-        if (pi == null)
-            return;  // Not one of our games
-
-        pi.setDebugFreePlacementMode(mes.getCoordinates() == 1);
-    }
-
-    /**
-     * Handle moving a piece (a ship) around on the board.
-     * @since 2.0.00
-     */
-    private final void handleMOVEPIECE(SOCMovePiece mes)
-    {
-        final String gaName = mes.getGame();
-        SOCGame ga = games.get(gaName);
-        if (ga == null)
-            return;  // Not one of our games
-
-        PlayerClientListener pcl = clientListeners.get(mes.getGame());
-        if (pcl == null)
-            return;
-        final SOCPlayer player = ga.getPlayer(mes.getPlayerNumber());
-        final int src = mes.getFromCoord();
-        final int dest = mes.getToCoord();
-        final int ptype = mes.getPieceType();
-        
-        pcl.playerPieceMoved(new PlayerClientListener.PlayerPieceMovedEvent() {
-            public SOCPlayer getPlayer() {
-                return player;
-            }
-            public int getSourceCoordinate() {
-                return src;
-            }
-            public int getTargetCoordinate() {
-                return dest;
-            }
-            public int getPieceType() {
-                return ptype;
-            }
-        });
-    }
-
-    /**
-     * Reveal a hidden hex on the board.
-     * @since 2.0.00
-     */
-    protected void handleREVEALFOGHEX(final SOCRevealFogHex mes)
-    {
-        final String gaName = mes.getGame();
-        SOCGame ga = games.get(gaName);
-        if (ga == null)
-            return;  // Not one of our games
-        if (! ga.hasSeaBoard)
-            return;  // should not happen
-
-        ga.revealFogHiddenHex
-            (mes.getParam1(), mes.getParam2(), mes.getParam3());
-
-        PlayerClientListener pcl = clientListeners.get(gaName);
-        if (pcl == null)
-            return;  // Not one of our games
-        pcl.boardUpdated(new PlayerClientListener.BoardUpdateEvent(){});
-    }
-
-    /**
-     * Update a village piece's value on the board (cloth remaining).
-     * @since 2.0.00
-     */
-    protected void handlePIECEVALUE(final SOCPieceValue mes)
-    {
-        final String gaName = mes.getGame();
-        SOCGame ga = games.get(gaName);
-        if (ga == null)
-            return;  // Not one of our games
-        if (! ga.hasSeaBoard)
-            return;  // should not happen
-
-        SOCVillage vi = ((SOCBoardLarge) (ga.getBoard())).getVillageAtNode(mes.getParam1());
-        vi.setCloth(mes.getParam2());
-    }
-
-    /**
-     * Text that a player has been awarded Special Victory Point(s).
-     * The server will also send a {@link SOCPlayerElement} with the SVP total.
-     * Also sent for each player's SVPs when client is joining a game in progress.
-     * @since 2.0.00
-     */
-    protected void handleSVPTEXTMSG(final SOCSVPTextMessage mes)
-    {
-        final String gaName = mes.getGame();
-        SOCGame ga = games.get(gaName);
-        if (ga == null)
-            return;  // Not one of our games
-        final SOCPlayer pl = ga.getPlayer(mes.pn);
-        if (pl == null)
-            return;
-        pl.addSpecialVPInfo(mes.svp, mes.desc);
-        PlayerClientListener pcl = clientListeners.get(gaName);
-        if (pcl == null)
-            return;
-        pcl.playerSVPAwarded(new PlayerClientListener.PlayerSvpEvent(){
-            public SOCPlayer getPlayer() {
-                return pl;
-            }
-            public int getNumSvp() {
-                return mes.svp;
-            }
-            public String getAwardDescription() {
-                return mes.desc;
-            }
-        });
-    }
-
-    }  // nested class MessageTreater
-
-    /**
-     * add a new game to the initial window's list of games, and possibly
-     * to the {@link #serverGames server games list}.
-     *
-     * @param gameName the game name to add to the list;
-     *                 may have the prefix {@link SOCGames#MARKER_THIS_GAME_UNJOINABLE}
-     * @param gameOptsStr String of packed {@link SOCGameOption game options}, or null
-     * @param addToSrvList Should this game be added to the list of remote-server games?
-     *                 Practice games should not be added.
-     *                 The {@link #serverGames} list also has a flag for cannotJoin.
-     */
-    public void addToGameList(String gameName, String gameOptsStr, final boolean addToSrvList)
-    {
-        boolean hasUnjoinMarker = (gameName.charAt(0) == SOCGames.MARKER_THIS_GAME_UNJOINABLE);
-        if (hasUnjoinMarker)
-        {
-            gameName = gameName.substring(1);
-        }
-        addToGameList(hasUnjoinMarker, gameName, gameOptsStr, addToSrvList);
-    }
-
-    /**
-     * add a new game to the initial window's list of games.
-     * If client can't join, also add to {@link #serverGames} as an unjoinable game.
-     *
-     * @param cannotJoin Can we not join this game?
-     * @param gameName the game name to add to the list;
-     *                 must not have the prefix {@link SOCGames#MARKER_THIS_GAME_UNJOINABLE}.
-     * @param gameOptsStr String of packed {@link SOCGameOption game options}, or null
-     * @param addToSrvList Should this game be added to the list of remote-server games?
-     *                 Practice games should not be added.
-     */
-    public void addToGameList(final boolean cannotJoin, String gameName, String gameOptsStr, final boolean addToSrvList)
-    {
-        if (addToSrvList)
-        {
-            if (serverGames == null)
-                serverGames = new SOCGameList();
-            serverGames.addGame(gameName, gameOptsStr, cannotJoin);
-        }
-
-        if (cannotJoin)
-        {
-            // for display:
-            // "(cannot join) "     TODO color would be nice
-            gameName = GAMENAME_PREFIX_CANNOT_JOIN + gameName;
-        }
-
-        // String gameName = thing + STATSPREFEX + "-- -- -- --]";
-
-        if ((gmlist.getItemCount() > 0) && (gmlist.getItem(0).equals(" ")))
-        {
-            gmlist.replaceItem(gameName, 0);
-            gmlist.select(0);
-            jg.setEnabled(true);
-            gi.setEnabled((net.practiceServer != null)
-                || (sVersion >= SOCNewGameWithOptions.VERSION_FOR_NEWGAMEWITHOPTIONS));
-        }
-        else
-        {
-            gmlist.add(gameName, 0);
-        }
-    }
-
-    /**
-     * add a new channel or game, put it in the list in alphabetical order
-     *
-     * @param thing  the thing to add to the list
-     * @param lst    the list
-     */
-    public void addToList(String thing, java.awt.List lst)
-    {
-        if (lst.getItem(0).equals(" "))
-        {
-            lst.replaceItem(thing, 0);
-            lst.select(0);
-        }
-        else
-        {
-            lst.add(thing, 0);
-
-            /*
-               int i;
-               for(i=lst.getItemCount()-1;i>=0;i--)
-               if(lst.getItem(i).compareTo(thing)<0)
-               break;
-               lst.add(thing, i+1);
-               if(lst.getSelectedIndex()==-1)
-               lst.select(0);
-             */
-        }
-    }
-
-    /**
-     * Update this game's stats in the game list display.
-     *
-     * @param gameName Name of game to update
-     * @param scores Each player position's score
-     * @param robots Is this position a robot?
-     * 
-     * @see soc.message.SOCGameStats
-     */
-    public void updateGameStats(String gameName, int[] scores, boolean[] robots)
-    {
-        //D.ebugPrintln("UPDATE GAME STATS FOR "+gameName);
-        String testString = gameName + STATSPREFEX;
-
-        for (int i = 0; i < gmlist.getItemCount(); i++)
-        {
-            if (gmlist.getItem(i).startsWith(testString))
-            {
-                String updatedString = gameName + STATSPREFEX;
-
-                for (int pn = 0; pn < (scores.length - 1); pn++)
-                {
-                    if (scores[pn] != -1)
-                    {
-                        if (robots[pn])
-                        {
-                            updatedString += "#";
-                        }
-                        else
-                        {
-                            updatedString += "o";
-                        }
-
-                        updatedString += (scores[pn] + " ");
-                    }
-                    else
-                    {
-                        updatedString += "-- ";
-                    }
-                }
-
-                if (scores[scores.length - 1] != -1)
-                {
-                    if (robots[scores.length - 1])
-                    {
-                        updatedString += "#";
-                    }
-                    else
-                    {
-                        updatedString += "o";
-                    }
-
-                    updatedString += (scores[scores.length - 1] + "]");
-                }
-                else
-                {
-                    updatedString += "--]";
-                }
-
-                gmlist.replaceItem(updatedString, i);
-
-                break;
-            }
-        }
-    }
-    
-    /** If we're playing in a game that's just finished, update the scores.
-     *  This is used to show the true scores, including hidden
-     *  victory-point cards, at the game's end.
-     */
-    public void updateGameEndStats(String game, final int[] scores)
-    {
-        SOCGame ga = games.get(game);
-        if (ga == null)
-            return;  // Not playing in that game
-        if (ga.getGameState() != SOCGame.OVER)
-        {
-            System.err.println("L4044: pcli.updateGameEndStats called at state " + ga.getGameState());
-            return;  // Should not have been sent; game is not yet over.
-        }
-
-        PlayerClientListener pcl = clientListeners.get(game);
-        if (pcl == null)
-            return;
-        pcl.gameEnded(new PlayerClientListener.GameEndedEvent(){
-            public int[] getScores() {
-                return scores;
-            }
-        });
-    }
-
-    /**
-     * delete a game from the list.
-     * If it's on the list, also remove from {@link #serverGames}.
-     *
-     * @param gameName  the game to remove
-     * @param isPractice   Game is practice, not at tcp server?
-     * @return true if deleted, false if not found in list
-     */
-    public boolean deleteFromGameList(String gameName, final boolean isPractice)
-    {
-        //String testString = gameName + STATSPREFEX;
-        String testString = gameName;
-
-        if (gmlist.getItemCount() == 1)
-        {
-            if (gmlist.getItem(0).startsWith(testString))
-            {
-                gmlist.replaceItem(" ", 0);
-                gmlist.deselect(0);
-
-                if ((! isPractice) && (serverGames != null))
-                {
-                    serverGames.deleteGame(gameName);  // may not be in there
-                }
-                return true;
-            }
-
-            return false;
-        }
-
-        boolean found = false;
-
-        for (int i = gmlist.getItemCount() - 1; i >= 0; i--)
-        {
-            if (gmlist.getItem(i).startsWith(testString))
-            {
-                gmlist.remove(i);
-                found = true;
-            }
-        }
-
-        if (gmlist.getSelectedIndex() == -1)
-        {
-            gmlist.select(gmlist.getItemCount() - 1);
-        }
-
-        if (found && (! isPractice) && (serverGames != null))
-        {
-            serverGames.deleteGame(gameName);  // may not be in there
-        }
-
-        return found;
-    }
-
-    /**
-     * delete a group
-     *
-     * @param thing   the thing to remove
-     * @param lst     the list
-     */
-    public void deleteFromList(String thing, java.awt.List lst)
-    {
-        if (lst.getItemCount() == 1)
-        {
-            if (lst.getItem(0).equals(thing))
-            {
-                lst.replaceItem(" ", 0);
-                lst.deselect(0);
-            }
-
-            return;
-        }
-
-        for (int i = lst.getItemCount() - 1; i >= 0; i--)
-        {
-            if (lst.getItem(i).equals(thing))
-            {
-                lst.remove(i);
-            }
-        }
-
-        if (lst.getSelectedIndex() == -1)
-        {
-            lst.select(lst.getItemCount() - 1);
-        }
-    }
-
-    /**
-     * send a text message to a channel
-     *
-     * @param ch   the name of the channel
-     * @param mes  the message
-     */
-    public void chSend(String ch, String mes)
-    {
-        if (!doLocalCommand(ch, mes))
-        {
-            net.putNet(SOCTextMsg.toCmd(ch, nickname, mes));
-        }
-    }
-
-    /**
-     * the user leaves the given channel
-     *
-     * @param ch  the name of the channel
-     */
-    public void leaveChannel(String ch)
-    {
-        channels.remove(ch);
-        net.putNet(SOCLeave.toCmd(nickname, net.getHost(), ch));
-    }
-
-    public GameManager getGameManager()
-    {
-        return gameManager;
-    }
-    
-    /**
-     * Nested class for processing outgoing messages (putting).
-     * @author paulbilnoski
-     */
-    public static class GameManager
-    {
-        private final SOCPlayerClient client;
-        private final ClientNetwork net;
-
-        GameManager(SOCPlayerClient client)
-        {
-            this.client = client;
-            if (client == null)
-                throw new IllegalArgumentException("client is null");
-            net = client.getNet();
-            if (net == null)
-                throw new IllegalArgumentException("client network is null");
-        }
-        
-        /**
-         * Write a message to the net or practice server.
-         * Because the player can be in both network games and practice games,
-         * we must route to the appropriate client-server connection.
-         * 
-         * @param s  the message
-         * @param isPractice  Put to the practice server, not tcp network?
-         *                {@link ClientNetwork#localTCPServer} is considered "network" here.
-         *                Use <tt>isPractice</tt> only with {@link ClientNetwork#practiceServer}.
-         * @return true if the message was sent, false if not
-         */
-        private synchronized boolean put(String s, final boolean isPractice)
-        {
-            if (isPractice)
-                return net.putPractice(s);
-            return net.putNet(s);
-        }
-
-    /**
-     * request to buy a development card
-     *
-     * @param ga     the game
-     */
-    public void buyDevCard(SOCGame ga)
-    {
-        put(SOCBuyCardRequest.toCmd(ga.getName()), ga.isPractice);
-    }
-
-    /**
-     * request to build something
-     *
-     * @param ga     the game
-     * @param piece  the type of piece, from {@link soc.game.SOCPlayingPiece} constants,
-     *               or -1 to request the Special Building Phase.
-     */
-    public void buildRequest(SOCGame ga, int piece)
-    {
-        put(SOCBuildRequest.toCmd(ga.getName(), piece), ga.isPractice);
-    }
-
-    /**
-     * request to cancel building something
-     *
-     * @param ga     the game
-     * @param piece  the type of piece, from SOCPlayingPiece constants
-     */
-    public void cancelBuildRequest(SOCGame ga, int piece)
-    {
-        put(SOCCancelBuildRequest.toCmd(ga.getName(), piece), ga.isPractice);
-    }
-
-    /**
-     * put a piece on the board, using the {@link SOCPutPiece} message.
-     * If the game is in {@link SOCGame#debugFreePlacement} mode,
-     * send the {@link SOCDebugFreePlace} message instead.
-     *
-     * @param ga  the game where the action is taking place
-     * @param pp  the piece being placed
-     */
-    public void putPiece(SOCGame ga, SOCPlayingPiece pp)
-    {
-        String ppm;
-        if (ga.isDebugFreePlacement())
-            ppm = SOCDebugFreePlace.toCmd(ga.getName(), pp.getPlayerNumber(), pp.getType(), pp.getCoordinates());
-        else
-            ppm = SOCPutPiece.toCmd(ga.getName(), pp.getPlayerNumber(), pp.getType(), pp.getCoordinates());
-
-        /**
-         * send the command
-         */
-        put(ppm, ga.isPractice);
-    }
-
-    /**
-     * Ask the server to move this piece to a different coordinate.
-     * @param ga  the game where the action is taking place
-     * @param pn  The piece's player number
-     * @param ptype    The piece type, such as {@link SOCPlayingPiece#SHIP}
-     * @param fromCoord  Move the piece from here
-     * @param toCoord    Move the piece to here
-     * @since 2.0.00
-     */
-    public void movePieceRequest
-        (final SOCGame ga, final int pn, final int ptype, final int fromCoord, final int toCoord)
-    {
-        put(SOCMovePieceRequest.toCmd(ga.getName(), pn, ptype, fromCoord, toCoord), ga.isPractice);
-    }
-
-    /**
-     * the player wants to move the robber or the pirate ship.
-     *
-     * @param ga  the game
-     * @param pl  the player
-     * @param coord  edge where the player wants the robber, or negative edge for the pirate ship
-     */
-    public void moveRobber(SOCGame ga, SOCPlayer pl, int coord)
-    {
-        put(SOCMoveRobber.toCmd(ga.getName(), pl.getPlayerNumber(), coord), ga.isPractice);
-    }
-
-    /**
-     * send a text message to the people in the game
-     *
-     * @param ga   the game
-     * @param me   the message
-     */
-    public void sendText(SOCGame ga, String me)
-    {
-        put(SOCGameTextMsg.toCmd(ga.getName(), client.nickname, me), ga.isPractice);
-    }
-
-    /**
-     * the user leaves the given game
-     *
-     * @param ga   the game
-     */
-    public void leaveGame(SOCGame ga)
-    {
-        client.playerInterfaces.remove(ga.getName());
-        client.clientListeners.remove(ga.getName());
-        client.games.remove(ga.getName());
-        put(SOCLeaveGame.toCmd(client.nickname, net.getHost(), ga.getName()), ga.isPractice);
-    }
-
-    /**
-     * the user sits down to play
-     *
-     * @param ga   the game
-     * @param pn   the number of the seat where the user wants to sit
-     */
-    public void sitDown(SOCGame ga, int pn)
-    {
-        put(SOCSitDown.toCmd(ga.getName(), "dummy", pn, false), ga.isPractice);
-    }
-
-    /**
-     * the user is starting the game
-     *
-     * @param ga  the game
-     */
-    public void startGame(SOCGame ga)
-    {
-        put(SOCStartGame.toCmd(ga.getName()), ga.isPractice);
-    }
-
-    /**
-     * the user rolls the dice
-     *
-     * @param ga  the game
-     */
-    public void rollDice(SOCGame ga)
-    {
-        put(SOCRollDice.toCmd(ga.getName()), ga.isPractice);
-    }
-
-    /**
-     * the user is done with the turn
-     *
-     * @param ga  the game
-     */
-    public void endTurn(SOCGame ga)
-    {
-        put(SOCEndTurn.toCmd(ga.getName()), ga.isPractice);
-    }
-
-    /**
-     * the user wants to discard
-     *
-     * @param ga  the game
-     */
-    public void discard(SOCGame ga, SOCResourceSet rs)
-    {
-        put(SOCDiscard.toCmd(ga.getName(), rs), ga.isPractice);
-    }
-
-    /**
-     * The user has picked these resources to gain from the gold hex.
-     *
-     * @param ga  the game
-     * @param rs  The resources to pick
-     * @since 2.0.00
-     */
-    public void pickResources(SOCGame ga, SOCResourceSet rs)
-    {
-        put(SOCPickResources.toCmd(ga.getName(), rs), ga.isPractice);
-    }
-
-    /**
-     * The user chose a player to steal from,
-     * or (game state {@link SOCGame#WAITING_FOR_ROBBER_OR_PIRATE})
-     * chose whether to move the robber or the pirate,
-     * or (game state {@link SOCGame#WAITING_FOR_ROB_CLOTH_OR_RESOURCE})
-     * chose whether to steal a resource or cloth.
-     *
-     * @param ga  the game
-     * @param ch  the player number,
-     *   or {@link SOCChoosePlayer#CHOICE_MOVE_ROBBER} to move the robber
-     *   or {@link SOCChoosePlayer#CHOICE_MOVE_PIRATE} to move the pirate ship.
-     *   See {@link SOCChoosePlayer#SOCChoosePlayer(String, int)} for meaning
-     *   of <tt>ch</tt> for game state <tt>WAITING_FOR_ROB_CLOTH_OR_RESOURCE</tt>.
-     */
-    public void choosePlayer(SOCGame ga, final int ch)
-    {
-        put(SOCChoosePlayer.toCmd(ga.getName(), ch), ga.isPractice);
-    }
-
-    /**
-     * the user is rejecting the current offers
-     *
-     * @param ga  the game
-     */
-    public void rejectOffer(SOCGame ga)
-    {
-        put(SOCRejectOffer.toCmd(ga.getName(), ga.getPlayer(client.nickname).getPlayerNumber()), ga.isPractice);
-    }
-
-    /**
-     * the user is accepting an offer
-     *
-     * @param ga  the game
-     * @param from the number of the player that is making the offer
-     */
-    public void acceptOffer(SOCGame ga, int from)
-    {
-        put(SOCAcceptOffer.toCmd(ga.getName(), ga.getPlayer(client.nickname).getPlayerNumber(), from), ga.isPractice);
-    }
-
-    /**
-     * the user is clearing an offer
-     *
-     * @param ga  the game
-     */
-    public void clearOffer(SOCGame ga)
-    {
-        put(SOCClearOffer.toCmd(ga.getName(), ga.getPlayer(client.nickname).getPlayerNumber()), ga.isPractice);
-    }
-
-    /**
-     * the user wants to trade with the bank
-     *
-     * @param ga    the game
-     * @param give  what is being offered
-     * @param get   what the player wants
-     */
-    public void bankTrade(SOCGame ga, SOCResourceSet give, SOCResourceSet get)
-    {
-        put(SOCBankTrade.toCmd(ga.getName(), give, get), ga.isPractice);
-    }
-
-    /**
-     * the user is making an offer to trade
-     *
-     * @param ga    the game
-     * @param offer the trade offer
-     */
-    public void offerTrade(SOCGame ga, SOCTradeOffer offer)
-    {
-        put(SOCMakeOffer.toCmd(ga.getName(), offer), ga.isPractice);
-    }
-
-    /**
-     * the user wants to play a development card
-     *
-     * @param ga  the game
-     * @param dc  the type of development card
-     */
-    public void playDevCard(SOCGame ga, int dc)
-    {
-        if ((! ga.isPractice) && (client.sVersion < SOCDevCardConstants.VERSION_FOR_NEW_TYPES))
-        {
-            if (dc == SOCDevCardConstants.KNIGHT)
-                dc = SOCDevCardConstants.KNIGHT_FOR_VERS_1_X;
-            else if (dc == SOCDevCardConstants.UNKNOWN)
-                dc = SOCDevCardConstants.UNKNOWN_FOR_VERS_1_X;
-        }
-        put(SOCPlayDevCardRequest.toCmd(ga.getName(), dc), ga.isPractice);
-    }
-
-    /**
-     * the user picked 2 resources to discover
-     *
-     * @param ga    the game
-     * @param rscs  the resources
-     */
-    public void discoveryPick(SOCGame ga, SOCResourceSet rscs)
-    {
-        put(SOCDiscoveryPick.toCmd(ga.getName(), rscs), ga.isPractice);
-    }
-
-    /**
-     * the user picked a resource to monopolize
-     *
-     * @param ga   the game
-     * @param res  the resource
-     */
-    public void monopolyPick(SOCGame ga, int res)
-    {
-        put(SOCMonopolyPick.toCmd(ga.getName(), res), ga.isPractice);
-    }
-
-    /**
-     * the user is changing the face image
-     *
-     * @param ga  the game
-     * @param id  the image id
-     */
-    public void changeFace(SOCGame ga, int id)
-    {
-        client.lastFaceChange = id;
-        put(SOCChangeFace.toCmd(ga.getName(), ga.getPlayer(client.nickname).getPlayerNumber(), id), ga.isPractice);
-    }
-
-    /**
-     * the user is locking a seat
-     *
-     * @param ga  the game
-     * @param pn  the seat number
-     * @param lock  Lock the seat, or unlock?
-     */
-    public void lockSeat(SOCGame ga, int pn, final boolean lock)
-    {
-        put(SOCSetSeatLock.toCmd(ga.getName(), pn, lock), ga.isPractice);
-    }
-
-    /**
-     * Player wants to request to reset the board (same players, new game, new layout).
-     * Send {@link soc.message.SOCResetBoardRequest} to server;
-     * it will either respond with a
-     * {@link soc.message.SOCResetBoardAuth} message,
-     * or will tell other players to vote yes/no on the request.
-     * Before calling, check player.hasAskedBoardReset()
-     * and game.getResetVoteActive().
-     */
-    public void resetBoardRequest(SOCGame ga)
-    {
-        put(SOCResetBoardRequest.toCmd(SOCMessage.RESETBOARDREQUEST, ga.getName()), ga.isPractice);
-    }
-
-    /**
-     * Player is responding to a board-reset vote from another player.
-     * Send {@link soc.message.SOCResetBoardRequest} to server;
-     * it will either respond with a
-     * {@link soc.message.SOCResetBoardAuth} message,
-     * or will tell other players to vote yes/no on the request.
-     *
-     * @param ga Game to vote on
-     * @param pn Player number of our player who is voting
-     * @param voteYes If true, this player votes yes; if false, no
-     */
-    public void resetBoardVote(SOCGame ga, int pn, boolean voteYes)
-    {
-        put(SOCResetBoardVote.toCmd(ga.getName(), pn, voteYes), ga.isPractice);
-    }
-    
-        /**
-         * send a command to the server with a message
-         * asking a robot to show the debug info for
-         * a possible move after a move has been made
-         *
-         * @param ga  the game
-         * @param pname  the robot name
-         * @param piece  the piece to consider
-         */
-        public void considerMove(SOCGame ga, String pname, SOCPlayingPiece piece)
-        {
-            String msg = pname + ":consider-move ";
-    
-            switch (piece.getType())
-            {
-            case SOCPlayingPiece.SETTLEMENT:
-                msg += "settlement";
-    
-                break;
-    
-            case SOCPlayingPiece.ROAD:
-                msg += "road";
-    
-                break;
-    
-            case SOCPlayingPiece.CITY:
-                msg += "city";
-    
-                break;
-            }
-    
-            msg += (" " + piece.getCoordinates());
-            put(SOCGameTextMsg.toCmd(ga.getName(), client.nickname, msg), ga.isPractice);
-        }
-    
-        /**
-         * send a command to the server with a message
-         * asking a robot to show the debug info for
-         * a possible move before a move has been made
-         *
-         * @param ga  the game
-         * @param pname  the robot name
-         * @param piece  the piece to consider
-         */
-        public void considerTarget(SOCGame ga, String pname, SOCPlayingPiece piece)
-        {
-            String msg = pname + ":consider-target ";
-    
-            switch (piece.getType())
-            {
-            case SOCPlayingPiece.SETTLEMENT:
-                msg += "settlement";
-    
-                break;
-    
-            case SOCPlayingPiece.ROAD:
-                msg += "road";
-    
-                break;
-    
-            case SOCPlayingPiece.CITY:
-                msg += "city";
-    
-                break;
-            }
-    
-            msg += (" " + piece.getCoordinates());
-            put(SOCGameTextMsg.toCmd(ga.getName(), client.nickname, msg), ga.isPractice);
-        }
-    }  // nested class GameManager
-
-    /**
-     * Handle local client commands for channels.
-     *
-     * @param cmd  Local client command string, such as \ignore or \&shy;unignore
-     * @return true if a command was handled
-     */
-    public boolean doLocalCommand(String ch, String cmd)
-    {
-        ChannelFrame fr = channels.get(ch);
-
-        if (cmd.startsWith("\\ignore "))
-        {
-            String name = cmd.substring(8);
-            addToIgnoreList(name);
-            fr.print("* Ignoring " + name);
-            printIgnoreList(fr);
-
-            return true;
-        }
-        else if (cmd.startsWith("\\unignore "))
-        {
-            String name = cmd.substring(10);
-            removeFromIgnoreList(name);
-            fr.print("* Unignoring " + name);
-            printIgnoreList(fr);
-
-            return true;
-        }
-        else
-        {
-            return false;
-        }
-    }
-
-    /**
-     * @return true if name is on the ignore list
-     */
-    protected boolean onIgnoreList(String name)
-    {
-        boolean result = false;
-
-        for (String s : ignoreList)
-        {
-            if (s.equals(name))
-            {
-                result = true;
-
-                break;
-            }
-        }
-
-        return result;
-    }
-
-    /**
-     * add this name to the ignore list
-     *
-     * @param name the name to add
-     */
-    protected void addToIgnoreList(String name)
-    {
-        name = name.trim();
-
-        if (!onIgnoreList(name))
-        {
-            ignoreList.addElement(name);
-        }
-    }
-
-    /**
-     * remove this name from the ignore list
-     *
-     * @param name  the name to remove
-     */
-    protected void removeFromIgnoreList(String name)
-    {
-        name = name.trim();
-        ignoreList.removeElement(name);
-    }
-
-    /** Print the current chat ignorelist in a channel. */
-    protected void printIgnoreList(ChannelFrame fr)
-    {
-        fr.print("* Ignore list:");
-
-        for (String s : ignoreList)
-        {
-            fr.print("* " + s);
-        }
-    }
-
-    /** Print the current chat ignorelist in a playerinterface. */
-    protected void printIgnoreList(SOCPlayerInterface pi)
-    {
-        pi.print("* Ignore list:");
-
-        for (String s : ignoreList)
-        {
-            pi.print("* " + s);
-        }
-    }
-
-    /**
-     * Start the game-options info timeout
-     * ({@link GameOptionsTimeoutTask}) at 5 seconds.
-     * @see #gameOptionsCancelTimeoutTask()
-     * @since 1.1.07
-     */
-    private void gameOptionsSetTimeoutTask()
-    {
-        if (gameOptsTask != null)
-            gameOptsTask.cancel();
-        gameOptsTask = new GameOptionsTimeoutTask(this, tcpServGameOpts);
-        eventTimer.schedule(gameOptsTask, 5000 /* ms */ );
-    }
- 
-    /**
-     * Cancel the game-options info timeout.
-     * @see #gameOptionsSetTimeoutTask()
-     * @since 1.1.07
-     */
-    private void gameOptionsCancelTimeoutTask()
-    {
-        if (gameOptsTask != null)
-        {
-            gameOptsTask.cancel();
-            gameOptsTask = null;
-        }
-    }
-
-    /**
-     * Create a game name, and start a practice game.
-     * Assumes {@link #MAIN_PANEL} is initialized.
-     */
-    public void startPracticeGame()
-    {
-        startPracticeGame(null, null, true);
-    }
-
-    /**
-     * Setup for practice game (on the non-tcp server).
-     * If needed, a (stringport, not tcp) {@link ClientNetwork#practiceServer}, client, and robots are started.
-     *
-     * @param practiceGameName Unique name to give practice game; if name unknown, call
-     *         {@link #startPracticeGame()} instead
-     * @param gameOpts Set of {@link SOCGameOption game options} to use, or null
-     * @param mainPanelIsActive Is the SOCPlayerClient main panel active?
-     *         False if we're being called from elsewhere, such as
-     *         {@link SOCConnectOrPracticePanel}.
-     */
-    public void startPracticeGame(String practiceGameName, Hashtable<String, SOCGameOption> gameOpts, boolean mainPanelIsActive)
-    {
-        ++numPracticeGames;
-
-        if (practiceGameName == null)
-            practiceGameName = DEFAULT_PRACTICE_GAMENAME + " " + (numPracticeGames);
-
-        // May take a while to start server & game.
-        // The new-game window will clear this cursor.
-        setCursor(Cursor.getPredefinedCursor(Cursor.WAIT_CURSOR));
-
-        net.startPracticeGame(practiceGameName, gameOpts);
-    }
-
-    /**
-     * Setup for locally hosting a TCP server.
-     * If needed, a {@link ClientNetwork#localTCPServer local server} and robots are started, and client connects to it.
-     * If parent is a Frame, set titlebar to show "server" and port#.
-     * Show port number in {@link #versionOrlocalTCPPortLabel}.
-     * If the {@link #localTCPServer} is already created, does nothing.
-     * If {@link #connected} already, does nothing.
-     *
-     * @param tport Port number to host on; must be greater than zero.
-     * @throws IllegalArgumentException If port is 0 or negative
-     */
-    public void startLocalTCPServer(final int tport)
-        throws IllegalArgumentException
-    {
-        if (net.localTCPServer != null)
-        {
-            return;  // Already set up
-        }
-        if (net.isConnected())
-        {
-            return;  // Already connected somewhere
-        }
-        if (tport < 1)
-        {
-            throw new IllegalArgumentException("Port must be positive: " + tport);
-        }
-
-        // May take a while to start server.
-        // At end of method, we'll clear this cursor.
-        setCursor(Cursor.getPredefinedCursor(Cursor.WAIT_CURSOR));
-
-        if (! net.initLocalServer(tport))
-        {
-            setCursor(Cursor.getPredefinedCursor(Cursor.DEFAULT_CURSOR));
-            return;  // Unable to start local server, or bind to port
-        }
-
-        MouseAdapter mouseListener = new MouseAdapter()
-        {
-            /**
-             * When the local-server info label is clicked,
-             * show a popup with more info.
-             * @since 1.1.12
-             */
-            @Override
-            public void mouseClicked(MouseEvent e)
-            {
-                NotifyDialog.createAndShow
-                    (SOCPlayerClient.this,
-                     null,
-                     "For other players to connect to your server,\n" +
-                             "they need only your IP address and port number.\n" +
-                             "No other server software install is needed.\n" +
-                             "Make sure your firewall allows inbound traffic on " +
-                             "port " + net.getLocalServerPort() + ".",
-                     "OK",
-                     true);
-            }
-
-            /**
-             * Set the hand cursor when entering the local-server info label.
-             * @since 1.1.12
-             */
-            @Override
-            public void mouseEntered(MouseEvent e)
-            {
-                if (e.getSource() == localTCPServerLabel)
-                    setCursor(Cursor.getPredefinedCursor(Cursor.HAND_CURSOR));
-            }
-
-            /**
-             * Clear the cursor when exiting the local-server info label.
-             * @since 1.1.12
-             */
-            @Override
-            public void mouseExited(MouseEvent e)
-            {
-                if (e.getSource() == localTCPServerLabel)
-                    setCursor(Cursor.getDefaultCursor());
-            }
-        };
-        
-        // Set label
-        localTCPServerLabel.setText("Server is Running. (Click for info)");
-        localTCPServerLabel.setFont(getFont().deriveFont(Font.BOLD));
-        localTCPServerLabel.addMouseListener(mouseListener);
-        versionOrlocalTCPPortLabel.setText("Port: " + tport);
-        new AWTToolTip("You are running a server on TCP port " + tport
-            + ". Version " + Version.version()
-            + " bld " + Version.buildnum(),
-            versionOrlocalTCPPortLabel);
-        versionOrlocalTCPPortLabel.addMouseListener(mouseListener);
-
-        // Set titlebar, if present
-        {
-            Container parent = this.getParent();
-            if ((parent != null) && (parent instanceof Frame))
-            {
-                try
-                {
-                    ((Frame) parent).setTitle("JSettlers server " + Version.version()
-                        + " - port " + tport);
-                } catch (Throwable t) {
-                    // no titlebar is fine
-                }
-            }
-        }
-        
-        cardLayout.show(this, MESSAGE_PANEL);
-        // Connect to it
-        net.connect("localhost", tport);
-
-        // Ensure we can't "connect" to another, too
-        if (connectOrPracticePane != null)
-        {
-            connectOrPracticePane.startedLocalServer();
-        }
-
-        // Reset the cursor
-        setCursor(Cursor.getPredefinedCursor(Cursor.DEFAULT_CURSOR));
-    }
-
-    /**
-     * Server version, for checking feature availability.
-     * Returns -1 if unknown.
-     * @param  game  Game being played on a practice or tcp server.
-     * @return Server version, format like {@link soc.util.Version#versionNumber()},
-     *         or 0 or -1.
-     */
-    public int getServerVersion(SOCGame game)
-    {
-        if (game.isPractice)
-            return Version.versionNumber();
-        else
-            return sVersion;
-    }
-
-    /**
-     * network trouble; if possible, ask if they want to play locally (practiceServer vs. robots).
-     * Otherwise, go ahead and shut down.
-     */
-    public void dispose()
-    {
-        final boolean canPractice = net.putLeaveAll(); // Can we still start a practice game?
-
-        String err;
-        if (canPractice)
-        {
-            err = "Sorry, network trouble has occurred. ";
-        } else {
-            err = "Sorry, the client has been shut down. ";
-        }
-        err = err + ((net.ex == null) ? "Load the page again." : net.ex.toString());
-
-        for (ChannelFrame cf : channels.values())
-        {
-            cf.over(err);
-        }
-
-        // Stop network games; Practice games can continue.
-        for (Map.Entry<String, PlayerClientListener> e : clientListeners.entrySet())
-        {
-            String gameName = e.getKey();
-            SOCGame game = games.get(gameName);
-            boolean isPractice = false;
-            if (game != null)
-                isPractice = game.isPractice;
-            if (!(canPractice && isPractice))
-                e.getValue().gameDisconnected(err);
-        }
-        
-        net.dispose();
-
-        showErrorPanel(err, canPractice);
-    }
-
-    /**
-     * After network trouble, show the error panel ({@link #MESSAGE_PANEL})
-     * instead of the main user/password/games/channels panel ({@link #MAIN_PANEL}).
-     *<P>
-     * If {@link #hasConnectOrPractice we have the startup panel} with buttons to connect
-     * to a server or practice, we'll show that instead of the simpler practice-only message panel.
-     *
-     * @param err  Error message to show
-     * @param canPractice  In current state of client, can we start a practice game?
-     * @since 1.1.16
-     */
-    private void showErrorPanel(final String err, final boolean canPractice)
-    {
-        // In case was WAIT_CURSOR while connecting
-        setCursor(Cursor.getPredefinedCursor(Cursor.DEFAULT_CURSOR));
-
-        if (canPractice)
-        {
-            messageLabel_top.setText(err);
-            messageLabel_top.setVisible(true);
-            messageLabel.setText(NET_UNAVAIL_CAN_PRACTICE_MSG);
-            pgm.setVisible(true);
-        }
-        else
-        {
-            messageLabel_top.setVisible(false);
-            messageLabel.setText(err);
-            pgm.setVisible(false);
-        }
-
-        if (hasConnectOrPractice)
-        {
-            // If we have the startup panel with buttons to connect to a server or practice,
-            // prep to show that by un-setting read-only fields we'll need again after connect.
-            nick.setEditable(true);
-            pass.setText("");
-            pass.setEditable(true);
-
-            cardLayout.show(this, CONNECT_OR_PRACTICE_PANEL);
-            validate();
-            connectOrPracticePane.clickConnCancel();
-            connectOrPracticePane.setTopText(err);
-            connectOrPracticePane.setCursor(Cursor.getPredefinedCursor(Cursor.DEFAULT_CURSOR));
-        }
-        else
-        {
-            cardLayout.show(this, MESSAGE_PANEL);
-            validate();
-            if (canPractice)
-            {
-                if (null == findAnyActiveGame(true))
-                    pgm.requestFocus();  // No practice games: put this msg as topmost window
-                else
-                    pgm.requestFocusInWindow();  // Practice game is active; don't interrupt to show this
-            }
-        }
-    }
-
-    /**
-     * for stand-alones
-     */
-    public static void usage()
-    {
-        System.err.println("usage: java soc.client.SOCPlayerClient <host> <port>");
-    }
-
-    /**
-     * for stand-alones
-     */
-    public static void main(String[] args)
-    {
-        SOCPlayerClient client;
-
-        if (args.length == 0)
-        {
-            client = new SOCPlayerClient(true);
-        }
-        else
-        {
-            if (args.length != 2)
-            {
-                usage();
-                System.exit(1);
-            }
-
-            client = new SOCPlayerClient(false);
-
-            try {
-                String host = args[0];
-                int port = Integer.parseInt(args[1]);
-                client.net.connect(host, port);
-            } catch (NumberFormatException x) {
-                usage();
-                System.err.println("Invalid port: " + args[1]);
-                System.exit(1);
-            }
-        }
-
-        System.out.println("Java Settlers Client " + Version.version() +
-                ", build " + Version.buildnum() + ", " + Version.copyright());
-        System.out.println("Network layer based on code by Cristian Bogdan; local network by Jeremy Monin.");
-
-        Frame frame = new Frame("JSettlers client " + Version.version());
-        frame.setBackground(new Color(Integer.parseInt("61AF71",16)));
-        frame.setForeground(Color.black);
-        // Add a listener for the close event
-        frame.addWindowListener(client.createWindowAdapter());
-        
-        client.initVisualElements(); // after the background is set
-        
-        frame.add(client, BorderLayout.CENTER);
-        frame.setSize(620, 400);
-        frame.setVisible(true);
-    }
-
-    private WindowAdapter createWindowAdapter()
-    {
-        return new ClientWindowAdapter(this);
-    }
-    
-    public ClientNetwork getNet()
-    {
-        return net;
-    }
-
-    /**
-     * Helper object to encapsulate and deal with network connectivity.
-     *<P>
-     * Local practice server (if any) is started in {@link #startPracticeGame(String, Hashtable)}.
-     *<br>
-     * Local tcp server (if any) is started in {@link #initLocalServer(int)}.
-     *<br>
-     * Network shutdown is {@link #disconnect()} or {@link #dispose()}.
-     *
-     * @author Paul Bilnoski <paul@bilnoski.net>
-     */
-    public static class ClientNetwork
-    {
-        /**
-         * Default tcp port number 8880 to listen, and to connect to remote server.
-         * Should match SOCServer.SOC_PORT_DEFAULT.
-         *<P>
-         * 8880 is the default SOCPlayerClient port since jsettlers 1.0.4, per cvs history.
-         * @since 1.1.00
-         */
-        public static final int SOC_PORT_DEFAULT = 8880;
-
-        final SOCPlayerClient client;
-        
-        /**
-         * Hostname we're connected to, or null
-         */
-        private String host;
-        private int port = SOC_PORT_DEFAULT;
-        
-        /**
-         * Client-hosted TCP server. If client is running this server, it's also connected
-         * as a client, instead of being client of a remote server.
-         * Started via {@link #startLocalTCPServer(int)}.
-         * {@link #practiceServer} may still be activated at the user's request.
-         * Note that {@link SOCGame#isPractice} is false for localTCPServer's games.
-         */
-        private SOCServer localTCPServer = null;
-        
-        Socket s;
-        DataInputStream in;
-        DataOutputStream out;
-        Thread reader = null;
-        /** Network error (TCP communication), or null */
-        Exception ex = null;
-        /** Practice-server error (stringport pipes), or null */
-        Exception ex_P = null;
-        boolean connected = false;
-        
-        /** For debug, our last messages sent, over the net or practice server (pipes) */
-        protected String lastMessage_N, lastMessage_P;
-
-        /**
-         * Server for practice games via {@link #prCli}; not connected to
-         * the network, not suited for multi-player games. Use {@link #localTCPServer}
-         * for those.
-         * SOCMessages of games where {@link SOCGame#isPractice} is true are sent
-         * to practiceServer.
-         *<P>
-         * Null before it's started in {@link #startPracticeGame()}.
-         */
-        protected SOCServer practiceServer = null;
-
-        /**
-         * Client connection to {@link #practiceServer practice server}.
-         * Null before it's started in {@link #startPracticeGame()}.
-         *<P>
-         * Last message is in {@link #lastMessage_P}; any error is in {@link #ex_P}.
-         */
-        protected StringConnection prCli = null;
-        
-        public ClientNetwork(SOCPlayerClient c)
-        {
-            client = c;
-            if (client == null)
-                throw new IllegalArgumentException("client is null");
-        }
-
-        /** Shut down the local TCP server (if any) and disconnect from the network. */
-        public void dispose()
-        {
-            shutdownLocalServer();
-            disconnect();
-        }
-
-        /**
-         * Start a practice game.  If needed, create and start {@link #practiceServer}.
-         * @param practiceGameName  Game name
-         * @param gameOpts  Game {@link SOCGameOption options}
-         */
-        public void startPracticeGame(String practiceGameName, Hashtable<String, SOCGameOption> gameOpts)
-        {
-            if (practiceServer == null)
-            {
-                try
-                {
-                    practiceServer = new SOCServer(SOCServer.PRACTICE_STRINGPORT, SOCServer.SOC_MAXCONN_DEFAULT, null, null);
-                    practiceServer.setPriority(5);  // same as in SOCServer.main
-                    practiceServer.start();
-
-                    // We need some opponents.
-                    // Let the server randomize whether we get smart or fast ones.
-                    practiceServer.setupLocalRobots(5, 2);
-                }
-                catch (Throwable th)
-                {
-                    NotifyDialog.createAndShow
-                        (client, null, "Problem starting practice server:\n" + th, "Cancel", true);
-                }
-            }
-            if (prCli == null)
-            {
-                try
-                {
-                    prCli = LocalStringServerSocket.connectTo(SOCServer.PRACTICE_STRINGPORT);
-                    new SOCPlayerLocalStringReader((LocalStringConnection) prCli);
-                    // Reader will start its own thread.
-                    // Send VERSION right away (1.1.06 and later)
-                    putPractice(SOCVersion.toCmd
-                        (Version.versionNumber(), Version.version(), Version.buildnum(), Locale.getDefault().toString()));
-
-                    // practice server will support per-game options
-                    if (client.gi != null)
-                        client.gi.setEnabled(true);
-                }
-                catch (ConnectException e)
-                {
-                    ex_P = e;
-                    return;
-                }
-            }
-
-            // Ask practice server to create the game
-            if (gameOpts == null)
-                putPractice(SOCJoinGame.toCmd(client.nickname, client.password, getHost(), practiceGameName));
-            else
-                putPractice(SOCNewGameWithOptionsRequest.toCmd(client.nickname, client.password, getHost(), practiceGameName, gameOpts));
-        }
-
-        /**
-         * Get the tcp port number of the local server.
-         * @see #isRunningLocalServer()
-         */
-        public int getLocalServerPort()
-        {
-            if (localTCPServer == null)
-                return 0;
-            return localTCPServer.getPort();
-        }
-
-        /** Shut down the local TCP server. */
-        public void shutdownLocalServer()
-        {
-            if ((localTCPServer != null) && (localTCPServer.isUp()))
-            {
-                localTCPServer.stopServer();
-                localTCPServer = null;
-            }
-        }
-
-        /**
-         * Create and start the local TCP server on a given port.
-         * If startup fails, show a {@link NotifyDialog} with the error message.
-         * @return True if started, false if not
-         */
-        public boolean initLocalServer(int tport)
-        {
-            try
-            {
-                localTCPServer = new SOCServer(tport, SOCServer.SOC_MAXCONN_DEFAULT, null, null);
-                localTCPServer.setPriority(5);  // same as in SOCServer.main
-                localTCPServer.start();
-
-                // We need some opponents.
-                // Let the server randomize whether we get smart or fast ones.
-                localTCPServer.setupLocalRobots(5, 2);
-            }
-            catch (Throwable th)
-            {
-                NotifyDialog.createAndShow
-                    (client, null, "Problem starting server:\n" + th, "Cancel", true);
-                return false;
-            }
-
-            return true;
-        }
-
-        /** Port number of the tcp server we're a client of */
-        public int getPort()
-        {
-            return port;
-        }
-
-        /** Hostname of the tcp server we're a client of */
-        public String getHost()
-        {
-            return host;
-        }
-
-        /** Are we connected to a tcp server? */
-        public synchronized boolean isConnected()
-        {
-            return connected;
-        }
-        
-        /**
-         * Attempts to connect to the server. See {@link #isConnected()} for success or
-         * failure. Once connected, starts a {@link #reader} thread.
-         * The first message over the connection is our version,
-         * and the second is the server's response:
-         * Either {@link SOCRejectConnection}, or the lists of
-         * channels and games ({@link SOCChannels}, {@link SOCGames}).
-         *<P>
-         * Before 1.1.06, the server's response was first,
-         * and version was sent in reply to server's version.
-         *
-         * @throws IllegalStateException if already connected
-         * @see soc.server.SOCServer#newConnection1(StringConnection)
-         */
-        public synchronized void connect(String chost, int cport)
-        {
-            host = chost;
-            port = cport;
-            
-            String hostString = (host != null ? host : "localhost") + ":" + port;
-            if (connected)
-            {
-                throw new IllegalStateException("Already connected to " + hostString);
-            }
-                    
-            System.out.println("Connecting to " + hostString);
-            client.messageLabel.setText("Connecting to server...");
-            
-            try
-            {
-                s = new Socket(host, port);
-                in = new DataInputStream(s.getInputStream());
-                out = new DataOutputStream(s.getOutputStream());
-                connected = true;
-                (reader = new Thread(new NetReadTask(client, this))).start();
-                // send VERSION right away (1.1.06 and later)
-                // Version msg includes locale in 2.0.00 and later clients; older 1.1.xx servers will ignore that token.
-                putNet(SOCVersion.toCmd
-                    (Version.versionNumber(), Version.version(), Version.buildnum(), Locale.getDefault().toString()));
-            }
-            catch (Exception e)
-            {
-                ex = e;
-                String msg = "Could not connect to the server: " + ex;
-                System.err.println(msg);
-                client.showErrorPanel(msg, (ex_P == null));
-            }
-        }
-        
-        /**
-         * Disconnect from the net (client of remote server).
-         * @see #dispose()
-         */
-        protected synchronized void disconnect()
-        {
-            connected = false;
-
-            // reader will die once 'connected' is false, and socket is closed
-
-            try
-            {
-                s.close();
-            }
-            catch (Exception e)
-            {
-                ex = e;
-            }
-        }
-
-        /**
-         * Are we running a local tcp server?
-         * @see #getLocalServerPort()
-         * @see #anyHostedActiveGames()
-         */
-        public boolean isRunningLocalServer()
-        {
-            return localTCPServer != null;
-        }
-        
-        /**
-         * Look for active games that we're hosting (state >= START1A, not yet OVER).
-         *
-         * @return If any hosted games of ours are active
-         * @see #findAnyActiveGame(boolean)
-         */
-        public boolean anyHostedActiveGames()
-        {
-            if (localTCPServer == null)
-                return false;
-            
-            Collection<String> gameNames = localTCPServer.getGameNames();
-
-            for (String tryGm : gameNames)
-            {
-                int gs = localTCPServer.getGameState(tryGm);
-                if ((gs < SOCGame.OVER) && (gs >= SOCGame.START1A))
-                {
-                    return true;  // Active
-                }
-            }
-
-            return false;  // No active games found
-        }
-        
-        /**
-         * write a message to the net: either to a remote server,
-         * or to {@link #localTCPServer} for games we're hosting.
-         *<P>
-         * This message is copied to {@link #lastMessage_N}; any error sets {@link #ex}.
-         *
-         * @param s  the message
-         * @return true if the message was sent, false if not
-         * @see #put(String, boolean)
-         */
-        public synchronized boolean putNet(String s)
-        {
-            lastMessage_N = s;
-
-            if ((ex != null) || !isConnected())
-            {
-                return false;
-            }
-
-            if (D.ebugIsEnabled())
-                D.ebugPrintln("OUT - " + SOCMessage.toMsg(s));
-
-            try
-            {
-                out.writeUTF(s);
-                out.flush();
-            }
-            catch (IOException e)
-            {
-                ex = e;
-                System.err.println("could not write to the net: " + ex);
-                client.dispose();
-
-                return false;
-            }
-
-            return true;
-        }
-
-        /**
-         * write a message to the practice server. {@link #localTCPServer} is not
-         * the same as the practice server; use {@link #putNet(String)} to send
-         * a message to the local TCP server.
-         * Use <tt>putPractice</tt> only with {@link #practiceServer}.
-         *<P>
-         * Before version 1.1.14, this was <tt>putLocal</tt>.
-         *
-         * @param s  the message
-         * @return true if the message was sent, false if not
-         * @see #put(String, boolean)
-         */
-        public synchronized boolean putPractice(String s)
-        {
-            lastMessage_P = s;
-
-            if ((ex_P != null) || !prCli.isConnected())
-            {
-                return false;
-            }
-
-            if (D.ebugIsEnabled())
-                D.ebugPrintln("OUT L- " + SOCMessage.toMsg(s));
-
-            prCli.put(s);
-
-            return true;
-        }
-        
-        /**
-         * resend the last message (to the network)
-         */
-        public void resendNet()
-        {
-            putNet(lastMessage_N);
-        }
-
-        /**
-         * resend the last message (to the practice server)
-         */
-        public void resendPractice()
-        {
-            putPractice(lastMessage_P);
-        }
-
-        /**
-         * For shutdown - Tell the server we're leaving all games.
-         * If we've started a practice server, also tell that server.
-         * If we've started a TCP server, tell all players on that server, and shut it down.
-         *<P><em>
-         * Since no other state variables are set, call this only right before
-         * discarding this object or calling System.exit.
-         *</em>
-         * @return Can we still start practice games? (No local exception yet in {@link #ex_P})
-         */
-        public boolean putLeaveAll()
-        {
-            final boolean canPractice = (ex_P == null);  // Can we still start a practice game?
-
-            SOCLeaveAll leaveAllMes = new SOCLeaveAll();
-            putNet(leaveAllMes.toCmd());
-            if ((prCli != null) && ! canPractice)
-                putPractice(leaveAllMes.toCmd());
-            
-            shutdownLocalServer();
-
-            return canPractice;
-        }
-        
-        /**
-         * A task to continuously read from the server socket.
-         * Not used for talking to the practice server.
-         */
-        static class NetReadTask implements Runnable
-        {
-            final ClientNetwork net;
-            final SOCPlayerClient client;
-            
-            public NetReadTask(SOCPlayerClient client, ClientNetwork net)
-            {
-                this.client = client;
-                this.net = net;
-            }
-            
-            /**
-             * continuously read from the net in a separate thread;
-             * not used for talking to the practice server.
-             */
-            public void run()
-            {
-                Thread.currentThread().setName("cli-netread");  // Thread name for debug
-                try
-                {
-                    while (net.isConnected())
-                    {
-                        String s = net.in.readUTF();
-                        client.treater.treat(SOCMessage.toMsg(s), false);
-                    }
-                }
-                catch (IOException e)
-                {
-                    // purposefully closing the socket brings us here too
-                    if (net.isConnected())
-                    {
-                        net.ex = e;
-                        System.out.println("could not read from the net: " + net.ex);
-                        client.dispose();
-                    }
-                }
-            }
-
-        }  // nested class NetReadTask
-
-        /**
-         * For practice games, reader thread to get messages from the
-         * practice server to be treated and reacted to.
-         */
-        class SOCPlayerLocalStringReader implements Runnable
-        {
-            LocalStringConnection locl;
-
-            /**
-             * Start a new thread and listen to practice server.
-             *
-             * @param prConn Active connection to practice server
-             */
-            protected SOCPlayerLocalStringReader (LocalStringConnection prConn)
-            {
-                locl = prConn;
-
-                Thread thr = new Thread(this);
-                thr.setDaemon(true);
-                thr.start();
-            }
-
-            /**
-             * Continuously read from the practice string server in a separate thread.
-             */
-            public void run()
-            {
-                Thread.currentThread().setName("cli-stringread");  // Thread name for debug
-                try
-                {
-                    while (locl.isConnected())
-                    {
-                        String s = locl.readNext();
-                        SOCMessage msg = SOCMessage.toMsg(s);
-                        
-                        client.treater.treat(msg, true);
-                    }
-                }
-                catch (IOException e)
-                {
-                    // purposefully closing the socket brings us here too
-                    if (locl.isConnected())
-                    {
-                        ex_P = e;
-                        System.out.println("could not read from practice server: " + ex_P);
-                        client.dispose();
-                    }
-                }
-            }
-
-        }  // nested class SOCPlayerLocalStringReader
-
-    }  // nested class ClientNetwork
-
-    /** React to windowOpened, windowClosing events for SOCPlayerClient's Frame. */
-    private static class ClientWindowAdapter extends WindowAdapter
-    {
-        private final SOCPlayerClient cli;
-
-        public ClientWindowAdapter(SOCPlayerClient c)
-        {
-            cli = c;
-        }
-
-        /**
-         * User has clicked window Close button.
-         * Check for active games, before exiting.
-         * If we are playing in a game, or running a local tcp server hosting active games,
-         * ask the user to confirm if possible.
-         */
-        @Override
-        public void windowClosing(WindowEvent evt)
-        {
-            SOCPlayerInterface piActive = null;
-
-            // Are we a client to any active games?
-            if (piActive == null)
-                piActive = cli.findAnyActiveGame(false);
-
-            if (piActive != null)
-            {
-                SOCQuitAllConfirmDialog.createAndShow(piActive.getClient(), piActive);
-                return;
-            }
-            boolean canAskHostingGames = false;
-            boolean isHostingActiveGames = false;
-
-            // Are we running a server?
-            ClientNetwork cnet = cli.getNet();
-            if (cnet.isRunningLocalServer())
-                isHostingActiveGames = cnet.anyHostedActiveGames();
-
-            if (isHostingActiveGames)
-            {
-                // If we have GUI, ask whether to shut down these games
-                Container c = cli.getParent();
-                if ((c != null) && (c instanceof Frame))
-                {
-                    canAskHostingGames = true;
-                    SOCQuitAllConfirmDialog.createAndShow(cli, (Frame) c);
-                }
-            }
-            
-            if (! canAskHostingGames)
-            {
-                // Just quit.
-                cli.getNet().putLeaveAll();
-                System.exit(0);
-            }
-        }
-
-        /**
-         * Set focus to Nickname field
-         */
-        @Override
-        public void windowOpened(WindowEvent evt)
-        {
-            if (! cli.hasConnectOrPractice)
-                cli.nick.requestFocus();
-        }
-
-    }  // nested class ClientWindowAdapter
-
-    /**
-     * TimerTask used soon after client connect, to prevent waiting forever for
-     * {@link SOCGameOptionInfo game options info}
-     * (assume slow connection or server bug).
-     * Set up when sending {@link SOCGameOptionGetInfos GAMEOPTIONGETINFOS}.
-     *<P>
-     * When timer fires, assume no more options will be received.
-     * Call {@link SOCPlayerClient#handleGAMEOPTIONINFO(SOCGameOptionInfo, boolean) handleGAMEOPTIONINFO("-",false)}
-     * to trigger end-of-list behavior at client.
-     * @since 1.1.07
-     */
-    private static class GameOptionsTimeoutTask extends TimerTask
-    {
-        public SOCPlayerClient pcli;
-        public GameOptionServerSet srvOpts;
-
-        public GameOptionsTimeoutTask (SOCPlayerClient c, GameOptionServerSet opts)
-        {
-            pcli = c;
-            srvOpts = opts;
-        }
-
-        /**
-         * Called when timer fires. See class description for action taken.
-         */
-        @Override
-        public void run()
-        {
-            pcli.gameOptsTask = null;  // Clear reference to this soon-to-expire obj
-            srvOpts.noMoreOptions(false);
-            pcli.treater.handleGAMEOPTIONINFO(new SOCGameOptionInfo(new SOCGameOption("-")), false);
-        }
-
-    }  // GameOptionsTimeoutTask
-
-
-    /**
-     * TimerTask used when new game is asked for, to prevent waiting forever for
-     * {@link SOCGameOption game option defaults}.
-     * (in case of slow connection or server bug).
-     * Set up when sending {@link SOCGameOptionGetDefaults GAMEOPTIONGETDEFAULTS}
-     * in {@link SOCPlayerClient#gameWithOptionsBeginSetup(boolean)}.
-     *<P>
-     * When timer fires, assume no defaults will be received.
-     * Display the new-game dialog.
-     * @since 1.1.07
-     */
-    private static class GameOptionDefaultsTimeoutTask extends TimerTask
-    {
-        public SOCPlayerClient pcli;
-        public GameOptionServerSet srvOpts;
-        public boolean forPracticeServer;
-
-        public GameOptionDefaultsTimeoutTask (SOCPlayerClient c, GameOptionServerSet opts, boolean forPractice)
-        {
-            pcli = c;
-            srvOpts = opts;
-            forPracticeServer = forPractice;
-        }
-
-        /**
-         * Called when timer fires. See class description for action taken.
-         */
-        @Override
-        public void run()
-        {
-            pcli.gameOptsDefsTask = null;  // Clear reference to this soon-to-expire obj
-            srvOpts.noMoreOptions(true);
-            if (srvOpts.newGameWaitingForOpts)
-                pcli.gameWithOptionsBeginSetup(forPracticeServer);
-        }
-
-    }  // GameOptionDefaultsTimeoutTask
-
-
-    /**
-     * Track the server's valid game option set.
-     * One instance for remote tcp server, one for practice server.
-     * Not doing getters/setters - Synchronize on the object to set/read its fields.
-     *<P>
-     * Interaction with client-server messages at connect:
-     *<OL>
-     *<LI> First, this object is created; <tt>allOptionsReceived</tt> false,
-     *     <tt>newGameWaitingForOpts</tt> false.
-     *     <tt>optionSet</tt> is set at client from {@link SOCGameOption#getAllKnownOptions()}.
-     *<LI> At server connect, ask and receive info about options, if our version and the
-     *     server's version differ.  Once this is done, <tt>allOptionsReceived</tt> == true.
-     *<LI> When user wants to create a new game, <tt>askedDefaultsAlready</tt> is false;
-     *     ask server for its defaults (current option values for any new game).
-     *     Also set <tt>newGameWaitingForOpts</tt> = true.
-     *<LI> Server will respond with its current option values.  This sets
-     *     <tt>defaultsReceived</tt> and updates <tt>optionSet</tt>.
-     *     It's possible that the server's defaults contain option names that are
-     *     unknown at our version.  If so, <tt>allOptionsReceived</tt> is cleared, and we ask the
-     *     server about those specific options.
-     *     Otherwise, clear <tt>newGameWaitingForOpts</tt>.
-     *<LI> If waiting on option info from defaults above, the server replies with option info.
-     *     (They may remain as type {@link SOCGameOption#OTYPE_UNKNOWN}.)
-     *     Once these are all received, set <tt>allOptionsReceived</tt> = true,
-     *     clear <tt>newGameWaitingForOpts</tt>.
-     *<LI> Once  <tt>newGameWaitingForOpts</tt> == false, show the {@link NewGameOptionsFrame}.
-     *</OL>
-     *
-     * @since 1.1.07
-     */
-    public static class GameOptionServerSet
-    {
-        /**
-         * If true, we know all options on this server,
-         * or the server is too old to support options.
-         */
-        public boolean   allOptionsReceived = false;
-
-        /**
-         * If true, we've asked the server about defaults or options because
-         * we're about to create a new game.  When all are received,
-         * we should create and show a NewGameOptionsFrame.
-         */
-        public boolean   newGameWaitingForOpts = false;
-
-        /**
-         * If non-null, we're waiting to hear about game options because
-         * user has clicked 'game info' on a game.  When all are
-         * received, we should create and show a NewGameOptionsFrame
-         * with that game's options.
-         */
-        public String    gameInfoWaitingForOpts = null;
-
-        /**
-         * Options will be null if {@link SOCPlayerClient#sVersion}
-         * is less than {@link SOCNewGameWithOptions#VERSION_FOR_NEWGAMEWITHOPTIONS}.
-         * Otherwise, set from {@link SOCGameOption#getAllKnownOptions()}
-         * and update from server as needed.
-         */
-        public Hashtable<String,SOCGameOption> optionSet = null;
-
-        /** Have we asked the server for default values? */
-        public boolean   askedDefaultsAlready = false;
-
-        /** Has the server told us defaults? */
-        public boolean   defaultsReceived = false;
-
-        /**
-         * If {@link #askedDefaultsAlready}, the time it was asked,
-         * as returned by {@link System#currentTimeMillis()}.
-         */
-        public long askedDefaultsTime;
-
-        public GameOptionServerSet()
-        {
-            optionSet = SOCGameOption.getAllKnownOptions();
-        }
-
-        /**
-         * The server doesn't have any more options to send (or none at all, from its version).
-         * Set fields as if we've already received the complete set of options, and aren't waiting
-         * for any more.
-         * @param askedDefaults Should we also set the askedDefaultsAlready flag? It not, leave it unchanged.
-         */
-        public void noMoreOptions(boolean askedDefaults)
-        {
-            allOptionsReceived = true;
-            if (askedDefaults)
-            {
-                defaultsReceived = true;
-                askedDefaultsAlready = true;
-                askedDefaultsTime = System.currentTimeMillis();
-            }
-        }
-
-        /**
-         * Set of default options has been received from the server, examine them.
-         * Sets allOptionsReceived, defaultsReceived, optionSet.  If we already have non-null optionSet,
-         * merge (update the values) instead of replacing the entire set with servOpts.
-         *
-         * @param servOpts The allowable {@link SOCGameOption} received from the server.
-         *                 Assumes has been parsed already against the locally known opts,
-         *                 so ones that we don't know are {@link SOCGameOption#OTYPE_UNKNOWN}.
-         * @return null if all are known, or a Vector of key names for unknown options.
-         */
-        public Vector<String> receiveDefaults(Hashtable<String,SOCGameOption> servOpts)
-        {
-            // Although javadoc says "update the values", replacing the option objects does the
-            // same thing; we already have parsed servOpts for all obj fields, including current value.
-            // Option objects are always accessed by key name, so replacement is OK.
-
-            if ((optionSet == null) || optionSet.isEmpty())
-            {
-                optionSet = servOpts;
-            } else {
-                for (String oKey : servOpts.keySet())
-                {
-                    SOCGameOption op = servOpts.get(oKey);
-                    SOCGameOption oldcopy = optionSet.get(oKey);
-                    if (oldcopy != null)
-                        optionSet.remove(oKey);
-                    optionSet.put(oKey, op);  // Even OTYPE_UNKNOWN are added
-                }
-            }
-            Vector<String> unknowns = SOCGameOption.findUnknowns(servOpts);
-            allOptionsReceived = (unknowns == null);
-            defaultsReceived = true;
-            return unknowns;
-        }
-
-        /**
-         * After calling receiveDefaults, call this as each GAMEOPTIONGETINFO is received.
-         * Updates allOptionsReceived.
-         *
-         * @param gi  Message from server with info on one parameter
-         * @return true if all are known, false if more are unknown after this one
-         */
-        public boolean receiveInfo(SOCGameOptionInfo gi)
-        {
-            String oKey = gi.getOptionNameKey();
-            SOCGameOption oinfo = gi.getOptionInfo();
-            SOCGameOption oldcopy = optionSet.get(oKey);
-
-            if ((oinfo.optKey.equals("-")) && (oinfo.optType == SOCGameOption.OTYPE_UNKNOWN))
-            {
-                // end-of-list marker: no more options from server.
-                // That is end of srv's response to cli sending GAMEOPTIONGETINFOS("-").
-                noMoreOptions(false);
-                return true;
-            } else {
-                // remove old, replace with new from server (if any)
-                SOCGameOption.addKnownOption(oinfo);
-                if (oldcopy != null)
-                    optionSet.remove(oKey);
-                if (oinfo.optType != SOCGameOption.OTYPE_UNKNOWN)
-                    optionSet.put(oKey, oinfo);
-                return false;
-            }
-        }
-
-    }  // class GameOptionServerSet
-
-    public static class SOCApplet extends Applet
-    {
-        SOCPlayerClient client;
-        
-        /**
-         * Retrieve a parameter and translate to a hex value.
-         *
-         * @param name a parameter name. null is ignored
-         * @return the parameter parsed as a hex value or -1 on error
-         */
-        public int getHexParameter(String name)
-        {
-            String value = null;
-            int iValue = -1;
-            try
-            {
-                value = getParameter(name);
-                if (value != null)
-                {
-                    iValue = Integer.parseInt(value, 16);
-                }
-            }
-            catch (Exception e)
-            {
-                System.err.println("Invalid " + name + ": " + value);
-            }
-            return iValue;
-        }
-
-        /**
-         * Called when the applet should start it's work.
-         */
-        @Override
-        public void start()
-        {
-            if (!client.hasConnectOrPractice)
-                client.nick.requestFocus();
-        }
-        
-        /**
-         * Initialize the applet
-         */
-        @Override
-        public synchronized void init()
-        {
-            client = new SOCPlayerClient();
-            
-            System.out.println("Java Settlers Client " + Version.version() +
-                               ", build " + Version.buildnum() + ", " + Version.copyright());
-            System.out.println("Network layer based on code by Cristian Bogdan; local network by Jeremy Monin.");
-
-            String param = null;
-            int intValue;
-                
-            intValue = getHexParameter("background");
-            if (intValue != -1)
-                    setBackground(new Color(intValue));
-
-            intValue = getHexParameter("foreground");
-            if (intValue != -1)
-                setForeground(new Color(intValue));
-
-            client.initVisualElements(); // after the background is set
-            add(client);
-
-            param = getParameter("suggestion");
-            if (param != null)
-                client.channel.setText(param); // after visuals initialized
-
-            param = getParameter("nickname");  // for use with dynamically-generated html
-            if (param != null)
-                client.nick.setText(param);
-
-            System.out.println("Getting host...");
-            String host = getCodeBase().getHost();
-            if (host == null || host.equals(""))
-                //host = null;  // localhost
-                host = "127.0.0.1"; // localhost - don't use "localhost" because Java 6 applets do not work
-
-            int port = ClientNetwork.SOC_PORT_DEFAULT;
-            try {
-                param = getParameter("PORT");
-                if (param != null)
-                    port = Integer.parseInt(param);
-            }
-            catch (Exception e) {
-                System.err.println("Invalid port: " + param);
-            }
-
-            client.net.connect(host, port);
-        }
-        
-        /**
-         * applet info, of the form similar to that seen at server startup:
-         * SOCPlayerClient (Java Settlers Client) 1.1.07, build JM20091027, 2001-2004 Robb Thomas, portions 2007-2009 Jeremy D Monin.
-         * Version and copyright info is from the {@link Version} utility class.
-         */
-        @Override
-        public String getAppletInfo()
-        {
-            return "SOCPlayerClient (Java Settlers Client) " + Version.version() +
-            ", build " + Version.buildnum() + ", " + Version.copyright();
-        }
-
-        /**
-         * When the applet is destroyed, calls {@link SOCPlayerClient#dispose()}.
-         */
-        @Override
-        public void destroy()
-        {
-            client.dispose();
-            client = null;
-        }
-
-    }  // class SOCApplet
-
-}  // public class SOCPlayerClient
+/**
+ * Java Settlers - An online multiplayer version of the game Settlers of Catan
+ * Copyright (C) 2003  Robert S. Thomas <thomas@infolab.northwestern.edu>
+ * Portions of this file Copyright (C) 2007-2013 Jeremy D Monin <jeremy@nand.net>
+ * Portions of this file Copyright (C) 2012 Paul Bilnoski <paul@bilnoski.net> - GameStatistics, nested class refactoring, parameterize types
+ *
+ * This program is free software; you can redistribute it and/or
+ * modify it under the terms of the GNU General Public License
+ * as published by the Free Software Foundation; either version 3
+ * of the License, or (at your option) any later version.
+ *
+ * This program is distributed in the hope that it will be useful,
+ * but WITHOUT ANY WARRANTY; without even the implied warranty of
+ * MERCHANTABILITY or FITNESS FOR A PARTICULAR PURPOSE.  See the
+ * GNU General Public License for more details.
+ *
+ * You should have received a copy of the GNU General Public License
+ * along with this program.  If not, see <http://www.gnu.org/licenses/>.
+ *
+ * The maintainer of this program can be reached at jsettlers@nand.net
+ **/
+package soc.client;
+
+import java.applet.Applet;
+import java.awt.BorderLayout;
+import java.awt.Button;
+import java.awt.CardLayout;
+import java.awt.Color;
+import java.awt.Container;
+import java.awt.Cursor;
+import java.awt.Font;
+import java.awt.Frame;
+import java.awt.GridBagConstraints;
+import java.awt.GridBagLayout;
+import java.awt.Label;
+import java.awt.Panel;
+import java.awt.TextField;
+import java.awt.event.ActionEvent;
+import java.awt.event.ActionListener;
+import java.awt.event.ItemEvent;
+import java.awt.event.ItemListener;
+import java.awt.event.MouseAdapter;
+import java.awt.event.MouseEvent;
+import java.awt.event.TextEvent;
+import java.awt.event.TextListener;
+import java.awt.event.WindowAdapter;
+import java.awt.event.WindowEvent;
+
+import java.io.DataInputStream;
+import java.io.DataOutputStream;
+import java.io.IOException;
+
+import java.net.ConnectException;
+import java.net.Socket;
+
+import java.util.Collection;
+import java.util.HashMap;
+import java.util.Hashtable;
+import java.util.Iterator;
+import java.util.Locale;
+import java.util.Map;
+import java.util.StringTokenizer;
+import java.util.Timer;
+import java.util.TimerTask;
+import java.util.Vector;
+
+import soc.debug.D;  // JM
+
+import soc.game.SOCBoard;
+import soc.game.SOCBoardLarge;
+import soc.game.SOCDevCardConstants;
+import soc.game.SOCDevCardSet;
+import soc.game.SOCGame;
+import soc.game.SOCGameOption;
+import soc.game.SOCPlayer;
+import soc.game.SOCPlayingPiece;
+import soc.game.SOCResourceConstants;
+import soc.game.SOCResourceSet;
+import soc.game.SOCSettlement;
+import soc.game.SOCTradeOffer;
+import soc.game.SOCVillage;
+
+import soc.message.*;
+
+import soc.server.SOCServer;
+import soc.server.genericServer.LocalStringConnection;
+import soc.server.genericServer.LocalStringServerSocket;
+import soc.server.genericServer.StringConnection;
+
+import soc.util.SOCGameList;
+import soc.util.Version;
+
+/**
+ * Applet/Standalone client for connecting to the SOCServer.
+ * Prompts for name and password, displays list of games and channels available.
+ * The actual game is played in a separate {@link SOCPlayerInterface} window.
+ *<P>
+ * If you want another connection port, you have to specify it as the "port"
+ * argument in the html source. If you run this as a stand-alone, you have to
+ * specify the port.
+ *<P>
+ * At startup or init, will try to connect to server via {@link #connect()}.
+ * See that method for more details.
+ *<P>
+ * There are three possible servers to which a client can be connected:
+ *<UL>
+ *  <LI>  A remote server, running on the other end of a TCP connection
+ *  <LI>  A local TCP server, for hosting games, launched by this client: {@link #localTCPServer}
+ *  <LI>  A "practice game" server, not bound to any TCP port, for practicing
+ *        locally against robots: {@link #practiceServer}
+ *</UL>
+ * At most, the client is connected to the practice server and one TCP server.
+ * Each game's {@link SOCGame#isPractice} flag determines which connection to use.
+ *<P>
+ * Once connected, messages from the server are processed in {@link MessageTreater#treat(SOCMessage, boolean)}.
+ *
+ * @author Robert S Thomas
+ */
+public class SOCPlayerClient extends Panel
+{
+    /** main panel, in cardlayout */
+    protected static final String MAIN_PANEL = "main";
+
+    /** message panel, in cardlayout */
+    protected static final String MESSAGE_PANEL = "message";
+
+    /** Connect-or-practice panel (if jar launch), in cardlayout.
+      * Panel field is {@link #connectOrPracticePane}.
+      * Available if {@link #hasConnectOrPractice}.
+      */
+    protected static final String CONNECT_OR_PRACTICE_PANEL = "connOrPractice";
+
+    /** text prefix to show games this client cannot join. "(cannot join) "
+     * @since 1.1.06
+     */
+    protected static final String GAMENAME_PREFIX_CANNOT_JOIN = "(cannot join) ";
+
+    protected static final String STATSPREFEX = "  [";
+
+    /**
+     * For use in password fields, and possibly by other places, detect if we're running on
+     * Mac OS X.  To identify osx from within java, see technote TN2110:
+     * http://developer.apple.com/technotes/tn2002/tn2110.html
+     * @since 1.1.07
+     */
+    public static final boolean isJavaOnOSX =
+        System.getProperty("os.name").toLowerCase().startsWith("mac os x");
+
+    protected TextField nick;
+    protected TextField pass;
+    protected TextField status;
+    protected TextField channel;
+    // protected TextField game;  // removed 1.1.07 - NewGameOptionsFrame instead
+    protected java.awt.List chlist;
+    protected java.awt.List gmlist;
+
+    /**
+     * "New Game..." button, brings up {@link NewGameOptionsFrame} window
+     * @since 1.1.07
+     */
+    protected Button ng;  // new game
+
+    protected Button jc;  // join channel
+    protected Button jg;  // join game
+    protected Button pg;  // practice game (against practiceServer, not localTCPServer)
+
+    /**
+     * "Game Info" button, shows a game's {@link SOCGameOption}s.
+     *<P>
+     * Renamed in 2.0.00 to 'gi'; previously 'so' Show Options.
+     * @since 1.1.07
+     */
+    protected Button gi;
+
+    protected Label messageLabel;  // error message for messagepanel
+    protected Label messageLabel_top;   // secondary message
+    private Label localTCPServerLabel;  // blank, or 'server is running'
+    private Label versionOrlocalTCPPortLabel;   // shows port number in mainpanel, if running localTCPServer;
+                                         // shows remote version# when connected to a remote server
+    protected Button pgm;  // practice game on messagepanel
+
+    /**
+     * SOCPlayerClient displays one of several panels to the user:
+     * {@link #MAIN_PANEL}, {@link #MESSAGE_PANEL} or
+     * (if launched from jar, or with no command-line arguments)
+     * {@link #CONNECT_OR_PRACTICE_PANEL}.
+     *
+     * @see #hasConnectOrPractice
+     */
+    protected CardLayout cardLayout;
+
+    /**
+     * Helper object to deal with network connectivity.
+     */
+    private ClientNetwork net;
+    
+    /**
+     * Helper object to receive incoming network traffic from the server.
+     */
+    private MessageTreater treater;
+    
+    /**
+     * Helper object to send outgoing network traffic to the server.
+     */
+    private GameManager gameManager;
+    
+    /**
+     *  Server version number for remote server, sent soon after connect, or -1 if unknown.
+     *  A local server's version is always {@link Version#versionNumber()}.
+     */
+    protected int sVersion;
+
+    /**
+     * Track the game options available at the remote server, at the practice server.
+     * Initialized by {@link #gameWithOptionsBeginSetup(boolean)}
+     * and/or {@link MessageTreater#handleVERSION(boolean, SOCVersion)}.
+     * These fields are never null, even if the respective server is not connected or not running.
+     *<P>
+     * For a summary of the flags and variables involved with game options,
+     * and the client/server interaction about their values, see
+     * {@link GameOptionServerSet}'s javadoc.
+     *
+     * @since 1.1.07
+     */
+    protected GameOptionServerSet tcpServGameOpts = new GameOptionServerSet(),
+        practiceServGameOpts = new GameOptionServerSet();
+
+    /**
+     * Task for timeout when asking remote server for {@link SOCGameOptionInfo game options info}.
+     * Set up when sending {@link SOCGameOptionGetInfos GAMEOPTIONGETINFOS}.
+     * In case of slow connection or server bug.
+     * @see #gameOptionsSetTimeoutTask()
+     * @since 1.1.07
+     */
+    protected GameOptionsTimeoutTask gameOptsTask = null;
+
+    /**
+     * Task for timeout when asking remote server for {@link SOCGameOption game options defaults}.
+     * Set up when sending {@link SOCGameOptionGetDefaults GAMEOPTIONGETDEFAULTS}.
+     * In case of slow connection or server bug.
+     * @see #gameWithOptionsBeginSetup(boolean)
+     * @since 1.1.07
+     */
+    protected GameOptionDefaultsTimeoutTask gameOptsDefsTask = null;
+
+    /**
+     * Utility for time-driven events in the client.
+     * For users, search for where-used of this field
+     * and of {@link #getEventTimer()}.
+     * @since 1.1.07
+     */
+    protected Timer eventTimer = new Timer(true);  // use daemon thread
+
+    /**
+     * Once true, disable "nick" textfield, etc.
+     * Remains true, even if connected becomes false.
+     */
+    protected boolean hasJoinedServer;
+
+    /**
+     * If true, we'll give the user a choice to
+     * connect to a server, start a local server,
+     * or a local practice game.
+     * Used for when we're started from a jar, or
+     * from the command line with no arguments.
+     * Uses {@link SOCConnectOrPracticePanel}.
+     *
+     * @see #cardLayout
+     */
+    protected final boolean hasConnectOrPractice;
+
+    /**
+     * If applicable, is set up in {@link #initVisualElements()}.
+     * Key for {@link #cardLayout} is {@link #CONNECT_OR_PRACTICE_PANEL}.
+     * @see #hasConnectOrPractice
+     */
+    protected SOCConnectOrPracticePanel connectOrPracticePane;
+
+    /**
+     * The currently showing new-game options frame, or null
+     * @since 1.1.07
+     */
+    public NewGameOptionsFrame newGameOptsFrame = null;
+
+    /**
+     * For practice games, default player name.
+     */
+    public static String DEFAULT_PLAYER_NAME = "Player";
+
+    /**
+     * For practice games, default game name.
+     */
+    public static String DEFAULT_PRACTICE_GAMENAME = "Practice";
+
+    /**
+     * For practice games, reminder message for network problems.
+     */
+    public static String NET_UNAVAIL_CAN_PRACTICE_MSG = "The server is unavailable. You can still play practice games.";
+
+    /**
+     * Hint message if they try to join game without entering a nickname.
+     *
+     * @see #NEED_NICKNAME_BEFORE_JOIN_2
+     */
+    public static String NEED_NICKNAME_BEFORE_JOIN = "First enter a nickname, then join a channel or game.";
+    
+    /**
+     * Stronger hint message if they still try to join game without entering a nickname.
+     *
+     * @see #NEED_NICKNAME_BEFORE_JOIN
+     */
+    public static String NEED_NICKNAME_BEFORE_JOIN_2 = "You must enter a nickname before you can join a channel or game.";
+
+    /**
+     * Status text to indicate client cannot join a game.
+     * @since 1.1.06
+     */
+    public static String STATUS_CANNOT_JOIN_THIS_GAME = "Cannot join, this client is incompatible with features of this game.";
+
+    /**
+     * the nickname; null until validated and set by
+     * {@link #getValidNickname(boolean) getValidNickname(true)}
+     */
+    protected String nickname = null;
+
+    /**
+     * the password
+     */
+    protected String password = null;
+
+    /**
+     * true if we've stored the password
+     */
+    protected boolean gotPassword;
+
+    /**
+     * face ID chosen most recently (for use in new games)
+     */
+    protected int lastFaceChange;
+
+    /**
+     * the channels we've joined
+     */
+    protected Hashtable<String, ChannelFrame> channels = new Hashtable<String, ChannelFrame>();
+
+    /**
+     * the games we're currently playing
+     */
+    protected Hashtable<String, SOCGame> games = new Hashtable<String, SOCGame>();
+
+    /**
+     * all announced game names on the remote server, including games which we can't
+     * join due to limitations of the client.
+     * May also contain options for all announced games on the server (not just ones
+     * we're in) which we can join (version is not higher than our version).
+     *<P>
+     * Key is the game name, without the UNJOINABLE prefix.
+     * This field is null until {@link #handleGAMES(SOCGames, boolean) handleGAMES},
+     *   {@link #handleGAMESWITHOPTIONS(SOCGamesWithOptions, boolean) handleGAMESWITHOPTIONS},
+     *   {@link #handleNEWGAME(SOCNewGame, boolean) handleNEWGAME}
+     *   or {@link #handleNEWGAMEWITHOPTIONS(SOCNewGameWithOptions, boolean) handleNEWGAMEWITHOPTIONS}
+     *   is called.
+     * @since 1.1.07
+     */
+    protected SOCGameList serverGames = null;
+
+    /**
+     * the unjoinable game names from {@link #serverGames} that player has asked to join,
+     * and been told they can't.  If they click again, try to connect.
+     * (This is a failsafe against bugs in server or client version-recognition.)
+     * Both key and value are the game name, without the UNJOINABLE prefix.
+     * @since 1.1.06
+     */
+    protected Map<String,String> gamesUnjoinableOverride = new Hashtable<String,String>();
+
+    /**
+     * the player interfaces for the games
+     * @deprecated For proper inversion of control, use player client listeners
+     */
+    @Deprecated
+    private Map<String, SOCPlayerInterface> playerInterfaces = new Hashtable<String, SOCPlayerInterface>();
+    
+    /**
+     * Map from game-name to the listener for that game.
+     */
+    private final Map<String, PlayerClientListener> clientListeners = new HashMap<String, PlayerClientListener>();
+
+    /**
+     * the ignore list
+     */
+    protected Vector<String> ignoreList = new Vector<String>();
+
+    /**
+     * Number of practice games started; used for naming practice games
+     */
+    protected int numPracticeGames = 0;
+
+    /**
+     * Create a SOCPlayerClient connecting to localhost port {@link ClientNetwork#SOC_PORT_DEFAULT}
+     */
+    public SOCPlayerClient()
+    {
+        this(false);
+    }
+
+    /**
+     * Constructor for connecting to the specified host, on the specified
+     * port.  Must call 'init' or 'initVisualElements' to start up and do layout.
+     *
+     * @param h  host, or null for localhost
+     * @param p  port
+     * @param cp  If true, start by showing 'Connect or Practice' panel,
+     *       instead of connecting to host and port.
+     *       Typically true for JAR launch, false for applet.
+     */
+    public SOCPlayerClient(boolean cp)
+    {
+        gotPassword = false;
+        hasConnectOrPractice = cp;
+        lastFaceChange = 1;  // Default human face
+        
+        net = new ClientNetwork(this);
+        gameManager = new GameManager(this);
+        treater = new MessageTreater(this);
+    }
+
+    /**
+     * init the visual elements
+     */
+    protected void initVisualElements()
+    {
+        setFont(new Font("SansSerif", Font.PLAIN, 12));
+        
+        nick = new TextField(20);
+        pass = new TextField(20);
+        if (isJavaOnOSX)
+            pass.setEchoChar('\u2022');  // round bullet (option-8)
+        else
+            pass.setEchoChar('*');
+        status = new TextField(20);
+        status.setEditable(false);
+        channel = new TextField(20);
+        chlist = new java.awt.List(10, false);
+        chlist.add(" ");
+        gmlist = new java.awt.List(10, false);
+        gmlist.add(" ");
+        ng = new Button("New Game...");
+        jc = new Button("Join Channel");
+        jg = new Button("Join Game");
+        pg = new Button("Practice");  // "practice game" text is too wide
+        gi = new Button("Game Info");  // show game options
+
+        // Username not entered yet: can't click buttons
+        ng.setEnabled(false);
+        jc.setEnabled(false);
+
+        // when game is selected in gmlist, these buttons will be enabled:
+        jg.setEnabled(false);
+        gi.setEnabled(false);
+
+        nick.addTextListener(new TextListener()
+        {
+            /**
+             * When nickname contents change, enable/disable buttons as appropriate. ({@link TextListener})
+             * @param e textevent from {@link #nick}
+             * @since 1.1.07
+             */
+            public void textValueChanged(TextEvent e)
+            {
+                boolean notEmpty = (nick.getText().trim().length() > 0);
+                if (notEmpty != ng.isEnabled())
+                {
+                    ng.setEnabled(notEmpty);
+                    jc.setEnabled(notEmpty);
+                }
+            }
+        });
+        
+        ActionListener actionListener = new ActionListener()
+        {
+            /**
+             * Handle mouse clicks and keyboard
+             */
+            public void actionPerformed(ActionEvent e)
+            {
+                try
+                {
+                    Object target = e.getSource();
+                    guardedActionPerform(target);
+                }
+                catch (Throwable thr)
+                {
+                    System.err.println("-- Error caught in AWT event thread: " + thr + " --");
+                    thr.printStackTrace(); // will print causal chain, no need to manually iterate
+                    System.err.println("-- Error stack trace end --");
+                    System.err.println();
+                }
+            }
+        };
+        
+        nick.addActionListener(actionListener);  // hit Enter to go to next field
+        pass.addActionListener(actionListener);
+        channel.addActionListener(actionListener);
+        chlist.addActionListener(actionListener);
+        gmlist.addActionListener(actionListener);
+        gmlist.addItemListener(new ItemListener()
+        {
+            /**
+             * When a game is selected/deselected, enable/disable buttons as appropriate. ({@link ItemListener})
+             * @param e textevent from {@link #gmlist}
+             * @since 1.1.07
+             */
+            public void itemStateChanged(ItemEvent e)
+            {
+                boolean wasSel = (e.getStateChange() == ItemEvent.SELECTED);
+                if (wasSel != jg.isEnabled())
+                {
+                    jg.setEnabled(wasSel);
+                    gi.setEnabled(wasSel &&
+                        ((net.practiceServer != null) || (sVersion >= SOCNewGameWithOptions.VERSION_FOR_NEWGAMEWITHOPTIONS)));
+                }
+            }
+        });
+        ng.addActionListener(actionListener);
+        jc.addActionListener(actionListener);
+        jg.addActionListener(actionListener);
+        pg.addActionListener(actionListener);
+        gi.addActionListener(actionListener);
+
+        GridBagLayout gbl = new GridBagLayout();
+        GridBagConstraints c = new GridBagConstraints();
+        Panel mainPane = new Panel(gbl);
+
+        c.fill = GridBagConstraints.BOTH;
+        c.gridwidth = GridBagConstraints.REMAINDER;
+        gbl.setConstraints(status, c);
+        mainPane.add(status);
+
+        Label l;
+
+        // Row 1
+
+        l = new Label();
+        c.gridwidth = GridBagConstraints.REMAINDER;
+        gbl.setConstraints(l, c);
+        mainPane.add(l);
+
+        // Row 2
+
+        l = new Label("Your Nickname:");
+        c.gridwidth = 1;
+        gbl.setConstraints(l, c);
+        mainPane.add(l);
+
+        c.gridwidth = 1;
+        gbl.setConstraints(nick, c);
+        mainPane.add(nick);
+
+        l = new Label();
+        c.gridwidth = 1;
+        gbl.setConstraints(l, c);
+        mainPane.add(l);
+
+        l = new Label("Optional Password:");
+        c.gridwidth = 1;
+        gbl.setConstraints(l, c);
+        mainPane.add(l);
+
+        l = new Label();
+        c.gridwidth = 1;
+        gbl.setConstraints(l, c);
+        mainPane.add(l);
+
+        c.gridwidth = 1;
+        gbl.setConstraints(pass, c);
+        mainPane.add(pass);
+
+        l = new Label();
+        c.gridwidth = GridBagConstraints.REMAINDER;
+        gbl.setConstraints(l, c);
+        mainPane.add(l);
+
+        l = new Label();
+        c.gridwidth = GridBagConstraints.REMAINDER;
+        gbl.setConstraints(l, c);
+        mainPane.add(l);
+
+        // Row 3 (New Channel label & textfield, Practice btn, New Game btn)
+
+        l = new Label("New Channel:");
+        c.gridwidth = 1;
+        gbl.setConstraints(l, c);
+        mainPane.add(l);
+
+        c.gridwidth = 1;
+        gbl.setConstraints(channel, c);
+        mainPane.add(channel);
+
+        l = new Label();
+        c.gridwidth = 1;
+        gbl.setConstraints(l, c);
+        mainPane.add(l);
+
+        c.gridwidth = 1;  // this position was "New Game:" label before 1.1.07
+        gbl.setConstraints(pg, c);
+        mainPane.add(pg);
+
+        l = new Label();
+        c.gridwidth = 1;
+        gbl.setConstraints(l, c);
+        mainPane.add(l);
+
+        c.gridwidth = 1;
+        gbl.setConstraints(ng, c);
+        mainPane.add(ng);
+
+        l = new Label();
+        c.gridwidth = GridBagConstraints.REMAINDER;
+        gbl.setConstraints(l, c);
+        mainPane.add(l);
+
+        // Row 4 (spacer)
+
+        localTCPServerLabel = new Label();
+        c.gridwidth = 2;
+        gbl.setConstraints(localTCPServerLabel, c);
+        mainPane.add(localTCPServerLabel);
+
+        l = new Label();
+        c.gridwidth = GridBagConstraints.REMAINDER;
+        gbl.setConstraints(l, c);
+        mainPane.add(l);
+
+        // Row 5 (version/port# label, join channel btn, show-options btn, join game btn)
+
+        versionOrlocalTCPPortLabel = new Label();
+        c.gridwidth = 1;
+        gbl.setConstraints(versionOrlocalTCPPortLabel, c);
+        mainPane.add(versionOrlocalTCPPortLabel);
+
+        c.gridwidth = 1;
+        gbl.setConstraints(jc, c);
+        mainPane.add(jc);
+
+        l = new Label();
+        c.gridwidth = 1;
+        gbl.setConstraints(l, c);
+        mainPane.add(l);
+
+        c.gridwidth = 1;
+        gbl.setConstraints(gi, c);
+        mainPane.add(gi);
+
+        l = new Label();
+        c.gridwidth = 1;
+        gbl.setConstraints(l, c);
+        mainPane.add(l);
+
+        c.gridwidth = 1;
+        gbl.setConstraints(jg, c);
+        mainPane.add(jg);
+
+        l = new Label();
+        c.gridwidth = GridBagConstraints.REMAINDER;
+        gbl.setConstraints(l, c);
+        mainPane.add(l);
+
+        // Row 6
+
+        l = new Label("Channels");
+        c.gridwidth = 2;
+        gbl.setConstraints(l, c);
+        mainPane.add(l);
+
+        l = new Label();
+        c.gridwidth = 1;
+        gbl.setConstraints(l, c);
+        mainPane.add(l);
+
+        l = new Label("Games");
+        c.gridwidth = GridBagConstraints.REMAINDER;
+        gbl.setConstraints(l, c);
+        mainPane.add(l);
+
+        // Row 7
+
+        c.gridwidth = 2;
+        c.gridheight = GridBagConstraints.REMAINDER;
+        gbl.setConstraints(chlist, c);
+        mainPane.add(chlist);
+
+        l = new Label();
+        c.gridwidth = 1;
+        gbl.setConstraints(l, c);
+        mainPane.add(l);
+
+        c.gridwidth = GridBagConstraints.REMAINDER;
+        gbl.setConstraints(gmlist, c);
+        mainPane.add(gmlist);
+
+        Panel messagePane = new Panel(new BorderLayout());
+
+        // secondary message at top of message pane, used with pgm button.
+        messageLabel_top = new Label("", Label.CENTER);
+        messageLabel_top.setVisible(false);
+        messagePane.add(messageLabel_top, BorderLayout.NORTH);
+
+        // message label that takes up the whole pane
+        messageLabel = new Label("", Label.CENTER);
+        messageLabel.setForeground(new Color(252, 251, 243)); // off-white
+        messagePane.add(messageLabel, BorderLayout.CENTER);
+
+        // bottom of message pane: practice-game button
+        pgm = new Button("Practice Game (against robots)");
+        pgm.setVisible(false);
+        messagePane.add(pgm, BorderLayout.SOUTH);
+        pgm.addActionListener(actionListener);
+
+        // all together now...
+        cardLayout = new CardLayout();
+        setLayout(cardLayout);
+
+        if (hasConnectOrPractice)
+        {
+            connectOrPracticePane = new SOCConnectOrPracticePanel(this);
+            add (connectOrPracticePane, CONNECT_OR_PRACTICE_PANEL);  // shown first
+        }
+        add(messagePane, MESSAGE_PANEL); // shown first unless cpPane
+        add(mainPane, MAIN_PANEL);
+
+        messageLabel.setText("Waiting to connect.");
+        validate();
+    }
+
+    /**
+     * Connect and give feedback by showing MESSAGE_PANEL.
+     * For more details, see {@link #connect()}.
+     * @param chost Hostname to connect to, or null for localhost
+     * @param cport Port number to connect to
+     * @param cuser User nickname
+     * @param cpass User optional password
+     */
+    public void connect(String chost, int cport, String cuser, String cpass)
+    {
+        nick.setEditable(true);  // in case of reconnect. Will disable after starting or joining a game.
+        pass.setEditable(true);
+        pass.setText(cpass);
+        nick.setText(cuser);
+        nick.requestFocusInWindow();
+        cardLayout.show(this, MESSAGE_PANEL);
+        net.connect(chost, cport);
+    }
+
+    /**
+     * @return the nickname of this user
+     * @see #getValidNickname(boolean)
+     */
+    public String getNickname()
+    {
+        return nickname;
+    }
+
+    /**
+     * Act as if the "practice game" button has been clicked.
+     * Assumes the dialog panels are all initialized.
+     */
+    public void clickPracticeButton()
+    {
+        guardedActionPerform(pgm);
+    }
+
+    /**
+     * Wrapped version of actionPerformed() for easier encapsulation.
+     * @param target Action source, from ActionEvent.getSource()
+     */
+    private void guardedActionPerform(Object target)
+    {
+        boolean showPopupCannotJoin = false;
+
+        if ((target == jc) || (target == channel) || (target == chlist)) // Join channel stuff
+        {
+            showPopupCannotJoin = ! guardedActionPerform_channels(target);
+        }
+        else if ((target == jg) || (target == ng) || (target == gmlist)
+                || (target == pg) || (target == pgm) || (target == gi)) // Join game stuff
+        {
+            showPopupCannotJoin = ! guardedActionPerform_games(target);
+        }
+
+        if (showPopupCannotJoin)
+        {
+            status.setText(STATUS_CANNOT_JOIN_THIS_GAME);
+            // popup
+            NotifyDialog.createAndShow(this, (Frame) null,
+                STATUS_CANNOT_JOIN_THIS_GAME,
+                "Cancel", true);
+
+            return;
+        }
+
+        if (target == nick)
+        { // Nickname TextField
+            nick.transferFocus();
+        }
+
+        return;
+    }
+
+    /**
+     * GuardedActionPerform when a channels-related button or field is clicked
+     * @param target Target as in actionPerformed
+     * @return True if OK, false if caller needs to show popup "cannot join"
+     * @since 1.1.06
+     */
+    private boolean guardedActionPerform_channels(Object target)
+    {
+        String ch;
+
+        if (target == jc) // "Join Channel" Button
+        {
+            ch = channel.getText().trim();
+
+            if (ch.length() == 0)
+            {
+                try
+                {
+                    ch = chlist.getSelectedItem().trim();
+                }
+                catch (NullPointerException ex)
+                {
+                    return true;
+                }
+            }
+        }
+        else if (target == channel)
+        {
+            ch = channel.getText().trim();
+        }
+        else
+        {
+            try
+            {
+                ch = chlist.getSelectedItem().trim();
+            }
+            catch (NullPointerException ex)
+            {
+                return true;
+            }
+        }
+
+        if (ch.length() == 0)
+        {
+            return true;
+        }
+
+        if (ch.startsWith(GAMENAME_PREFIX_CANNOT_JOIN))
+        {
+            return false;
+        }
+
+        ChannelFrame cf = channels.get(ch);
+
+        if (cf == null)
+        {
+            if (channels.isEmpty())
+            {
+                // May set hint message if empty, like NEED_NICKNAME_BEFORE_JOIN
+                if (! readValidNicknameAndPassword())
+                    return true;  // not filled in yet
+            }
+
+            status.setText("Talking to server...");
+            net.putNet(SOCJoin.toCmd(nickname, password, net.getHost(), ch));
+        }
+        else
+        {
+            cf.setVisible(true);
+        }
+
+        channel.setText("");
+        return true;
+    }
+
+    /**
+     * Read and validate username and password GUI fields into client's data fields.
+     * This method may set status bar to a hint message if username is empty,
+     * such as {@link #NEED_NICKNAME_BEFORE_JOIN}.
+     * @return true if OK, false if blank or not ready
+     * @see #getValidNickname(boolean)
+     * @since 1.1.07
+     */
+    public boolean readValidNicknameAndPassword()
+    {
+        nickname = getValidNickname(true);  // May set hint message if empty,
+                                        // like NEED_NICKNAME_BEFORE_JOIN
+        if (nickname == null)
+           return false;  // not filled in yet
+
+        if (!gotPassword)
+        {
+            password = getPassword();  // may be 0-length
+        }
+        return true;
+    }
+
+    /**
+     * GuardedActionPerform when a games-related button or field is clicked
+     * @param target Target as in actionPerformed
+     * @return True if OK, false if caller needs to show popup "cannot join"
+     * @since 1.1.06
+     */
+    private boolean guardedActionPerform_games(Object target)
+    {
+        String gm;  // May also be 0-length string, if pulled from Lists
+
+        if ((target == pg) || (target == pgm)) // "Practice Game" Buttons
+        {
+            gm = DEFAULT_PRACTICE_GAMENAME;
+
+            // If blank, fill in player name
+
+            if (0 == nick.getText().trim().length())
+            {
+                nick.setText(DEFAULT_PLAYER_NAME);
+            }
+        }
+        else if (target == ng)  // "New Game" button
+        {
+            if (null != getValidNickname(false))  // name check, but don't set nick field yet
+            {
+                gameWithOptionsBeginSetup(false);  // Also may set status, WAIT_CURSOR
+            } else {
+                nick.requestFocusInWindow();  // Not a valid player nickname
+            }
+            return true;
+        }
+        else if (target == jg) // "Join Game" Button
+        {
+            try
+            {
+                gm = gmlist.getSelectedItem().trim();  // may be length 0
+            }
+            catch (NullPointerException ex)
+            {
+                return true;
+            }
+        }
+        else
+        {
+            // game list
+            try
+            {
+                gm = gmlist.getSelectedItem().trim();
+            }
+            catch (NullPointerException ex)
+            {
+                return true;
+            }
+        }
+
+        // System.out.println("GM = |"+gm+"|");
+        if (gm.length() == 0)
+        {
+            return true;
+        }
+
+        if (target == gi)  // show game info, game options, for an existing game
+        {
+            // This game is either from the tcp server, or practice server,
+            // both servers' games are in the same GUI list.
+            Hashtable<String,SOCGameOption> opts = null;
+            if ((net.practiceServer != null) && (-1 != net.practiceServer.getGameState(gm)))
+                opts = net.practiceServer.getGameOptions(gm);  // won't ever need to parse from string on practice server
+            else if (serverGames != null)
+            {
+                opts = serverGames.getGameOptions(gm);
+                if ((opts == null) && (serverGames.getGameOptionsString(gm) != null))
+                {
+                    // If necessary, parse game options from string before displaying.
+                    // (Parsed options are cached, they won't be re-parsed)
+    
+                    if (tcpServGameOpts.allOptionsReceived)
+                    {
+                        opts = serverGames.parseGameOptions(gm);
+                    } else {
+                        // not yet received; remember game name.
+                        // when all are received, will show it,
+                        // and will also clear WAIT_CURSOR.
+                        // (see handleGAMEOPTIONINFO)
+    
+                        tcpServGameOpts.gameInfoWaitingForOpts = gm;
+                        setCursor(Cursor.getPredefinedCursor(Cursor.WAIT_CURSOR));
+                        return true;  // <---- early return: not yet ready to show ----
+                    }
+                }
+            }
+
+            // don't overwrite newGameOptsFrame field; this popup is to show an existing game.
+            NewGameOptionsFrame.createAndShow(this, gm, opts, false, true);
+            return true;
+        }
+
+        final boolean unjoinablePrefix = gm.startsWith(GAMENAME_PREFIX_CANNOT_JOIN);
+        if (unjoinablePrefix)
+        {
+            // Game is marked as un-joinable by this client. Remember that,
+            // then continue to process the game name, without prefix.
+
+            gm = gm.substring(GAMENAME_PREFIX_CANNOT_JOIN.length());
+        }
+
+        // Can we not join that game?
+        if (unjoinablePrefix || ((serverGames != null) && serverGames.isUnjoinableGame(gm)))
+        {
+            if (! gamesUnjoinableOverride.containsKey(gm))
+            {
+                gamesUnjoinableOverride.put(gm, gm);  // Next click will try override
+                return false;
+            }
+        }
+
+        // Are we already in a game with that name?
+        SOCPlayerInterface pi = playerInterfaces.get(gm);
+
+        if ((pi == null)
+                && ((target == pg) || (target == pgm))
+                && (net.practiceServer != null)
+                && (gm.equalsIgnoreCase(DEFAULT_PRACTICE_GAMENAME)))
+        {
+            // Practice game requested, no game named "Practice" already exists.
+            // Check for other active practice games. (Could be "Practice 2")
+            pi = findAnyActiveGame(true);
+        }
+
+        if ((pi != null) && ((target == pg) || (target == pgm)))
+        {
+            // Practice game requested, already exists.
+            //
+            // Ask the player if they want to join, or start a new game.
+            // If we're from the error panel (pgm), there's no way to
+            // enter a game name; make a name up if needed.
+            // If we already have a game going, our nickname is not empty.
+            // So, it's OK to not check that here or in the dialog.
+
+            // Is the game over yet?
+            if (pi.getGame().getGameState() == SOCGame.OVER)
+            {
+                // No point joining, just get options to start a new one.
+                gameWithOptionsBeginSetup(true);
+            }
+            else
+            {
+                new SOCPracticeAskDialog(this, pi).setVisible(true);
+            }
+
+            return true;
+        }
+
+        if (pi == null)
+        {
+            if (games.isEmpty())
+            {
+                nickname = getValidNickname(true);  // May set hint message if empty,
+                                           // like NEED_NICKNAME_BEFORE_JOIN
+                if (nickname == null)
+                    return true;  // not filled in yet
+
+                if (!gotPassword)
+                    password = getPassword();  // may be 0-length
+            }
+
+            int endOfName = gm.indexOf(STATSPREFEX);
+
+            if (endOfName > 0)
+            {
+                gm = gm.substring(0, endOfName);
+            }
+
+            if (((target == pg) || (target == pgm)) && (null == net.ex_P))
+            {
+                if (target == pg)
+                {
+                    status.setText("Starting practice game setup...");
+                }
+                gameWithOptionsBeginSetup(true);  // Also may set WAIT_CURSOR
+            }
+            else
+            {
+                // Join a game on the remote server.
+                // Send JOINGAME right away.
+                // (Create New Game is done above; see calls to gameWithOptionsBeginSetup)
+
+                // May take a while for server to start game, so set WAIT_CURSOR.
+                // The new-game window will clear this cursor
+                // (SOCPlayerInterface constructor)
+
+                status.setText("Talking to server...");
+                setCursor(Cursor.getPredefinedCursor(Cursor.WAIT_CURSOR));
+                net.putNet(SOCJoinGame.toCmd(nickname, password, net.getHost(), gm));
+            }
+        }
+        else
+        {
+            pi.setVisible(true);
+        }
+
+        return true;
+    }
+
+    /**
+     * Validate and return the nickname textfield, or null if blank or not ready.
+     * If successful, also set {@link #nickname} field.
+     * @param precheckOnly If true, only validate the name, don't set {@link #nickname}.
+     * @since 1.1.07
+     */
+    protected String getValidNickname(boolean precheckOnly)
+    {
+        String n = nick.getText().trim();
+
+        if (n.length() == 0)
+        {
+            if (status.getText().equals(NEED_NICKNAME_BEFORE_JOIN))
+                // Send stronger hint message
+                status.setText(NEED_NICKNAME_BEFORE_JOIN_2);
+            else
+                // Send first hint message (or re-send first if they've seen _2)
+                status.setText(NEED_NICKNAME_BEFORE_JOIN);
+            return null;
+        }
+
+        if (n.length() > 20)
+        {
+            n = n.substring(0, 20);
+        }
+        if (! SOCMessage.isSingleLineAndSafe(n))
+        {
+            status.setText(SOCStatusMessage.MSG_SV_NEWGAME_NAME_REJECTED);
+            return null;
+        }
+        nick.setText(n);
+        if (! precheckOnly)
+            nickname = n;
+        return n;
+    }
+
+    /**
+     * Validate and return the password textfield contents; may be 0-length.
+     * Also set {@link #password} field.
+     * If {@link #gotPassword} already, return current password without checking textfield.
+     * @since 1.1.07
+     */
+    protected String getPassword()
+    {
+        if (gotPassword)
+            return password;
+
+        String p = pass.getText().trim();
+
+        if (p.length() > 20)
+        {
+            p = p.substring(0, 20);
+        }
+
+        password = p;
+        return p;
+    }
+
+    /**
+     * Utility for time-driven events in the client.
+     * For some users, see where-used of this and of {@link SOCPlayerInterface#getEventTimer()}.
+     * @return the timer
+     * @since 1.1.07
+     */
+    public Timer getEventTimer()
+    {
+        return eventTimer;
+    }
+
+    /**
+     * Want to start a new game, on a server which supports options.
+     * Do we know the valid options already?  If so, bring up the options window.
+     * If not, ask the server for them.
+     * Updates tcpServGameOpts, practiceServGameOpts, newGameOptsFrame.
+     * If a {@link NewGameOptionsFrame} is already showing, give it focus
+     * instead of creating a new one.
+     *<P>
+     * For a summary of the flags and variables involved with game options,
+     * and the client/server interaction about their values, see
+     * {@link GameOptionServerSet}.
+     *
+     * @param forPracticeServer  Ask {@link #practiceServer}, instead of remote tcp server?
+     * @since 1.1.07
+     */
+    protected void gameWithOptionsBeginSetup(final boolean forPracticeServer)
+    {
+        if (newGameOptsFrame != null)
+        {
+            newGameOptsFrame.setVisible(true);
+            return;
+        }
+
+        GameOptionServerSet opts;
+
+        // What server are we going against? Do we need to ask it for options?
+        {
+            boolean setKnown = false;
+            if (forPracticeServer)
+            {
+                opts = practiceServGameOpts;
+                if (! opts.allOptionsReceived)
+                {
+                    // We know what the practice options will be,
+                    // because they're in our own JAR file.
+                    // Also, the practice server isn't started yet,
+                    // so we can't ask it for the options.
+                    // The practice server will be started when the player clicks
+                    // "Create Game" in the NewGameOptionsFrame, causing the new
+                    // game to be requested from askStartGameWithOptions.
+                    setKnown = true;
+                    opts.optionSet = SOCGameOption.getAllKnownOptions();
+                }
+            } else {
+                opts = tcpServGameOpts;
+                if ((! opts.allOptionsReceived) && (sVersion < SOCNewGameWithOptions.VERSION_FOR_NEWGAMEWITHOPTIONS))
+                {
+                    // Server doesn't support them.  Don't ask it.
+                    setKnown = true;
+                    opts.optionSet = null;
+                }
+            }
+
+            if (setKnown)
+            {
+                opts.allOptionsReceived = true;
+                opts.defaultsReceived = true;
+            }
+        }
+
+        // Do we already have info on all options?
+        boolean askedAlready, optsAllKnown, knowDefaults;
+        synchronized (opts)
+        {
+            askedAlready = opts.askedDefaultsAlready;
+            optsAllKnown = opts.allOptionsReceived;
+            knowDefaults = opts.defaultsReceived;
+        }
+
+        if (askedAlready && ! (optsAllKnown && knowDefaults))
+        {
+            // If we're only waiting on defaults, how long ago did we ask for them?
+            // If > 5 seconds ago, assume we'll never know the unknown ones, and present gui frame.
+            if (optsAllKnown && (5000 < Math.abs(System.currentTimeMillis() - opts.askedDefaultsTime)))
+            {
+                knowDefaults = true;
+                opts.defaultsReceived = true;
+                if (gameOptsDefsTask != null)
+                {
+                    gameOptsDefsTask.cancel();
+                    gameOptsDefsTask = null;
+                }
+                // since optsAllKnown, will present frame below.
+            } else {
+                return;  // <--- Early return: Already waiting for an answer ----
+            }
+        }
+
+        if (optsAllKnown && knowDefaults)
+        {
+            // All done, present the options window frame
+            newGameOptsFrame = NewGameOptionsFrame.createAndShow
+                (this, null, opts.optionSet, forPracticeServer, false);
+            return;  // <--- Early return: Show options to user ----
+        }
+
+        // OK, we need the options.
+        // Ask the server by sending GAMEOPTIONGETDEFAULTS.
+        // (This will never happen for practice games, see above.)
+
+        // May take a while for server to send our info.
+        // The new-game-options window will clear this cursor
+        // (NewGameOptionsFrame constructor)
+
+        status.setText("Talking to server...");
+        setCursor(Cursor.getPredefinedCursor(Cursor.WAIT_CURSOR));
+        opts.newGameWaitingForOpts = true;
+        opts.askedDefaultsAlready = true;
+        opts.askedDefaultsTime = System.currentTimeMillis();
+        gameManager.put(SOCGameOptionGetDefaults.toCmd(null), forPracticeServer);
+
+        if (gameOptsDefsTask != null)
+            gameOptsDefsTask.cancel();
+        gameOptsDefsTask = new GameOptionDefaultsTimeoutTask(this, tcpServGameOpts, forPracticeServer);
+        eventTimer.schedule(gameOptsDefsTask, 5000 /* ms */ );
+
+        // Once options are received, handlers will
+        // create and show NewGameOptionsFrame.
+    }
+
+    /**
+     * Ask server to start a game with options.
+     * If it's practice, will call {@link #startPracticeGame(String, Hashtable, boolean)}.
+     * Otherwise, ask tcp server, and also set WAIT_CURSOR and status line ("Talking to server...").
+     *<P>
+     * Assumes {@link #getValidNickname(boolean) getValidNickname(true)}, {@link #getPassword()}, {@link #host},
+     * and {@link #gotPassword} are already called and valid.
+     *
+     * @param gmName Game name; for practice, null is allowed
+     * @param forPracticeServer Is this for a new game on the practice (not tcp) server?
+     * @param opts Set of {@link SOCGameOption game options} to use, or null
+     * @since 1.1.07
+     * @see #readValidNicknameAndPassword()
+     */
+    public void askStartGameWithOptions(final String gmName, final boolean forPracticeServer, Hashtable<String, SOCGameOption> opts)
+    {
+        if (forPracticeServer)
+        {
+            startPracticeGame(gmName, opts, true);  // Also sets WAIT_CURSOR
+        } else {
+            String askMsg =
+                (sVersion >= SOCNewGameWithOptions.VERSION_FOR_NEWGAMEWITHOPTIONS)
+                ? SOCNewGameWithOptionsRequest.toCmd(nickname, password, net.getHost(), gmName, opts)
+                : SOCJoinGame.toCmd(nickname, password, net.getHost(), gmName);
+            System.err.println("L1314 askStartGameWithOptions at " + System.currentTimeMillis());
+            System.err.println("      Got all opts,defaults? " + tcpServGameOpts.allOptionsReceived + " " + tcpServGameOpts.defaultsReceived);
+            net.putNet(askMsg);
+            System.out.flush();  // for debug print output (temporary)
+            status.setText("Talking to server...");
+            setCursor(Cursor.getPredefinedCursor(Cursor.WAIT_CURSOR));
+            System.err.println("L1320 askStartGameWithOptions done at " + System.currentTimeMillis());
+            System.err.println("      sent: " + net.lastMessage_N);
+        }
+    }
+
+    /**
+     * Look for active games that we're playing
+     *
+     * @param fromPracticeServer  Enumerate games from {@link #practiceServer},
+     *     instead of {@link #playerInterfaces}?
+     * @return Any found game of ours which is active (state not OVER), or null if none.
+     * @see #anyHostedActiveGames()
+     */
+    protected SOCPlayerInterface findAnyActiveGame(boolean fromPracticeServer)
+    {
+        SOCPlayerInterface pi = null;
+        int gs;  // gamestate
+
+        Collection<String> gameNames;
+        if (fromPracticeServer)
+        {
+            if (net.practiceServer == null)
+                return null;  // <---- Early return: no games if no practice server ----
+            gameNames = net.practiceServer.getGameNames();
+        } else {
+            gameNames = playerInterfaces.keySet();
+        }
+
+        for (String tryGm : gameNames)
+        {
+            if (fromPracticeServer)
+            {
+                gs = net.practiceServer.getGameState(tryGm);
+                if (gs < SOCGame.OVER)
+                {
+                    pi = playerInterfaces.get(tryGm);
+                    if (pi != null)
+                        break;  // Active and we have a window with it
+                }
+            } else {
+                pi = playerInterfaces.get(tryGm);
+                if (pi != null)
+                {
+                    // we have a window with it
+                    gs = pi.getGame().getGameState();
+                    if (gs < SOCGame.OVER)
+                        break;      // Active
+
+                    pi = null;  // Avoid false positive
+                }
+            }
+        }
+
+        return pi;  // Active game, or null
+    }
+
+    /**
+     * Nested class for processing incoming messages (treating).
+     * @author paulbilnoski
+     */
+    private class MessageTreater
+    {
+        private final SOCPlayerClient client;
+        private final GameManager gmgr;
+        
+        public MessageTreater(SOCPlayerClient client)
+        {
+            if (client == null)
+                throw new IllegalArgumentException("client is null");
+            this.client = client;
+            gmgr = client.getGameManager();
+            
+            if (gmgr == null)
+                throw new IllegalArgumentException("client game manager is null");
+        }
+
+    /**
+     * Treat the incoming messages.
+     * Messages of unknown type are ignored (mes will be null from {@link SOCMessage#toMsg(String)}).
+     *
+     * @param mes    the message
+     * @param isPractice  Server is {@link ClientNetwork#practiceServer}, not tcp network
+     */
+    public void treat(SOCMessage mes, final boolean isPractice)
+    {
+        if (mes == null)
+            return;  // Parsing error
+
+        D.ebugPrintln(mes.toString());
+
+        try
+        {
+            switch (mes.getType())
+            {
+
+            /**
+             * echo the server ping, to ensure we're still connected.
+             * (ignored before version 1.1.08)
+             */
+            case SOCMessage.SERVERPING:
+                handleSERVERPING((SOCServerPing) mes, isPractice);
+                break;
+
+            /**
+             * server's version message
+             */
+            case SOCMessage.VERSION:
+                handleVERSION(isPractice, (SOCVersion) mes);
+
+                break;
+
+            /**
+             * status message
+             */
+            case SOCMessage.STATUSMESSAGE:
+                handleSTATUSMESSAGE((SOCStatusMessage) mes, isPractice);
+
+                break;
+
+            /**
+             * join channel authorization
+             */
+            case SOCMessage.JOINAUTH:
+                handleJOINAUTH((SOCJoinAuth) mes);
+
+                break;
+
+            /**
+             * someone joined a channel
+             */
+            case SOCMessage.JOIN:
+                handleJOIN((SOCJoin) mes);
+
+                break;
+
+            /**
+             * list of members for a channel
+             */
+            case SOCMessage.MEMBERS:
+                handleMEMBERS((SOCMembers) mes);
+
+                break;
+
+            /**
+             * a new channel has been created
+             */
+            case SOCMessage.NEWCHANNEL:
+                handleNEWCHANNEL((SOCNewChannel) mes);
+
+                break;
+
+            /**
+             * list of channels on the server
+             * (sent at connect after VERSION, even if no channels)
+             */
+            case SOCMessage.CHANNELS:
+                handleCHANNELS((SOCChannels) mes, isPractice);
+
+                break;
+
+            /**
+             * text message
+             */
+            case SOCMessage.TEXTMSG:
+                handleTEXTMSG((SOCTextMsg) mes);
+
+                break;
+
+            /**
+             * someone left the channel
+             */
+            case SOCMessage.LEAVE:
+                handleLEAVE((SOCLeave) mes);
+
+                break;
+
+            /**
+             * delete a channel
+             */
+            case SOCMessage.DELETECHANNEL:
+                handleDELETECHANNEL((SOCDeleteChannel) mes);
+
+                break;
+
+            /**
+             * list of games on the server
+             */
+            case SOCMessage.GAMES:
+                handleGAMES((SOCGames) mes, isPractice);
+
+                break;
+
+            /**
+             * join game authorization
+             */
+            case SOCMessage.JOINGAMEAUTH:
+                handleJOINGAMEAUTH((SOCJoinGameAuth) mes, isPractice);
+
+                break;
+
+            /**
+             * someone joined a game
+             */
+            case SOCMessage.JOINGAME:
+                handleJOINGAME((SOCJoinGame) mes);
+
+                break;
+
+            /**
+             * someone left a game
+             */
+            case SOCMessage.LEAVEGAME:
+                handleLEAVEGAME((SOCLeaveGame) mes);
+
+                break;
+
+            /**
+             * new game has been created
+             */
+            case SOCMessage.NEWGAME:
+                handleNEWGAME((SOCNewGame) mes, isPractice);
+
+                break;
+
+            /**
+             * game has been destroyed
+             */
+            case SOCMessage.DELETEGAME:
+                handleDELETEGAME((SOCDeleteGame) mes, isPractice);
+
+                break;
+
+            /**
+             * list of game members
+             */
+            case SOCMessage.GAMEMEMBERS:
+                handleGAMEMEMBERS((SOCGameMembers) mes);
+
+                break;
+
+            /**
+             * game stats
+             */
+            case SOCMessage.GAMESTATS:
+                handleGAMESTATS((SOCGameStats) mes);
+
+                break;
+
+            /**
+             * game text message
+             */
+            case SOCMessage.GAMETEXTMSG:
+                handleGAMETEXTMSG((SOCGameTextMsg) mes);
+
+                break;
+
+            /**
+             * broadcast text message
+             */
+            case SOCMessage.BCASTTEXTMSG:
+                handleBCASTTEXTMSG((SOCBCastTextMsg) mes);
+
+                break;
+
+            /**
+             * someone is sitting down
+             */
+            case SOCMessage.SITDOWN:
+                handleSITDOWN((SOCSitDown) mes);
+
+                break;
+
+            /**
+             * receive a board layout
+             */
+            case SOCMessage.BOARDLAYOUT:
+                handleBOARDLAYOUT((SOCBoardLayout) mes);
+
+                break;
+
+            /**
+             * receive a board layout (new format, as of 20091104 (v 1.1.08))
+             */
+            case SOCMessage.BOARDLAYOUT2:
+                handleBOARDLAYOUT2((SOCBoardLayout2) mes);
+                break;
+
+            /**
+             * message that the game is starting
+             */
+            case SOCMessage.STARTGAME:
+                handleSTARTGAME((SOCStartGame) mes);
+
+                break;
+
+            /**
+             * update the state of the game
+             */
+            case SOCMessage.GAMESTATE:
+                handleGAMESTATE((SOCGameState) mes);
+
+                break;
+
+            /**
+             * set the current turn
+             */
+            case SOCMessage.SETTURN:
+                handleSETTURN((SOCSetTurn) mes);
+
+                break;
+
+            /**
+             * set who the first player is
+             */
+            case SOCMessage.FIRSTPLAYER:
+                handleFIRSTPLAYER((SOCFirstPlayer) mes);
+
+                break;
+
+            /**
+             * update who's turn it is
+             */
+            case SOCMessage.TURN:
+                handleTURN((SOCTurn) mes);
+
+                break;
+
+            /**
+             * receive player information
+             */
+            case SOCMessage.PLAYERELEMENT:
+                handlePLAYERELEMENT((SOCPlayerElement) mes);
+
+                break;
+
+            /**
+             * receive resource count
+             */
+            case SOCMessage.RESOURCECOUNT:
+                handleRESOURCECOUNT((SOCResourceCount) mes);
+
+                break;
+
+            /**
+             * the latest dice result
+             */
+            case SOCMessage.DICERESULT:
+                handleDICERESULT((SOCDiceResult) mes);
+
+                break;
+
+            /**
+             * a player built something
+             */
+            case SOCMessage.PUTPIECE:
+                handlePUTPIECE((SOCPutPiece) mes);
+
+                break;
+
+            /**
+             * the current player has cancelled an initial settlement,
+             * or has tried to place a piece illegally.
+             */
+            case SOCMessage.CANCELBUILDREQUEST:
+                handleCANCELBUILDREQUEST((SOCCancelBuildRequest) mes);
+
+                break;
+
+            /**
+             * the robber or pirate moved
+             */
+            case SOCMessage.MOVEROBBER:
+                handleMOVEROBBER((SOCMoveRobber) mes);
+
+                break;
+
+            /**
+             * the server wants this player to discard
+             */
+            case SOCMessage.DISCARDREQUEST:
+                handleDISCARDREQUEST((SOCDiscardRequest) mes);
+
+                break;
+
+            /**
+             * the server wants this player to choose a player to rob
+             */
+            case SOCMessage.CHOOSEPLAYERREQUEST:
+                handleCHOOSEPLAYERREQUEST((SOCChoosePlayerRequest) mes);
+
+                break;
+
+            /**
+             * The server wants this player to choose to rob cloth or rob resources.
+             * Added 2012-11-17 for v2.0.00.
+             */
+            case SOCMessage.CHOOSEPLAYER:
+                handleCHOOSEPLAYER((SOCChoosePlayer) mes);
+                break;
+
+            /**
+             * a player has made an offer
+             */
+            case SOCMessage.MAKEOFFER:
+                handleMAKEOFFER((SOCMakeOffer) mes);
+
+                break;
+
+            /**
+             * a player has cleared her offer
+             */
+            case SOCMessage.CLEAROFFER:
+                handleCLEAROFFER((SOCClearOffer) mes);
+
+                break;
+
+            /**
+             * a player has rejected an offer
+             */
+            case SOCMessage.REJECTOFFER:
+                handleREJECTOFFER((SOCRejectOffer) mes);
+
+                break;
+
+            /**
+             * the trade message needs to be cleared
+             */
+            case SOCMessage.CLEARTRADEMSG:
+                handleCLEARTRADEMSG((SOCClearTradeMsg) mes);
+
+                break;
+
+            /**
+             * the current number of development cards
+             */
+            case SOCMessage.DEVCARDCOUNT:
+                handleDEVCARDCOUNT((SOCDevCardCount) mes);
+
+                break;
+
+            /**
+             * a dev card action, either draw, play, or add to hand
+             */
+            case SOCMessage.DEVCARD:
+                handleDEVCARD(isPractice, (SOCDevCard) mes);
+
+                break;
+
+            /**
+             * set the flag that tells if a player has played a
+             * development card this turn
+             */
+            case SOCMessage.SETPLAYEDDEVCARD:
+                handleSETPLAYEDDEVCARD((SOCSetPlayedDevCard) mes);
+
+                break;
+
+            /**
+             * get a list of all the potential settlements for a player
+             */
+            case SOCMessage.POTENTIALSETTLEMENTS:
+                handlePOTENTIALSETTLEMENTS((SOCPotentialSettlements) mes);
+
+                break;
+
+            /**
+             * handle the change face message
+             */
+            case SOCMessage.CHANGEFACE:
+                handleCHANGEFACE((SOCChangeFace) mes);
+
+                break;
+
+            /**
+             * handle the reject connection message
+             */
+            case SOCMessage.REJECTCONNECTION:
+                handleREJECTCONNECTION((SOCRejectConnection) mes);
+
+                break;
+
+            /**
+             * handle the longest road message
+             */
+            case SOCMessage.LONGESTROAD:
+                handleLONGESTROAD((SOCLongestRoad) mes);
+
+                break;
+
+            /**
+             * handle the largest army message
+             */
+            case SOCMessage.LARGESTARMY:
+                handleLARGESTARMY((SOCLargestArmy) mes);
+
+                break;
+
+            /**
+             * handle the seat lock state message
+             */
+            case SOCMessage.SETSEATLOCK:
+                handleSETSEATLOCK((SOCSetSeatLock) mes);
+
+                break;
+
+            /**
+             * handle the roll dice prompt message
+             * (it is now x's turn to roll the dice)
+             */
+            case SOCMessage.ROLLDICEPROMPT:
+                handleROLLDICEPROMPT((SOCRollDicePrompt) mes);
+
+                break;
+
+            /**
+             * handle board reset (new game with same players, same game name, new layout).
+             */
+            case SOCMessage.RESETBOARDAUTH:
+                handleRESETBOARDAUTH((SOCResetBoardAuth) mes);
+
+                break;
+
+            /**
+             * a player (or us) is requesting a board reset: we must vote
+             */
+            case SOCMessage.RESETBOARDVOTEREQUEST:
+                handleRESETBOARDVOTEREQUEST((SOCResetBoardVoteRequest) mes);
+
+                break;
+
+            /**
+             * another player has voted on a board reset request
+             */
+            case SOCMessage.RESETBOARDVOTE:
+                handleRESETBOARDVOTE((SOCResetBoardVote) mes);
+
+                break;
+
+            /**
+             * voting complete, board reset request rejected
+             */
+            case SOCMessage.RESETBOARDREJECT:
+                handleRESETBOARDREJECT((SOCResetBoardReject) mes);
+
+                break;
+
+            /**
+             * for game options (1.1.07)
+             */
+            case SOCMessage.GAMEOPTIONGETDEFAULTS:
+                handleGAMEOPTIONGETDEFAULTS((SOCGameOptionGetDefaults) mes, isPractice);
+                break;
+
+            case SOCMessage.GAMEOPTIONINFO:
+                handleGAMEOPTIONINFO((SOCGameOptionInfo) mes, isPractice);
+                break;
+
+            case SOCMessage.NEWGAMEWITHOPTIONS:
+                handleNEWGAMEWITHOPTIONS((SOCNewGameWithOptions) mes, isPractice);
+                break;
+
+            case SOCMessage.GAMESWITHOPTIONS:
+                handleGAMESWITHOPTIONS((SOCGamesWithOptions) mes, isPractice);
+                break;
+
+            /**
+             * player stats (as of 20100312 (v 1.1.09))
+             */
+            case SOCMessage.PLAYERSTATS:
+                handlePLAYERSTATS((SOCPlayerStats) mes);
+                break;
+
+            /**
+             * debug piece Free Placement (as of 20110104 (v 1.1.12))
+             */
+            case SOCMessage.DEBUGFREEPLACE:
+                handleDEBUGFREEPLACE((SOCDebugFreePlace) mes);
+                break;
+
+            /**
+             * move a previous piece (a ship) somewhere else on the board.
+             * Added 2011-12-05 for v2.0.00.
+             */
+            case SOCMessage.MOVEPIECE:
+                handleMOVEPIECE((SOCMovePiece) mes);
+                break;
+
+            /**
+             * pick resources to gain from the gold hex.
+             * Added 2012-01-12 for v2.0.00.
+             */
+            case SOCMessage.PICKRESOURCESREQUEST:
+                handlePICKRESOURCESREQUEST((SOCPickResourcesRequest) mes);
+                break;
+
+            /**
+             * reveal a hidden hex on the board.
+             * Added 2012-11-08 for v2.0.00.
+             */
+            case SOCMessage.REVEALFOGHEX:
+                handleREVEALFOGHEX((SOCRevealFogHex) mes);
+                break;
+
+            /**
+             * update a village piece's value on the board (cloth remaining).
+             * Added 2012-11-16 for v2.0.00.
+             */
+            case SOCMessage.PIECEVALUE:
+                handlePIECEVALUE((SOCPieceValue) mes);
+                break;
+
+            /**
+             * Text that a player has been awarded Special Victory Point(s).
+             * Added 2012-12-21 for v2.0.00.
+             */
+            case SOCMessage.SVPTEXTMSG:
+                handleSVPTEXTMSG((SOCSVPTextMessage) mes);
+                break;
+
+            }  // switch (mes.getType())
+        }
+        catch (Exception e)
+        {
+            System.out.println("SOCPlayerClient treat ERROR - " + e.getMessage());
+            e.printStackTrace();
+        }
+
+    }  // treat
+
+    /**
+     * Handle the "version" message, server's version report.
+     * Ask server for game-option info if client's version differs.
+     * If remote, store the server's version for {@link #getServerVersion(SOCGame)}
+     * and display the version on the main panel.
+     * (Local server's version is always {@link Version#versionNumber()}.)
+     *
+     * @param isPractice Is the server {@link #practiceServer}, not remote?  Client can be connected
+     *                only to one at a time.
+     * @param mes  the messsage
+     */
+    private void handleVERSION(final boolean isPractice, SOCVersion mes)
+    {
+        D.ebugPrintln("handleVERSION: " + mes);
+        int vers = mes.getVersionNumber();
+        if (! isPractice)
+        {
+            sVersion = vers;
+
+            // Display the version on main panel, unless we're running a server.
+            // (If so, want to display its listening port# instead)
+            if (null == net.localTCPServer)
+            {
+                versionOrlocalTCPPortLabel.setForeground(new Color(252, 251, 243)); // off-white
+                versionOrlocalTCPPortLabel.setText("v " + mes.getVersionString());
+                new AWTToolTip ("Server version is " + mes.getVersionString()
+                                + " build " + mes.getBuild()
+                                + "; client is " + Version.version()
+                                + " bld " + Version.buildnum(),
+                                versionOrlocalTCPPortLabel);
+            }
+
+            if ((net.practiceServer == null) && (sVersion < SOCNewGameWithOptions.VERSION_FOR_NEWGAMEWITHOPTIONS)
+                    && (gi != null))
+                gi.setEnabled(false);  // server too old for options, so don't use that button
+        }
+
+        // If we ever require a minimum server version, would check that here.
+
+        // Reply with our client version.
+        // (This was sent already in connect(), in 1.1.06 and later)
+
+        // Check known game options vs server's version. (added in 1.1.07)
+        // Server's responses will add, remove or change our "known options".
+        final int cliVersion = Version.versionNumber();
+        if (sVersion > cliVersion)
+        {
+            // Newer server: Ask it to list any options we don't know about yet.
+            if (! isPractice)
+                gameOptionsSetTimeoutTask();
+            gmgr.put(SOCGameOptionGetInfos.toCmd(null), isPractice);  // sends "-"
+        }
+        else if (sVersion < cliVersion)
+        {
+            if (sVersion >= SOCNewGameWithOptions.VERSION_FOR_NEWGAMEWITHOPTIONS)
+            {
+                // Older server: Look for options created or changed since server's version.
+                // Ask it what it knows about them.
+                Vector<SOCGameOption> tooNewOpts = SOCGameOption.optionsNewerThanVersion(sVersion, false, false, null);
+                if ((tooNewOpts != null) && (sVersion < SOCGameOption.VERSION_FOR_LONGER_OPTNAMES) && ! isPractice)
+                {
+                    // Server is older than 2.0.00; we can't send it any long option names.
+                    // Remove them from our set of options for games at this server.
+                    if (tcpServGameOpts.optionSet == null)
+                        tcpServGameOpts.optionSet = SOCGameOption.getAllKnownOptions();
+                    Iterator<SOCGameOption> opi = tooNewOpts.iterator();
+                    while (opi.hasNext())
+                    {
+                        final SOCGameOption op = opi.next();
+                        if ((op.optKey.length() > 3) || op.optKey.contains("_"))
+                        {
+                            tcpServGameOpts.optionSet.remove(op.optKey);
+                            opi.remove();
+                        }
+                    }
+                    if (tooNewOpts.isEmpty())
+                        tooNewOpts = null;
+                }
+                if (tooNewOpts != null)
+                {
+                    if (! isPractice)
+                        gameOptionsSetTimeoutTask();
+                    gmgr.put(SOCGameOptionGetInfos.toCmd(tooNewOpts.elements()), isPractice);
+                }
+            } else {
+                // server is too old to understand options. Can't happen with local practice srv,
+                // because that's our version (it runs from our own JAR file).
+                if (! isPractice)
+                    tcpServGameOpts.noMoreOptions(true);
+            }
+        } else {
+            // sVersion == cliVersion, so we have same code as server for getAllKnownOptions.
+            // For practice games, optionSet may already be initialized, so check vs null.
+            GameOptionServerSet opts = (isPractice ? practiceServGameOpts : tcpServGameOpts);
+            if (opts.optionSet == null)
+                opts.optionSet = SOCGameOption.getAllKnownOptions();
+            opts.noMoreOptions(isPractice);  // defaults not known unless it's practice
+        }
+    }
+
+    /**
+     * handle the {@link SOCStatusMessage "status"} message.
+     * Used for server events, also used if player tries to join a game
+     * but their nickname is not OK.
+     * @param mes  the message
+     * @param isPractice from practice server, not remote server?
+     */
+    protected void handleSTATUSMESSAGE(SOCStatusMessage mes, final boolean isPractice)
+    {
+        System.err.println("L2045 statusmsg at " + System.currentTimeMillis());
+        final String statusText = mes.getStatus();
+        status.setText(statusText);
+
+        // If warning about debug during initial connect, show that.
+        // That status message would be sent after VERSION.
+        if (statusText.toLowerCase().contains("debug"))
+            versionOrlocalTCPPortLabel.setText
+                (versionOrlocalTCPPortLabel.getText() + ", debug is on");
+
+        // If was trying to join a game, reset cursor from WAIT_CURSOR.
+        setCursor(Cursor.getPredefinedCursor(Cursor.DEFAULT_CURSOR));
+
+        if (mes.getStatusValue() == SOCStatusMessage.SV_NEWGAME_OPTION_VALUE_TOONEW)
+        {
+            // Extract game name and failing game-opt keynames,
+            // and pop up an error message window.
+            String errMsg;
+            StringTokenizer st = new StringTokenizer(statusText, SOCMessage.sep2);
+            try
+            {
+                String gameName = null;
+                Vector<String> optNames = new Vector<String>();
+                errMsg = st.nextToken();
+                gameName = st.nextToken();
+                while (st.hasMoreTokens())
+                    optNames.addElement(st.nextToken());
+                StringBuffer err = new StringBuffer("Cannot create game ");
+                err.append(gameName);
+                err.append("\nThere is a problem with the option values chosen.\n");
+                err.append(errMsg);
+                Hashtable<String, SOCGameOption> knowns = isPractice ? practiceServGameOpts.optionSet : tcpServGameOpts.optionSet;
+                for (int i = 0; i < optNames.size(); ++i)
+                {
+                    err.append("\nThis option must be changed: ");
+                    String oname = optNames.elementAt(i);
+                    SOCGameOption oinfo = null;
+                    if (knowns != null)
+                        oinfo = knowns.get(oname);
+                    if (oinfo != null)
+                        oname = oinfo.optDesc;
+                    err.append(oname);
+                }
+                errMsg = err.toString();
+            }
+            catch (Throwable t)
+            {
+                errMsg = statusText;  // fallback, not expected to happen
+            }
+            NotifyDialog.createAndShow(SOCPlayerClient.this, (Frame) null,
+                errMsg, "Cancel", false);
+        }
+    }
+
+    /**
+     * handle the "join channel authorization" message
+     * @param mes  the message
+     */
+    protected void handleJOINAUTH(SOCJoinAuth mes)
+    {
+        nick.setEditable(false);
+        pass.setText("");
+        pass.setEditable(false);
+        gotPassword = true;
+        if (! hasJoinedServer)
+        {
+            Container c = getParent();
+            if ((c != null) && (c instanceof Frame))
+            {
+                Frame fr = (Frame) c;
+                fr.setTitle(fr.getTitle() + " [" + nick.getText() + "]");
+            }
+            hasJoinedServer = true;
+        }
+
+        ChannelFrame cf = new ChannelFrame(mes.getChannel(), SOCPlayerClient.this);
+        cf.setVisible(true);
+        channels.put(mes.getChannel(), cf);
+    }
+
+    /**
+     * handle the "join channel" message
+     * @param mes  the message
+     */
+    protected void handleJOIN(SOCJoin mes)
+    {
+        ChannelFrame fr;
+        fr = channels.get(mes.getChannel());
+        fr.print("*** " + mes.getNickname() + " has joined this channel.\n");
+        fr.addMember(mes.getNickname());
+    }
+
+    /**
+     * handle the "channel members" message
+     * @param mes  the message
+     */
+    protected void handleMEMBERS(SOCMembers mes)
+    {
+        ChannelFrame fr;
+        fr = channels.get(mes.getChannel());
+
+        Collection<String> membersEnum = mes.getMembers();
+
+        for (String member : membersEnum)
+        {
+            fr.addMember(member);
+        }
+
+        fr.began();
+    }
+
+    /**
+     * handle the "new channel" message
+     * @param mes  the message
+     */
+    protected void handleNEWCHANNEL(SOCNewChannel mes)
+    {
+        addToList(mes.getChannel(), chlist);
+    }
+
+    /**
+     * handle the "list of channels" message; this message indicates that
+     * we're newly connected to the server.
+     * @param mes  the message
+     * @param isPractice is the server actually {@link ClientNetwork#practiceServer} (practice game)?
+     */
+    protected void handleCHANNELS(SOCChannels mes, final boolean isPractice)
+    {
+        //
+        // this message indicates that we're connected to the server
+        //
+        if (! isPractice)
+        {
+            cardLayout.show(SOCPlayerClient.this, MAIN_PANEL);
+            validate();
+
+            status.setText("Login by entering nickname and then joining a channel or game.");
+        }
+
+        Collection<String> channelsEnum = mes.getChannels();
+
+        for (String ch : channelsEnum)
+        {
+            addToList(ch, chlist);
+        }
+
+        if (! isPractice)
+            nick.requestFocus();
+    }
+
+    /**
+     * handle a broadcast text message
+     * @param mes  the message
+     */
+    protected void handleBCASTTEXTMSG(SOCBCastTextMsg mes)
+    {
+        for (ChannelFrame fr : channels.values())
+        {
+            fr.print("::: " + mes.getText() + " :::");
+        }
+
+        for (PlayerClientListener pcl : clientListeners.values())
+        {
+            pcl.messageBroadcast(mes.getText());
+        }
+    }
+
+    /**
+     * handle a text message
+     * @param mes  the message
+     */
+    protected void handleTEXTMSG(SOCTextMsg mes)
+    {
+        ChannelFrame fr;
+        fr = channels.get(mes.getChannel());
+
+        if (fr != null)
+        {
+            if (!onIgnoreList(mes.getNickname()))
+            {
+                fr.print(mes.getNickname() + ": " + mes.getText());
+            }
+        }
+    }
+
+    /**
+     * handle the "leave channel" message
+     * @param mes  the message
+     */
+    protected void handleLEAVE(SOCLeave mes)
+    {
+        ChannelFrame fr;
+        fr = channels.get(mes.getChannel());
+        fr.print("*** " + mes.getNickname() + " left.\n");
+        fr.deleteMember(mes.getNickname());
+    }
+
+    /**
+     * handle the "delete channel" message
+     * @param mes  the message
+     */
+    protected void handleDELETECHANNEL(SOCDeleteChannel mes)
+    {
+        deleteFromList(mes.getChannel(), chlist);
+    }
+
+    /**
+     * handle the "list of games" message
+     * @param mes  the message
+     */
+    protected void handleGAMES(SOCGames mes, final boolean isPractice)
+    {
+        // Any game's name in this msg may start with the "unjoinable" prefix
+        // SOCGames.MARKER_THIS_GAME_UNJOINABLE.
+        // We'll recognize and remove it in methods called from here.
+
+        Collection<String> gameNamesEnum = mes.getGames();
+
+        if (! isPractice)  // practiceServer's gameoption data is set up in handleVERSION
+        {
+            if (serverGames == null)
+                serverGames = new SOCGameList();
+            serverGames.addGames(gameNamesEnum, Version.versionNumber());
+
+            // No more game-option info will be received,
+            // because that's always sent before game names are sent.
+            // We may still ask for GAMEOPTIONGETDEFAULTS if asking to create a game,
+            // but that will happen when user clicks that button, not yet.
+            tcpServGameOpts.noMoreOptions(false);
+
+            // Reset enum for addToGameList call; serverGames.addGames has consumed it.
+            gameNamesEnum = mes.getGames();
+        }
+
+        for (String gn : gameNamesEnum)
+        {
+            addToGameList(gn, null, false);
+        }
+    }
+
+    /**
+     * handle the "join game authorization" message: create new {@link SOCGame} and
+     * {@link SOCPlayerInterface} so user can join the game
+     * @param mes  the message
+     * @param isPractice server is practiceServer (not normal tcp network)
+     */
+    protected void handleJOINGAMEAUTH(SOCJoinGameAuth mes, final boolean isPractice)
+    {
+        System.err.println("L2299 joingameauth at " + System.currentTimeMillis());
+        nick.setEditable(false);
+        pass.setEditable(false);
+        pass.setText("");
+        gotPassword = true;
+        if (! hasJoinedServer)
+        {
+            Container c = getParent();
+            if ((c != null) && (c instanceof Frame))
+            {
+                Frame fr = (Frame) c;
+                fr.setTitle(fr.getTitle() + " [" + nick.getText() + "]");
+            }
+            hasJoinedServer = true;
+        }
+
+        final String gaName = mes.getGame();
+        Hashtable<String,SOCGameOption> gameOpts;
+        if (isPractice)
+        {
+            gameOpts = net.practiceServer.getGameOptions(gaName);
+            if (gameOpts != null)
+                gameOpts = new Hashtable<String,SOCGameOption>(gameOpts);  // changes here shouldn't change practiceServ's copy
+        } else {
+            if (serverGames != null)
+                gameOpts = serverGames.parseGameOptions(gaName);
+            else
+                gameOpts = null;
+        }
+        System.err.println("L2318 past opts at " + System.currentTimeMillis());
+
+        SOCGame ga = new SOCGame(gaName, gameOpts);
+        if (ga != null)
+        {
+            ga.isPractice = isPractice;
+            SOCPlayerInterface pi = new SOCPlayerInterface(gaName, SOCPlayerClient.this, ga);
+            System.err.println("L2325 new pi at " + System.currentTimeMillis());
+            pi.setVisible(true);
+            System.err.println("L2328 visible at " + System.currentTimeMillis());
+            playerInterfaces.put(gaName, pi);
+            clientListeners.put(gaName, pi.getClientListener());
+            games.put(gaName, ga);
+        }
+        System.err.println("L2332 handlejoin done at " + System.currentTimeMillis());
+    }
+
+    /**
+     * handle the "join game" message
+     * @param mes  the message
+     */
+    protected void handleJOINGAME(SOCJoinGame mes)
+    {
+        final String gn = mes.getGame();
+        final String name = mes.getNickname();
+        if (name == null)
+            return;
+        
+        PlayerClientListener pcl = clientListeners.get(gn);
+        pcl.playerJoined(new PlayerClientListener.PlayerJoinEvent(){
+            public String getNickname()
+            {
+                return name;
+            }
+        });
+    }
+
+    /**
+     * handle the "leave game" message
+     * @param mes  the message
+     */
+    protected void handleLEAVEGAME(SOCLeaveGame mes)
+    {
+        String gn = mes.getGame();
+        SOCGame ga = games.get(gn);
+
+        if (ga != null)
+        {
+            final String name = mes.getNickname();
+            final SOCPlayer player = ga.getPlayer(name);
+            
+            // Give the listener a chance to clean up while the player is still in the game
+            PlayerClientListener pcl = clientListeners.get(gn);
+            pcl.playerLeft(new PlayerClientListener.PlayerLeaveEvent(){
+                public String getNickname() {
+                    return name;
+                }
+                public SOCPlayer getPlayer() {
+                    return player;
+                }
+            });
+            
+            if (player != null)
+            {
+                //
+                //  This user was not a spectator.
+                //  Remove first from listener, then from game data.
+                //
+                ga.removePlayer(name);
+            }
+        }
+    }
+
+    /**
+     * handle the "new game" message
+     * @param mes  the message
+     */
+    protected void handleNEWGAME(SOCNewGame mes, final boolean isPractice)
+    {
+        addToGameList(mes.getGame(), null, ! isPractice);
+    }
+
+    /**
+     * handle the "delete game" message
+     * @param mes  the message
+     */
+    protected void handleDELETEGAME(SOCDeleteGame mes, final boolean isPractice)
+    {
+        if (! deleteFromGameList(mes.getGame(), isPractice))
+            deleteFromGameList(GAMENAME_PREFIX_CANNOT_JOIN + mes.getGame(), isPractice);
+    }
+
+    /**
+     * handle the "game members" message, the server's hint that it's almost
+     * done sending us the complete game state in response to JOINGAME.
+     * @param mes  the message
+     */
+    protected void handleGAMEMEMBERS(final SOCGameMembers mes)
+    {
+        PlayerClientListener pcl = clientListeners.get(mes.getGame());
+        pcl.membersListed(new PlayerClientListener.MemberListEvent()
+        {
+            public Collection<String> getNames() {
+                return mes.getMembers();
+            }
+        });
+    }
+
+    /**
+     * handle the "game stats" message
+     */
+    protected void handleGAMESTATS(SOCGameStats mes)
+    {
+        String ga = mes.getGame();
+        int[] scores = mes.getScores();
+        
+        // Update game list (initial window)
+        updateGameStats(ga, scores, mes.getRobotSeats());
+        
+        // If we're playing in a game, update the scores. (SOCPlayerInterface)
+        // This is used to show the true scores, including hidden
+        // victory-point cards, at the game's end.
+        updateGameEndStats(ga, scores);
+    }
+
+    /**
+     * handle the "game text message" message.
+     * Messages not from Server go to the chat area.
+     * Messages from Server go to the game text window.
+     * Urgent messages from Server (starting with ">>>") also go to the chat area,
+     * which has less activity, so they are harder to miss.
+     *
+     * @param mes  the message
+     */
+    protected void handleGAMETEXTMSG(SOCGameTextMsg mes)
+    {
+        PlayerClientListener pcl = clientListeners.get(mes.getGame());
+        if (pcl != null)
+            pcl.messageSent(mes.getNickname(), mes.getText());
+    }
+
+    /**
+     * handle the "player sitting down" message
+     * @param mes  the message
+     */
+    protected void handleSITDOWN(final SOCSitDown mes)
+    {
+        /**
+         * tell the game that a player is sitting
+         */
+        final SOCGame ga = games.get(mes.getGame());
+        if (ga != null)
+        {
+            final int mesPN = mes.getPlayerNumber();
+    
+            ga.takeMonitor();
+            SOCPlayer player = null;
+            try
+            {
+                ga.addPlayer(mes.getNickname(), mesPN);
+    
+                player = ga.getPlayer(mesPN);
+                /**
+                 * set the robot flag
+                 */
+                player.setRobotFlag(mes.isRobot(), false);
+            }
+            catch (Exception e)
+            {
+                System.out.println("Exception caught - " + e);
+                e.printStackTrace();
+                
+                return;
+            }
+            finally
+            {
+                ga.releaseMonitor();
+            }
+    
+            /**
+             * tell the GUI that a player is sitting
+             */
+            PlayerClientListener pcl = clientListeners.get(mes.getGame());
+            PlayerClientListener.PlayerSeatEvent evt = new PlayerClientListener.PlayerSeatEvent(){
+                public String getNickname() {
+                    return mes.getNickname();
+                }
+                public int getSeatNumber() {
+                    return mesPN;
+                }
+            };
+            pcl.playerSitdown(evt);
+            
+            /**
+             * let the board panel & building panel find our player object if we sat down
+             */
+            if (nickname.equals(mes.getNickname()))
+            {
+                /**
+                 * change the face (this is so that old faces don't 'stick')
+                 */
+                if (! ga.isBoardReset() && (ga.getGameState() < SOCGame.START1A))
+                {
+                    ga.getPlayer(mesPN).setFaceId(lastFaceChange);
+                    gmgr.changeFace(ga, lastFaceChange);
+                }
+            }
+        }
+    }
+
+    /**
+     * Handle the old "board layout" message (original 4-player board, no options).
+     * Most game boards will call {@link #handleBOARDLAYOUT2(SOCBoardLayout2)} instead.
+     * @param mes  the message
+     */
+    protected void handleBOARDLAYOUT(SOCBoardLayout mes)
+    {
+        System.err.println("L2561 boardlayout at " + System.currentTimeMillis());
+        SOCGame ga = games.get(mes.getGame());
+
+        if (ga != null)
+        {
+            // BOARDLAYOUT is always the v1 board encoding (oldest format)
+            SOCBoard bd = ga.getBoard();
+            bd.setHexLayout(mes.getHexLayout());
+            bd.setNumberLayout(mes.getNumberLayout());
+            bd.setRobberHex(mes.getRobberHex(), false);
+            
+            PlayerClientListener pcl = clientListeners.get(mes.getGame());
+            pcl.boardLayoutUpdated(new PlayerClientListener.BoardLayoutEvent(){});
+        }
+    }
+
+    /**
+     * echo the server ping, to ensure we're still connected.
+     * (ignored before version 1.1.08)
+     * @since 1.1.08
+     */
+    private void handleSERVERPING(SOCServerPing mes, final boolean isPractice)
+    {
+        int timeval = mes.getSleepTime();
+        if (timeval != -1)
+        {
+            gmgr.put(mes.toCmd(), isPractice);
+        } else {
+            net.ex = new RuntimeException("Kicked by player with same name.");
+            client.dispose();
+        }
+    }
+
+    /**
+     * Handle the "board layout" message, in its usual format.
+     * (Some simple games can use the old {@link #handleBOARDLAYOUT(SOCBoardLayout)} instead.)
+     * @param mes  the message
+     * @since 1.1.08
+     */
+    protected void handleBOARDLAYOUT2(SOCBoardLayout2 mes)
+    {
+        System.err.println("L2602 boardlayout2 at " + System.currentTimeMillis());
+        SOCGame ga = games.get(mes.getGame());
+        if (ga == null)
+            return;
+
+        SOCBoard bd = ga.getBoard();
+        final int bef = mes.getBoardEncodingFormat();
+        bd.setBoardEncodingFormat(bef);
+        if (bef == SOCBoard.BOARD_ENCODING_LARGE)
+        {
+            // v3
+            ((SOCBoardLarge) bd).setLandHexLayout(mes.getIntArrayPart("LH"));
+            ga.setPlayersLandHexCoordinates();
+            int hex = mes.getIntPart("RH");
+            if (hex != 0)
+                bd.setRobberHex(hex, false);
+            hex = mes.getIntPart("PH");
+            if (hex != 0)
+                ((SOCBoardLarge) bd).setPirateHex(hex, false);
+            int[] portLayout = mes.getIntArrayPart("PL");
+            if (portLayout != null)
+                bd.setPortsLayout(portLayout);
+            int[] x = mes.getIntArrayPart("PX");
+            if (x != null)
+                ((SOCBoardLarge) bd).setPlayerExcludedLandAreas(x);
+            x = mes.getIntArrayPart("RX");
+            if (x != null)
+                ((SOCBoardLarge) bd).setRobberExcludedLandAreas(x);
+            x = mes.getIntArrayPart("CV");
+            if (x != null)
+                ((SOCBoardLarge) bd).setVillageAndClothLayout(x);
+
+            HashMap<String, int[]> others = mes.getAddedParts();
+            if (others != null)
+                ((SOCBoardLarge) bd).setAddedLayoutParts(others);
+        }
+        else if (bef <= SOCBoard.BOARD_ENCODING_6PLAYER)
+        {
+            // v1 or v2
+            bd.setHexLayout(mes.getIntArrayPart("HL"));
+            bd.setNumberLayout(mes.getIntArrayPart("NL"));
+            bd.setRobberHex(mes.getIntPart("RH"), false);
+            int[] portLayout = mes.getIntArrayPart("PL");
+            if (portLayout != null)
+                bd.setPortsLayout(portLayout);
+        } else {
+            // Should not occur: Server has sent an unrecognized format
+            System.err.println
+                ("Cannot recognize game encoding v" + bef + " for game " + ga.getName());
+            return;
+        }
+
+        PlayerClientListener pcl = clientListeners.get(mes.getGame());
+        pcl.boardLayoutUpdated(new PlayerClientListener.BoardLayoutEvent(){});
+    }
+
+    /**
+     * handle the "start game" message
+     * @param mes  the message
+     */
+    protected void handleSTARTGAME(SOCStartGame mes)
+    {
+        PlayerClientListener pcl = clientListeners.get(mes.getGame());
+        pcl.gameStarted(new PlayerClientListener.GameStartEvent(){});
+    }
+
+    /**
+     * handle the "game state" message
+     * @param mes  the message
+     */
+    protected void handleGAMESTATE(SOCGameState mes)
+    {
+        SOCGame ga = games.get(mes.getGame());
+
+        if (ga != null)
+        {
+            PlayerClientListener pcl = clientListeners.get(mes.getGame());
+            if (ga.getGameState() == SOCGame.NEW && mes.getState() != SOCGame.NEW)
+            {
+                pcl.gameStarted(new PlayerClientListener.GameStartEvent(){});
+            }
+
+            final int newState = mes.getState();
+            ga.setGameState(newState);
+            pcl.gameStateChanged(new PlayerClientListener.GameStateEvent() {
+                public int getGameState()
+                {
+                    return newState;
+                }
+            });
+        }
+    }
+
+    /**
+     * handle the "set turn" message
+     * @param mes  the message
+     */
+    protected void handleSETTURN(SOCSetTurn mes)
+    {
+        final String gaName = mes.getGame();
+        SOCGame ga = games.get(gaName);
+        if (ga == null)
+            return;  // <--- Early return: not playing in that one ----
+
+        final int pn = mes.getPlayerNumber();
+        ga.setCurrentPlayerNumber(pn);
+
+        PlayerClientListener pcl = clientListeners.get(mes.getGame());
+        pcl.playerTurnSet(new PlayerClientListener.PlayerTurnEvent() {
+            public int getSeatNumber() {
+                return pn;
+            }
+        });
+    }
+
+    /**
+     * handle the "first player" message
+     * @param mes  the message
+     */
+    protected void handleFIRSTPLAYER(SOCFirstPlayer mes)
+    {
+        SOCGame ga = games.get(mes.getGame());
+
+        if (ga != null)
+        {
+            ga.setFirstPlayer(mes.getPlayerNumber());
+        }
+    }
+
+    /**
+     * handle the "turn" message
+     * @param mes  the message
+     */
+    protected void handleTURN(SOCTurn mes)
+    {
+        final String gaName = mes.getGame();
+        SOCGame ga = games.get(gaName);
+
+        if (ga != null)
+        {
+            final int pnum = mes.getPlayerNumber();
+            ga.setCurrentPlayerNumber(pnum);
+            ga.updateAtTurn();
+            PlayerClientListener pcl = clientListeners.get(mes.getGame());
+            pcl.playerTurnSet(new PlayerClientListener.PlayerTurnEvent() {
+                public int getSeatNumber() {
+                    return pnum;
+                }
+            });
+        }
+    }
+
+    /**
+     * handle the "player information" message
+     * @param mes  the message
+     */
+    protected void handlePLAYERELEMENT(SOCPlayerElement mes)
+    {
+        final SOCGame ga = games.get(mes.getGame());
+
+        if (ga != null)
+        {
+            final int pn = mes.getPlayerNumber();
+            final SOCPlayer pl = (pn != -1) ? ga.getPlayer(pn) : null;
+            PlayerClientListener pcl = clientListeners.get(mes.getGame());
+            final int etype = mes.getElementType();
+
+            switch (etype)
+            {
+            case SOCPlayerElement.ROADS:
+                SOCDisplaylessPlayerClient.handlePLAYERELEMENT_numPieces
+                    (mes, pl, SOCPlayingPiece.ROAD);
+                break;
+
+            case SOCPlayerElement.SETTLEMENTS:
+                SOCDisplaylessPlayerClient.handlePLAYERELEMENT_numPieces
+                    (mes, pl, SOCPlayingPiece.SETTLEMENT);
+                break;
+
+            case SOCPlayerElement.CITIES:
+                SOCDisplaylessPlayerClient.handlePLAYERELEMENT_numPieces
+                    (mes, pl, SOCPlayingPiece.CITY);
+                break;
+
+            case SOCPlayerElement.SHIPS:
+                SOCDisplaylessPlayerClient.handlePLAYERELEMENT_numPieces
+                    (mes, pl, SOCPlayingPiece.SHIP);
+                break;
+
+            case SOCPlayerElement.NUMKNIGHTS:
+                // PLAYERELEMENT(NUMKNIGHTS) is sent after a Soldier card is played.
+                {
+                    final SOCPlayer oldLargestArmyPlayer = ga.getPlayerWithLargestArmy();
+                    SOCDisplaylessPlayerClient.handlePLAYERELEMENT_numKnights
+                        (mes, pl, ga);
+
+                    // Check for change in largest-army player; update handpanels'
+                    // LARGESTARMY and VICTORYPOINTS counters if so, and
+                    // announce with text message.
+                    pcl.largestArmyRefresh(oldLargestArmyPlayer, ga.getPlayerWithLargestArmy());
+                }
+
+                break;
+
+            case SOCPlayerElement.CLAY:
+                SOCDisplaylessPlayerClient.handlePLAYERELEMENT_numRsrc
+                    (mes, pl, SOCResourceConstants.CLAY);
+                break;
+
+            case SOCPlayerElement.ORE:
+                SOCDisplaylessPlayerClient.handlePLAYERELEMENT_numRsrc
+                    (mes, pl, SOCResourceConstants.ORE);
+                break;
+
+            case SOCPlayerElement.SHEEP:
+                SOCDisplaylessPlayerClient.handlePLAYERELEMENT_numRsrc
+                    (mes, pl, SOCResourceConstants.SHEEP);
+                break;
+
+            case SOCPlayerElement.WHEAT:
+                SOCDisplaylessPlayerClient.handlePLAYERELEMENT_numRsrc
+                    (mes, pl, SOCResourceConstants.WHEAT);
+                break;
+
+            case SOCPlayerElement.WOOD:
+                SOCDisplaylessPlayerClient.handlePLAYERELEMENT_numRsrc
+                    (mes, pl, SOCResourceConstants.WOOD);
+                break;
+
+            case SOCPlayerElement.UNKNOWN:
+                /**
+                 * Note: if losing unknown resources, we first
+                 * convert player's known resources to unknown resources,
+                 * then remove mes's unknown resources from player.
+                 */
+                SOCDisplaylessPlayerClient.handlePLAYERELEMENT_numRsrc
+                    (mes, pl, SOCResourceConstants.UNKNOWN);
+                break;
+
+            case SOCPlayerElement.ASK_SPECIAL_BUILD:
+            case SOCPlayerElement.NUM_PICK_GOLD_HEX_RESOURCES:
+                SOCDisplaylessPlayerClient.handlePLAYERELEMENT_simple(mes, ga, pl, pn);
+                break;
+
+            case SOCPlayerElement.SCENARIO_SVP:
+                pl.setSpecialVP(mes.getValue());
+                break;
+
+            case SOCPlayerElement.SCENARIO_PLAYEREVENTS_BITMASK:
+            case SOCPlayerElement.SCENARIO_SVP_LANDAREAS_BITMASK:
+            case SOCPlayerElement.STARTING_LANDAREAS:
+                SOCDisplaylessPlayerClient.handlePLAYERELEMENT_simple(mes, ga, pl, pn);
+                break;
+
+            case SOCPlayerElement.SCENARIO_CLOTH_COUNT:
+                if (pn != -1)
+                {
+                    pl.setCloth(mes.getValue());
+                } else {
+                    ((SOCBoardLarge) (ga.getBoard())).setCloth(mes.getValue());
+                }
+                break;
+
+            case SOCPlayerElement.SCENARIO_WARSHIP_COUNT:
+                SOCDisplaylessPlayerClient.handlePLAYERELEMENT_simple(mes, ga, pl, pn);
+                break;
+
+            }
+
+            if (pcl != null)
+                pcl.playerElementUpdated(pl, etype);
+        }
+    }
+
+    /**
+     * handle "resource count" message
+     * @param mes  the message
+     */
+    protected void handleRESOURCECOUNT(SOCResourceCount mes)
+    {
+        SOCGame ga = games.get(mes.getGame());
+
+        if (ga != null)
+        {
+            SOCPlayer pl = ga.getPlayer(mes.getPlayerNumber());
+            PlayerClientListener pcl = clientListeners.get(mes.getGame());
+
+            if (mes.getCount() != pl.getResources().getTotal())
+            {
+                SOCResourceSet rsrcs = pl.getResources();
+
+                if (D.ebugOn)
+                {
+                    //pi.print(">>> RESOURCE COUNT ERROR: "+mes.getCount()+ " != "+rsrcs.getTotal());
+                }
+
+                boolean isClientPlayer = pl.getName().equals(client.getNickname());
+                
+                //
+                //  fix it
+                //
+
+                if (! isClientPlayer)
+                {
+                    rsrcs.clear();
+                    rsrcs.setAmount(mes.getCount(), SOCResourceConstants.UNKNOWN);
+                    pcl.playerResourcesUpdated(pl);
+                }
+            }
+        }
+    }
+
+    /**
+     * handle the "dice result" message
+     * @param mes  the message
+     */
+    protected void handleDICERESULT(SOCDiceResult mes)
+    {
+        final String gameName = mes.getGame();
+        SOCGame ga = games.get(gameName);
+        if (ga == null)
+            throw new IllegalStateException("No game found for name '"+gameName+"'");
+        
+        final int cpn = ga.getCurrentPlayerNumber();
+        SOCPlayer p = null;
+        if (cpn >= 0)
+            p = ga.getPlayer(cpn);
+        
+        final int roll = mes.getResult();
+        final SOCPlayer player = p;
+        
+        // update game state
+        ga.setCurrentDice(roll);
+        
+        // notify listener
+        PlayerClientListener listener = clientListeners.get(gameName);
+        listener.diceRolled(new PlayerClientListener.DiceRollEvent() {
+            public SOCPlayer getPlayer()
+            {
+                return player;
+            }
+            public int getResult()
+            {
+                return roll;
+            }
+        });
+    }
+
+    /**
+     * handle the "put piece" message
+     * @param mes  the message
+     */
+    protected void handlePUTPIECE(SOCPutPiece mes)
+    {
+        SOCGame ga = games.get(mes.getGame());
+        if (ga == null)
+            return;
+        
+        final SOCPlayer player = ga.getPlayer(mes.getPlayerNumber());
+        final int coord = mes.getCoordinates();
+        final int ptype = mes.getPieceType();
+        
+        PlayerClientListener pcl = clientListeners.get(mes.getGame());
+        if (pcl == null)
+            return;
+        pcl.playerPiecePlaced(new PlayerClientListener.PlayerPiecePlacedEvent() {
+            public SOCPlayer getPlayer() {
+                return player;
+            }
+            public int getCoordinate() {
+                return coord;
+            }
+            public int getPieceType() {
+                return ptype;
+            }
+        });
+    }
+
+    /**
+     * handle the rare "cancel build request" message; usually not sent from
+     * server to client.
+     *<P>
+     * - When sent from client to server, CANCELBUILDREQUEST means the player has changed
+     *   their mind about spending resources to build a piece.  Only allowed during normal
+     *   game play (PLACING_ROAD, PLACING_SETTLEMENT, or PLACING_CITY).
+     *<P>
+     *  When sent from server to client:
+     *<P>
+     * - During game startup (START1B or START2B): <BR>
+     *       Sent from server, CANCELBUILDREQUEST means the current player
+     *       wants to undo the placement of their initial settlement.
+     *<P>
+     * - During piece placement (PLACING_ROAD, PLACING_CITY, PLACING_SETTLEMENT,
+     *                           PLACING_FREE_ROAD1 or PLACING_FREE_ROAD2):
+     *<P>
+     *      Sent from server, CANCELBUILDREQUEST means the player has sent
+     *      an illegal PUTPIECE (bad building location). Humans can probably
+     *      decide a better place to put their road, but robots must cancel
+     *      the build request and decide on a new plan.
+     *<P>
+     *      Our client can ignore this case, because the server also sends a text
+     *      message that the human player is capable of reading and acting on.
+     *
+     * @param mes  the message
+     */
+    protected void handleCANCELBUILDREQUEST(SOCCancelBuildRequest mes)
+    {
+        SOCGame ga = games.get(mes.getGame());
+        if (ga == null)
+            return;
+
+        final int sta = ga.getGameState();
+        if ((sta != SOCGame.START1B) && (sta != SOCGame.START2B) && (sta != SOCGame.START3B))
+        {
+            // The human player gets a text message from the server informing
+            // about the bad piece placement.  So, we can ignore this message type.
+            return;
+        }
+        if (mes.getPieceType() != SOCPlayingPiece.SETTLEMENT)
+            return;
+
+        SOCPlayer pl = ga.getPlayer(ga.getCurrentPlayerNumber());
+        SOCSettlement pp = new SOCSettlement(pl, pl.getLastSettlementCoord(), null);
+        ga.undoPutInitSettlement(pp);
+
+        PlayerClientListener pcl = clientListeners.get(mes.getGame());
+        pcl.buildRequestCanceled(pl);
+    }
+
+    /**
+     * handle the "robber moved" or "pirate moved" message.
+     * @param mes  the message
+     */
+    protected void handleMOVEROBBER(SOCMoveRobber mes)
+    {
+        SOCGame ga = games.get(mes.getGame());
+
+        if (ga != null)
+        {
+            /**
+             * Note: Don't call ga.moveRobber() because that will call the
+             * functions to do the stealing.  We just want to say where
+             * the robber moved without seeing if something was stolen.
+             */
+            final int newHex = mes.getCoordinates();
+            if (newHex >= 0)
+                ga.getBoard().setRobberHex(newHex, true);
+            else
+                ((SOCBoardLarge) ga.getBoard()).setPirateHex(-newHex, true);
+            
+            PlayerClientListener pcl = clientListeners.get(mes.getGame());
+            pcl.robberMoved();
+        }
+    }
+
+    /**
+     * handle the "discard request" message
+     * @param mes  the message
+     */
+    protected void handleDISCARDREQUEST(SOCDiscardRequest mes)
+    {
+        PlayerClientListener pcl = clientListeners.get(mes.getGame());
+        pcl.requestedDiscard(mes.getNumberOfDiscards());
+    }
+
+    /**
+     * handle the "pick resources request" message
+     * @param mes  the message
+     * @since 2.0.00
+     */
+    protected void handlePICKRESOURCESREQUEST(SOCPickResourcesRequest mes)
+    {
+        PlayerClientListener pcl = clientListeners.get(mes.getGame());
+        pcl.requestedResourceSelect(mes.getParam());
+    }
+
+    /**
+     * handle the "choose player request" message
+     * @param mes  the message
+     */
+    protected void handleCHOOSEPLAYERREQUEST(SOCChoosePlayerRequest mes)
+    {
+        SOCGame game = games.get(mes.getGame());
+        final int maxPl = game.maxPlayers;
+        final boolean[] ch = mes.getChoices();
+        final boolean allowChooseNone = ((ch.length > maxPl) && ch[maxPl]);  // for scenario SC_PIRI
+        int[] choices = new int[maxPl];
+        int count = 0;
+
+        for (int i = 0; i < maxPl; i++)
+        {
+            if (ch[i])
+            {
+                choices[count] = i;
+                count++;
+            }
+        }
+
+        PlayerClientListener pcl = clientListeners.get(mes.getGame());
+        pcl.requestedChoosePlayer(count, choices, allowChooseNone);
+    }
+
+    /**
+     * The server wants this player to choose to rob cloth or rob resources,
+     * after moving the pirate ship.  Added 2012-11-17 for v2.0.00.
+     */
+    protected void handleCHOOSEPLAYER(SOCChoosePlayer mes)
+    {
+        SOCGame ga = games.get(mes.getGame());
+        int victimPlayerNumber = mes.getChoice();
+        SOCPlayer player = ga.getPlayer(victimPlayerNumber);
+        
+        PlayerClientListener pcl = clientListeners.get(mes.getGame());
+        pcl.requestedChooseRobResourceType(player);
+    }
+
+    /**
+     * handle the "make offer" message
+     * @param mes  the message
+     */
+    protected void handleMAKEOFFER(final SOCMakeOffer mes)
+    {
+        final SOCGame ga = games.get(mes.getGame());
+
+        if (ga != null)
+        {
+            SOCTradeOffer offer = mes.getOffer();
+            SOCPlayer from = ga.getPlayer(offer.getFrom());
+            from.setCurrentOffer(offer);
+            
+            PlayerClientListener pcl = clientListeners.get(mes.getGame());
+            pcl.requestedTrade(from);
+        }
+    }
+
+    /**
+     * handle the "clear offer" message
+     * @param mes  the message
+     */
+    protected void handleCLEAROFFER(final SOCClearOffer mes)
+    {
+        final SOCGame ga = games.get(mes.getGame());
+
+        if (ga != null)
+        {
+            final int pn = mes.getPlayerNumber();
+            SOCPlayer player = null;
+            if (pn != -1)
+                player = ga.getPlayer(pn);
+            
+            if (pn != -1)
+            {
+                ga.getPlayer(pn).setCurrentOffer(null);
+            } else {
+                for (int i = 0; i < ga.maxPlayers; ++i)
+                {
+                    ga.getPlayer(i).setCurrentOffer(null);
+                }
+            }
+            
+            PlayerClientListener pcl = clientListeners.get(mes.getGame());
+            pcl.requestedTradeClear(player);
+        }
+    }
+
+    /**
+     * handle the "reject offer" message
+     * @param mes  the message
+     */
+    protected void handleREJECTOFFER(SOCRejectOffer mes)
+    {
+        SOCGame ga = games.get(mes.getGame());
+        SOCPlayer player = ga.getPlayer(mes.getPlayerNumber());
+        
+        PlayerClientListener pcl = clientListeners.get(mes.getGame());
+        pcl.requestedTradeRejection(player);
+    }
+
+    /**
+     * handle the "clear trade message" message
+     * @param mes  the message
+     */
+    protected void handleCLEARTRADEMSG(SOCClearTradeMsg mes)
+    {
+        SOCGame ga = games.get(mes.getGame());
+        SOCPlayer player = ga.getPlayer(mes.getPlayerNumber());
+        
+        PlayerClientListener pcl = clientListeners.get(mes.getGame());
+        pcl.requestedTradeReset(player);
+    }
+
+    /**
+     * handle the "number of development cards" message
+     * @param mes  the message
+     */
+    protected void handleDEVCARDCOUNT(SOCDevCardCount mes)
+    {
+        SOCGame ga = games.get(mes.getGame());
+
+        if (ga != null)
+        {
+            ga.setNumDevCards(mes.getNumDevCards());
+            SOCPlayerInterface pi = playerInterfaces.get(mes.getGame());
+            if (pi != null)
+                pi.updateDevCardCount();
+        }
+    }
+
+    /**
+     * handle the "development card action" message
+     * @param mes  the message
+     */
+    protected void handleDEVCARD(final boolean isPractice, SOCDevCard mes)
+    {
+        SOCGame ga = games.get(mes.getGame());
+
+        if (ga != null)
+        {
+            final int mesPN = mes.getPlayerNumber();
+            SOCPlayer player = ga.getPlayer(mesPN);
+            SOCPlayerInterface pi = playerInterfaces.get(mes.getGame());
+
+            int ctype = mes.getCardType();
+            if ((! isPractice) && (sVersion < SOCDevCardConstants.VERSION_FOR_NEW_TYPES))
+            {
+                if (ctype == SOCDevCardConstants.KNIGHT_FOR_VERS_1_X)
+                    ctype = SOCDevCardConstants.KNIGHT;
+                else if (ctype == SOCDevCardConstants.UNKNOWN_FOR_VERS_1_X)
+                    ctype = SOCDevCardConstants.UNKNOWN;
+            }
+
+            switch (mes.getAction())
+            {
+            case SOCDevCard.DRAW:
+                player.getDevCards().add(1, SOCDevCardSet.NEW, ctype);
+
+                break;
+
+            case SOCDevCard.PLAY:
+                player.getDevCards().subtract(1, SOCDevCardSet.OLD, ctype);
+
+                break;
+
+            case SOCDevCard.ADDOLD:
+                player.getDevCards().add(1, SOCDevCardSet.OLD, ctype);
+
+                break;
+
+            case SOCDevCard.ADDNEW:
+                player.getDevCards().add(1, SOCDevCardSet.NEW, ctype);
+
+                break;
+            }
+
+            SOCPlayer ourPlayerData = ga.getPlayer(nickname);
+            if ((ourPlayerData != null) && (mesPN == ourPlayerData.getPlayerNumber()))
+            {
+                SOCHandPanel hp = pi.getClientHand();
+                hp.updateDevCards();
+                hp.updateValue(SOCHandPanel.VICTORYPOINTS);
+            }
+            else
+            {
+                pi.getPlayerHandPanel(mesPN).updateValue(SOCHandPanel.NUMDEVCARDS);
+            }
+        }
+    }
+
+    /**
+     * handle the "set played dev card flag" message
+     * @param mes  the message
+     */
+    protected void handleSETPLAYEDDEVCARD(SOCSetPlayedDevCard mes)
+    {
+        SOCGame ga = games.get(mes.getGame());
+
+        if (ga != null)
+        {
+            SOCPlayer player = ga.getPlayer(mes.getPlayerNumber());
+            player.setPlayedDevCard(mes.hasPlayedDevCard());
+        }
+    }
+
+    /**
+     * handle the "list of potential settlements" message
+     * @param mes  the message
+     */
+    protected void handlePOTENTIALSETTLEMENTS(SOCPotentialSettlements mes)
+    {
+        System.err.println("L3292 potentialsettles at " + System.currentTimeMillis());
+        SOCDisplaylessPlayerClient.handlePOTENTIALSETTLEMENTS(mes, games);
+
+        SOCPlayerInterface pi = playerInterfaces.get(mes.getGame());
+        if (pi == null)
+            return;
+        pi.getBoardPanel().flushBoardLayoutAndRepaintIfDebugShowPotentials();
+    }
+
+    /**
+     * handle the "change face" message
+     * @param mes  the message
+     */
+    protected void handleCHANGEFACE(SOCChangeFace mes)
+    {
+        SOCGame ga = games.get(mes.getGame());
+
+        if (ga != null)
+        {
+            SOCPlayer player = ga.getPlayer(mes.getPlayerNumber());
+            SOCPlayerInterface pi = playerInterfaces.get(mes.getGame());
+            player.setFaceId(mes.getFaceId());
+            pi.changeFace(mes.getPlayerNumber(), mes.getFaceId());
+        }
+    }
+
+    /**
+     * handle the "reject connection" message
+     * @param mes  the message
+     */
+    protected void handleREJECTCONNECTION(SOCRejectConnection mes)
+    {
+        net.disconnect();
+
+        showErrorPanel(mes.getText(), (net.ex_P == null));
+    }
+
+    /**
+     * handle the "longest road" message
+     * @param mes  the message
+     */
+    protected void handleLONGESTROAD(SOCLongestRoad mes)
+    {
+        SOCGame ga = games.get(mes.getGame());
+
+        if (ga != null)
+        {
+            SOCPlayer oldLongestRoadPlayer = ga.getPlayerWithLongestRoad();
+            SOCPlayer newLongestRoadPlayer;
+            if (mes.getPlayerNumber() == -1)
+            {
+                newLongestRoadPlayer = null;
+            }
+            else
+            {
+                newLongestRoadPlayer = ga.getPlayer(mes.getPlayerNumber());
+            }
+            ga.setPlayerWithLongestRoad(newLongestRoadPlayer);
+
+            SOCPlayerInterface pi = playerInterfaces.get(mes.getGame());
+
+            // Update player victory points; check for and announce change in longest road
+            pi.updateLongestLargest(true, oldLongestRoadPlayer, newLongestRoadPlayer);
+        }
+    }
+
+    /**
+     * handle the "largest army" message
+     * @param mes  the message
+     */
+    protected void handleLARGESTARMY(SOCLargestArmy mes)
+    {
+        SOCGame ga = games.get(mes.getGame());
+
+        if (ga != null)
+        {
+            SOCPlayer oldLargestArmyPlayer = ga.getPlayerWithLargestArmy();
+            SOCPlayer newLargestArmyPlayer;
+            if (mes.getPlayerNumber() == -1)
+            {
+                newLargestArmyPlayer = null;
+            }
+            else
+            {
+                newLargestArmyPlayer = ga.getPlayer(mes.getPlayerNumber());
+            }
+            ga.setPlayerWithLargestArmy(newLargestArmyPlayer);
+
+            SOCPlayerInterface pi = playerInterfaces.get(mes.getGame());
+
+            // Update player victory points; check for and announce change in largest army
+            pi.updateLongestLargest(false, oldLargestArmyPlayer, newLargestArmyPlayer);
+        }
+    }
+
+    /**
+     * handle the "set seat lock" message
+     * @param mes  the message
+     */
+    protected void handleSETSEATLOCK(SOCSetSeatLock mes)
+    {
+        SOCGame ga = games.get(mes.getGame());
+
+        if (ga != null)
+        {
+            if (mes.getLockState() == true)
+            {
+                ga.lockSeat(mes.getPlayerNumber());
+            }
+            else
+            {
+                ga.unlockSeat(mes.getPlayerNumber());
+            }
+
+            SOCPlayerInterface pi = playerInterfaces.get(mes.getGame());
+
+            for (int i = 0; i < ga.maxPlayers; i++)
+            {
+                pi.getPlayerHandPanel(i).updateSeatLockButton();
+                pi.getPlayerHandPanel(i).updateTakeOverButton();
+            }
+        }
+    }
+    
+    /**
+     * handle the "roll dice prompt" message;
+     *   if we're in a game and we're the dice roller,
+     *   either set the auto-roll timer, or prompt to roll or choose card.
+     *
+     * @param mes  the message
+     */
+    protected void handleROLLDICEPROMPT(SOCRollDicePrompt mes)
+    {
+        SOCPlayerInterface pi = playerInterfaces.get(mes.getGame());
+        if (pi == null)
+            return;  // Not one of our games
+        pi.updateAtRollPrompt();
+    }
+
+    /**
+     * handle board reset
+     * (new game with same players, same game name, new layout).
+     * Create new Game object, destroy old one.
+     * For human players, the reset message will be followed
+     * with others which will fill in the game state.
+     * For robots, they must discard game state and ask to re-join.
+     *
+     * @param mes  the message
+     *
+     * @see soc.server.SOCServer#resetBoardAndNotify(String, int)
+     * @see soc.game.SOCGame#resetAsCopy()
+     */
+    protected void handleRESETBOARDAUTH(SOCResetBoardAuth mes)
+    {
+        String gname = mes.getGame();
+        SOCGame ga = games.get(gname);
+        if (ga == null)
+            return;  // Not one of our games
+        SOCPlayerInterface pi = playerInterfaces.get(gname);
+        if (pi == null)
+            return;  // Not one of our games
+
+        SOCGame greset = ga.resetAsCopy();
+        greset.isPractice = ga.isPractice;
+        games.put(gname, greset);
+        pi.resetBoard(greset, mes.getRejoinPlayerNumber(), mes.getRequestingPlayerNumber());
+        ga.destroyGame();
+    }
+
+    /**
+     * a player is requesting a board reset: we must update
+     * local game state, and vote unless we are the requester.
+     *
+     * @param mes  the message
+     */
+    protected void handleRESETBOARDVOTEREQUEST(SOCResetBoardVoteRequest mes)
+    {
+        String gname = mes.getGame();
+        SOCGame ga = games.get(gname);
+        if (ga == null)
+            return;  // Not one of our games
+        SOCPlayerInterface pi = playerInterfaces.get(gname);
+        if (pi == null)
+            return;  // Not one of our games
+
+        pi.resetBoardAskVote(mes.getRequestingPlayer());
+    }
+
+    /**
+     * another player has voted on a board reset request: display the vote.
+     *
+     * @param mes  the message
+     */
+    protected void handleRESETBOARDVOTE(SOCResetBoardVote mes)
+    {
+        String gname = mes.getGame();
+        SOCGame ga = games.get(gname);
+        if (ga == null)
+            return;  // Not one of our games
+        SOCPlayerInterface pi = playerInterfaces.get(gname);
+        if (pi == null)
+            return;  // Not one of our games
+
+        pi.resetBoardVoted(mes.getPlayerNumber(), mes.getPlayerVote());
+    }
+
+    /**
+     * voting complete, board reset request rejected
+     *
+     * @param mes  the message
+     */
+    protected void handleRESETBOARDREJECT(SOCResetBoardReject mes)
+    {
+        String gname = mes.getGame();
+        SOCGame ga = games.get(gname);
+        if (ga == null)
+            return;  // Not one of our games
+        SOCPlayerInterface pi = playerInterfaces.get(gname);
+        if (pi == null)
+            return;  // Not one of our games
+
+        pi.resetBoardRejected();
+    }
+
+    /**
+     * process the "game option get defaults" message.
+     * If any default option's keyname is unknown, ask the server.
+     * @see GameOptionServerSet
+     * @since 1.1.07
+     */
+    private void handleGAMEOPTIONGETDEFAULTS(SOCGameOptionGetDefaults mes, final boolean isPractice)
+    {
+        GameOptionServerSet opts;
+        if (isPractice)
+            opts = practiceServGameOpts;
+        else
+            opts = tcpServGameOpts;
+
+        Vector<String> unknowns;
+        synchronized(opts)
+        {
+            // receiveDefaults sets opts.defaultsReceived, may set opts.allOptionsReceived
+            unknowns = opts.receiveDefaults
+                (SOCGameOption.parseOptionsToHash((mes.getOpts())));
+        }
+
+        if (unknowns != null)
+        {
+            if (! isPractice)
+                gameOptionsSetTimeoutTask();
+            gmgr.put(SOCGameOptionGetInfos.toCmd(unknowns.elements()), isPractice);
+        } else {
+            opts.newGameWaitingForOpts = false;
+            if (gameOptsDefsTask != null)
+            {
+                gameOptsDefsTask.cancel();
+                gameOptsDefsTask = null;
+            }
+            newGameOptsFrame = NewGameOptionsFrame.createAndShow
+                (SOCPlayerClient.this, (String) null, opts.optionSet, isPractice, false);
+        }
+    }
+
+    /**
+     * process the "game option info" message
+     * by calling {@link GameOptionServerSet#receiveInfo(SOCGameOptionInfo)}.
+     * If all are now received, possibly show game info/options window for new game or existing game.
+     *<P>
+     * For a summary of the flags and variables involved with game options,
+     * and the client/server interaction about their values, see
+     * {@link GameOptionServerSet}.
+     *
+     * @since 1.1.07
+     */
+    private void handleGAMEOPTIONINFO(SOCGameOptionInfo mes, final boolean isPractice)
+    {
+        GameOptionServerSet opts;
+        if (isPractice)
+            opts = practiceServGameOpts;
+        else
+            opts = tcpServGameOpts;
+
+        boolean hasAllNow, newGameWaiting;
+        String gameInfoWaiting;
+        synchronized(opts)
+        {
+            hasAllNow = opts.receiveInfo(mes);
+            newGameWaiting = opts.newGameWaitingForOpts;
+            gameInfoWaiting = opts.gameInfoWaitingForOpts;
+        }
+
+        if ((! isPractice) && mes.getOptionNameKey().equals("-"))
+            gameOptionsCancelTimeoutTask();
+
+        if (hasAllNow)
+        {
+            if (gameInfoWaiting != null)
+            {
+                Hashtable<String,SOCGameOption> gameOpts = serverGames.parseGameOptions(gameInfoWaiting);
+                newGameOptsFrame = NewGameOptionsFrame.createAndShow
+                    (SOCPlayerClient.this, gameInfoWaiting, gameOpts, isPractice, true);
+            }
+            else if (newGameWaiting)
+            {
+                newGameOptsFrame = NewGameOptionsFrame.createAndShow
+                    (SOCPlayerClient.this, (String) null, opts.optionSet, isPractice, false);
+            }
+        }
+    }
+
+    /**
+     * process the "new game with options" message
+     * @since 1.1.07
+     */
+    private void handleNEWGAMEWITHOPTIONS(SOCNewGameWithOptions mes, final boolean isPractice)
+    {
+        System.err.println("L3609 newgamewithopts at " + System.currentTimeMillis());
+        String gname = mes.getGame();
+        String opts = mes.getOptionsString();
+        boolean canJoin = (mes.getMinVersion() <= Version.versionNumber());
+        if (gname.charAt(0) == SOCGames.MARKER_THIS_GAME_UNJOINABLE)
+        {
+            gname = gname.substring(1);
+            canJoin = false;
+        }
+        addToGameList(! canJoin, gname, opts, ! isPractice);
+    }
+
+    /**
+     * handle the "list of games with options" message
+     * @since 1.1.07
+     */
+    private void handleGAMESWITHOPTIONS(SOCGamesWithOptions mes, final boolean isPractice)
+    {
+        // Any game's name in this msg may start with the "unjoinable" prefix
+        // SOCGames.MARKER_THIS_GAME_UNJOINABLE.
+        // This is recognized and removed in mes.getGameList.
+
+        SOCGameList msgGames = mes.getGameList();
+        if (msgGames == null)
+            return;
+        if (! isPractice)  // practice gameoption data is set up in handleVERSION;
+        {                  // practice srv's gamelist is reached through practiceServer obj.
+            if (serverGames == null)
+                serverGames = msgGames;
+            else
+                serverGames.addGames(msgGames, Version.versionNumber());
+
+            // No more game-option info will be received,
+            // because that's always sent before game names are sent.
+            // We may still ask for GAMEOPTIONGETDEFAULTS if asking to create a game,
+            // but that will happen when user clicks that button, not yet.
+            tcpServGameOpts.noMoreOptions(false);
+        }
+
+        for (String gaName : msgGames.getGameNames())
+        {
+            addToGameList(msgGames.isUnjoinableGame(gaName), gaName, msgGames.getGameOptionsString(gaName), false);
+        }
+    }
+
+    /**
+     * handle the "player stats" message
+     * @since 1.1.09
+     */
+    private void handlePLAYERSTATS(SOCPlayerStats mes)
+    {
+        SOCPlayerInterface pi = playerInterfaces.get(mes.getGame());
+        if (pi == null)
+            return;  // Not one of our games
+
+        final int stype = mes.getStatType();
+        if (stype != SOCPlayerStats.STYPE_RES_ROLL)
+            return;  // not recognized in this version
+
+        final int[] rstat = mes.getParams();
+
+        pi.print("* Your resource rolls: (Clay, Ore, Sheep, Wheat, Wood)");
+        StringBuffer sb = new StringBuffer("* ");
+        int total = 0;
+        for (int rtype = SOCResourceConstants.CLAY; rtype <= SOCResourceConstants.WOOD; ++rtype)
+        {
+            total += rstat[rtype];
+            if (rtype > 1)
+                sb.append(", ");
+            sb.append(rstat[rtype]);
+        }
+        sb.append(". Total: ");
+        sb.append(total);
+        pi.print(sb.toString());
+    }
+
+    /**
+     * Handle the server's debug piece placement on/off message.
+     * @since 1.1.12
+     */
+    private final void handleDEBUGFREEPLACE(SOCDebugFreePlace mes)
+    {
+        SOCPlayerInterface pi = playerInterfaces.get(mes.getGame());
+        if (pi == null)
+            return;  // Not one of our games
+
+        pi.setDebugFreePlacementMode(mes.getCoordinates() == 1);
+    }
+
+    /**
+     * Handle moving a piece (a ship) around on the board.
+     * @since 2.0.00
+     */
+    private final void handleMOVEPIECE(SOCMovePiece mes)
+    {
+        final String gaName = mes.getGame();
+        SOCGame ga = games.get(gaName);
+        if (ga == null)
+            return;  // Not one of our games
+
+        PlayerClientListener pcl = clientListeners.get(mes.getGame());
+        if (pcl == null)
+            return;
+        final SOCPlayer player = ga.getPlayer(mes.getPlayerNumber());
+        final int src = mes.getFromCoord();
+        final int dest = mes.getToCoord();
+        final int ptype = mes.getPieceType();
+        
+        pcl.playerPieceMoved(new PlayerClientListener.PlayerPieceMovedEvent() {
+            public SOCPlayer getPlayer() {
+                return player;
+            }
+            public int getSourceCoordinate() {
+                return src;
+            }
+            public int getTargetCoordinate() {
+                return dest;
+            }
+            public int getPieceType() {
+                return ptype;
+            }
+        });
+    }
+
+    /**
+     * Reveal a hidden hex on the board.
+     * @since 2.0.00
+     */
+    protected void handleREVEALFOGHEX(final SOCRevealFogHex mes)
+    {
+        final String gaName = mes.getGame();
+        SOCGame ga = games.get(gaName);
+        if (ga == null)
+            return;  // Not one of our games
+        if (! ga.hasSeaBoard)
+            return;  // should not happen
+
+        ga.revealFogHiddenHex
+            (mes.getParam1(), mes.getParam2(), mes.getParam3());
+
+        PlayerClientListener pcl = clientListeners.get(gaName);
+        if (pcl == null)
+            return;  // Not one of our games
+        pcl.boardUpdated(new PlayerClientListener.BoardUpdateEvent(){});
+    }
+
+    /**
+     * Update a village piece's value on the board (cloth remaining).
+     * @since 2.0.00
+     */
+    protected void handlePIECEVALUE(final SOCPieceValue mes)
+    {
+        final String gaName = mes.getGame();
+        SOCGame ga = games.get(gaName);
+        if (ga == null)
+            return;  // Not one of our games
+        if (! ga.hasSeaBoard)
+            return;  // should not happen
+
+        SOCVillage vi = ((SOCBoardLarge) (ga.getBoard())).getVillageAtNode(mes.getParam1());
+        vi.setCloth(mes.getParam2());
+    }
+
+    /**
+     * Text that a player has been awarded Special Victory Point(s).
+     * The server will also send a {@link SOCPlayerElement} with the SVP total.
+     * Also sent for each player's SVPs when client is joining a game in progress.
+     * @since 2.0.00
+     */
+    protected void handleSVPTEXTMSG(final SOCSVPTextMessage mes)
+    {
+        final String gaName = mes.getGame();
+        SOCGame ga = games.get(gaName);
+        if (ga == null)
+            return;  // Not one of our games
+        final SOCPlayer pl = ga.getPlayer(mes.pn);
+        if (pl == null)
+            return;
+        pl.addSpecialVPInfo(mes.svp, mes.desc);
+        PlayerClientListener pcl = clientListeners.get(gaName);
+        if (pcl == null)
+            return;
+        pcl.playerSVPAwarded(new PlayerClientListener.PlayerSvpEvent(){
+            public SOCPlayer getPlayer() {
+                return pl;
+            }
+            public int getNumSvp() {
+                return mes.svp;
+            }
+            public String getAwardDescription() {
+                return mes.desc;
+            }
+        });
+    }
+
+    }  // nested class MessageTreater
+
+    /**
+     * add a new game to the initial window's list of games, and possibly
+     * to the {@link #serverGames server games list}.
+     *
+     * @param gameName the game name to add to the list;
+     *                 may have the prefix {@link SOCGames#MARKER_THIS_GAME_UNJOINABLE}
+     * @param gameOptsStr String of packed {@link SOCGameOption game options}, or null
+     * @param addToSrvList Should this game be added to the list of remote-server games?
+     *                 Practice games should not be added.
+     *                 The {@link #serverGames} list also has a flag for cannotJoin.
+     */
+    public void addToGameList(String gameName, String gameOptsStr, final boolean addToSrvList)
+    {
+        boolean hasUnjoinMarker = (gameName.charAt(0) == SOCGames.MARKER_THIS_GAME_UNJOINABLE);
+        if (hasUnjoinMarker)
+        {
+            gameName = gameName.substring(1);
+        }
+        addToGameList(hasUnjoinMarker, gameName, gameOptsStr, addToSrvList);
+    }
+
+    /**
+     * add a new game to the initial window's list of games.
+     * If client can't join, also add to {@link #serverGames} as an unjoinable game.
+     *
+     * @param cannotJoin Can we not join this game?
+     * @param gameName the game name to add to the list;
+     *                 must not have the prefix {@link SOCGames#MARKER_THIS_GAME_UNJOINABLE}.
+     * @param gameOptsStr String of packed {@link SOCGameOption game options}, or null
+     * @param addToSrvList Should this game be added to the list of remote-server games?
+     *                 Practice games should not be added.
+     */
+    public void addToGameList(final boolean cannotJoin, String gameName, String gameOptsStr, final boolean addToSrvList)
+    {
+        if (addToSrvList)
+        {
+            if (serverGames == null)
+                serverGames = new SOCGameList();
+            serverGames.addGame(gameName, gameOptsStr, cannotJoin);
+        }
+
+        if (cannotJoin)
+        {
+            // for display:
+            // "(cannot join) "     TODO color would be nice
+            gameName = GAMENAME_PREFIX_CANNOT_JOIN + gameName;
+        }
+
+        // String gameName = thing + STATSPREFEX + "-- -- -- --]";
+
+        if ((gmlist.getItemCount() > 0) && (gmlist.getItem(0).equals(" ")))
+        {
+            gmlist.replaceItem(gameName, 0);
+            gmlist.select(0);
+            jg.setEnabled(true);
+            gi.setEnabled((net.practiceServer != null)
+                || (sVersion >= SOCNewGameWithOptions.VERSION_FOR_NEWGAMEWITHOPTIONS));
+        }
+        else
+        {
+            gmlist.add(gameName, 0);
+        }
+    }
+
+    /**
+     * add a new channel or game, put it in the list in alphabetical order
+     *
+     * @param thing  the thing to add to the list
+     * @param lst    the list
+     */
+    public void addToList(String thing, java.awt.List lst)
+    {
+        if (lst.getItem(0).equals(" "))
+        {
+            lst.replaceItem(thing, 0);
+            lst.select(0);
+        }
+        else
+        {
+            lst.add(thing, 0);
+
+            /*
+               int i;
+               for(i=lst.getItemCount()-1;i>=0;i--)
+               if(lst.getItem(i).compareTo(thing)<0)
+               break;
+               lst.add(thing, i+1);
+               if(lst.getSelectedIndex()==-1)
+               lst.select(0);
+             */
+        }
+    }
+
+    /**
+     * Update this game's stats in the game list display.
+     *
+     * @param gameName Name of game to update
+     * @param scores Each player position's score
+     * @param robots Is this position a robot?
+     * 
+     * @see soc.message.SOCGameStats
+     */
+    public void updateGameStats(String gameName, int[] scores, boolean[] robots)
+    {
+        //D.ebugPrintln("UPDATE GAME STATS FOR "+gameName);
+        String testString = gameName + STATSPREFEX;
+
+        for (int i = 0; i < gmlist.getItemCount(); i++)
+        {
+            if (gmlist.getItem(i).startsWith(testString))
+            {
+                String updatedString = gameName + STATSPREFEX;
+
+                for (int pn = 0; pn < (scores.length - 1); pn++)
+                {
+                    if (scores[pn] != -1)
+                    {
+                        if (robots[pn])
+                        {
+                            updatedString += "#";
+                        }
+                        else
+                        {
+                            updatedString += "o";
+                        }
+
+                        updatedString += (scores[pn] + " ");
+                    }
+                    else
+                    {
+                        updatedString += "-- ";
+                    }
+                }
+
+                if (scores[scores.length - 1] != -1)
+                {
+                    if (robots[scores.length - 1])
+                    {
+                        updatedString += "#";
+                    }
+                    else
+                    {
+                        updatedString += "o";
+                    }
+
+                    updatedString += (scores[scores.length - 1] + "]");
+                }
+                else
+                {
+                    updatedString += "--]";
+                }
+
+                gmlist.replaceItem(updatedString, i);
+
+                break;
+            }
+        }
+    }
+    
+    /** If we're playing in a game that's just finished, update the scores.
+     *  This is used to show the true scores, including hidden
+     *  victory-point cards, at the game's end.
+     */
+    public void updateGameEndStats(String game, final int[] scores)
+    {
+        SOCGame ga = games.get(game);
+        if (ga == null)
+            return;  // Not playing in that game
+        if (ga.getGameState() != SOCGame.OVER)
+        {
+            System.err.println("L4044: pcli.updateGameEndStats called at state " + ga.getGameState());
+            return;  // Should not have been sent; game is not yet over.
+        }
+
+        PlayerClientListener pcl = clientListeners.get(game);
+        if (pcl == null)
+            return;
+        pcl.gameEnded(new PlayerClientListener.GameEndedEvent(){
+            public int[] getScores() {
+                return scores;
+            }
+        });
+    }
+
+    /**
+     * delete a game from the list.
+     * If it's on the list, also remove from {@link #serverGames}.
+     *
+     * @param gameName  the game to remove
+     * @param isPractice   Game is practice, not at tcp server?
+     * @return true if deleted, false if not found in list
+     */
+    public boolean deleteFromGameList(String gameName, final boolean isPractice)
+    {
+        //String testString = gameName + STATSPREFEX;
+        String testString = gameName;
+
+        if (gmlist.getItemCount() == 1)
+        {
+            if (gmlist.getItem(0).startsWith(testString))
+            {
+                gmlist.replaceItem(" ", 0);
+                gmlist.deselect(0);
+
+                if ((! isPractice) && (serverGames != null))
+                {
+                    serverGames.deleteGame(gameName);  // may not be in there
+                }
+                return true;
+            }
+
+            return false;
+        }
+
+        boolean found = false;
+
+        for (int i = gmlist.getItemCount() - 1; i >= 0; i--)
+        {
+            if (gmlist.getItem(i).startsWith(testString))
+            {
+                gmlist.remove(i);
+                found = true;
+            }
+        }
+
+        if (gmlist.getSelectedIndex() == -1)
+        {
+            gmlist.select(gmlist.getItemCount() - 1);
+        }
+
+        if (found && (! isPractice) && (serverGames != null))
+        {
+            serverGames.deleteGame(gameName);  // may not be in there
+        }
+
+        return found;
+    }
+
+    /**
+     * delete a group
+     *
+     * @param thing   the thing to remove
+     * @param lst     the list
+     */
+    public void deleteFromList(String thing, java.awt.List lst)
+    {
+        if (lst.getItemCount() == 1)
+        {
+            if (lst.getItem(0).equals(thing))
+            {
+                lst.replaceItem(" ", 0);
+                lst.deselect(0);
+            }
+
+            return;
+        }
+
+        for (int i = lst.getItemCount() - 1; i >= 0; i--)
+        {
+            if (lst.getItem(i).equals(thing))
+            {
+                lst.remove(i);
+            }
+        }
+
+        if (lst.getSelectedIndex() == -1)
+        {
+            lst.select(lst.getItemCount() - 1);
+        }
+    }
+
+    /**
+     * send a text message to a channel
+     *
+     * @param ch   the name of the channel
+     * @param mes  the message
+     */
+    public void chSend(String ch, String mes)
+    {
+        if (!doLocalCommand(ch, mes))
+        {
+            net.putNet(SOCTextMsg.toCmd(ch, nickname, mes));
+        }
+    }
+
+    /**
+     * the user leaves the given channel
+     *
+     * @param ch  the name of the channel
+     */
+    public void leaveChannel(String ch)
+    {
+        channels.remove(ch);
+        net.putNet(SOCLeave.toCmd(nickname, net.getHost(), ch));
+    }
+
+    public GameManager getGameManager()
+    {
+        return gameManager;
+    }
+    
+    /**
+     * Nested class for processing outgoing messages (putting).
+     * @author paulbilnoski
+     */
+    public static class GameManager
+    {
+        private final SOCPlayerClient client;
+        private final ClientNetwork net;
+
+        GameManager(SOCPlayerClient client)
+        {
+            this.client = client;
+            if (client == null)
+                throw new IllegalArgumentException("client is null");
+            net = client.getNet();
+            if (net == null)
+                throw new IllegalArgumentException("client network is null");
+        }
+        
+        /**
+         * Write a message to the net or practice server.
+         * Because the player can be in both network games and practice games,
+         * we must route to the appropriate client-server connection.
+         * 
+         * @param s  the message
+         * @param isPractice  Put to the practice server, not tcp network?
+         *                {@link ClientNetwork#localTCPServer} is considered "network" here.
+         *                Use <tt>isPractice</tt> only with {@link ClientNetwork#practiceServer}.
+         * @return true if the message was sent, false if not
+         */
+        private synchronized boolean put(String s, final boolean isPractice)
+        {
+            if (isPractice)
+                return net.putPractice(s);
+            return net.putNet(s);
+        }
+
+    /**
+     * request to buy a development card
+     *
+     * @param ga     the game
+     */
+    public void buyDevCard(SOCGame ga)
+    {
+        put(SOCBuyCardRequest.toCmd(ga.getName()), ga.isPractice);
+    }
+
+    /**
+     * request to build something
+     *
+     * @param ga     the game
+     * @param piece  the type of piece, from {@link soc.game.SOCPlayingPiece} constants,
+     *               or -1 to request the Special Building Phase.
+     */
+    public void buildRequest(SOCGame ga, int piece)
+    {
+        put(SOCBuildRequest.toCmd(ga.getName(), piece), ga.isPractice);
+    }
+
+    /**
+     * request to cancel building something
+     *
+     * @param ga     the game
+     * @param piece  the type of piece, from SOCPlayingPiece constants
+     */
+    public void cancelBuildRequest(SOCGame ga, int piece)
+    {
+        put(SOCCancelBuildRequest.toCmd(ga.getName(), piece), ga.isPractice);
+    }
+
+    /**
+     * put a piece on the board, using the {@link SOCPutPiece} message.
+     * If the game is in {@link SOCGame#debugFreePlacement} mode,
+     * send the {@link SOCDebugFreePlace} message instead.
+     *
+     * @param ga  the game where the action is taking place
+     * @param pp  the piece being placed
+     */
+    public void putPiece(SOCGame ga, SOCPlayingPiece pp)
+    {
+        String ppm;
+        if (ga.isDebugFreePlacement())
+            ppm = SOCDebugFreePlace.toCmd(ga.getName(), pp.getPlayerNumber(), pp.getType(), pp.getCoordinates());
+        else
+            ppm = SOCPutPiece.toCmd(ga.getName(), pp.getPlayerNumber(), pp.getType(), pp.getCoordinates());
+
+        /**
+         * send the command
+         */
+        put(ppm, ga.isPractice);
+    }
+
+    /**
+     * Ask the server to move this piece to a different coordinate.
+     * @param ga  the game where the action is taking place
+     * @param pn  The piece's player number
+     * @param ptype    The piece type, such as {@link SOCPlayingPiece#SHIP}
+     * @param fromCoord  Move the piece from here
+     * @param toCoord    Move the piece to here
+     * @since 2.0.00
+     */
+    public void movePieceRequest
+        (final SOCGame ga, final int pn, final int ptype, final int fromCoord, final int toCoord)
+    {
+        put(SOCMovePieceRequest.toCmd(ga.getName(), pn, ptype, fromCoord, toCoord), ga.isPractice);
+    }
+
+    /**
+     * the player wants to move the robber or the pirate ship.
+     *
+     * @param ga  the game
+     * @param pl  the player
+     * @param coord  edge where the player wants the robber, or negative edge for the pirate ship
+     */
+    public void moveRobber(SOCGame ga, SOCPlayer pl, int coord)
+    {
+        put(SOCMoveRobber.toCmd(ga.getName(), pl.getPlayerNumber(), coord), ga.isPractice);
+    }
+
+    /**
+     * send a text message to the people in the game
+     *
+     * @param ga   the game
+     * @param me   the message
+     */
+    public void sendText(SOCGame ga, String me)
+    {
+        put(SOCGameTextMsg.toCmd(ga.getName(), client.nickname, me), ga.isPractice);
+    }
+
+    /**
+     * the user leaves the given game
+     *
+     * @param ga   the game
+     */
+    public void leaveGame(SOCGame ga)
+    {
+        client.playerInterfaces.remove(ga.getName());
+        client.clientListeners.remove(ga.getName());
+        client.games.remove(ga.getName());
+        put(SOCLeaveGame.toCmd(client.nickname, net.getHost(), ga.getName()), ga.isPractice);
+    }
+
+    /**
+     * the user sits down to play
+     *
+     * @param ga   the game
+     * @param pn   the number of the seat where the user wants to sit
+     */
+    public void sitDown(SOCGame ga, int pn)
+    {
+        put(SOCSitDown.toCmd(ga.getName(), "dummy", pn, false), ga.isPractice);
+    }
+
+    /**
+     * the user is starting the game
+     *
+     * @param ga  the game
+     */
+    public void startGame(SOCGame ga)
+    {
+        put(SOCStartGame.toCmd(ga.getName()), ga.isPractice);
+    }
+
+    /**
+     * the user rolls the dice
+     *
+     * @param ga  the game
+     */
+    public void rollDice(SOCGame ga)
+    {
+        put(SOCRollDice.toCmd(ga.getName()), ga.isPractice);
+    }
+
+    /**
+     * the user is done with the turn
+     *
+     * @param ga  the game
+     */
+    public void endTurn(SOCGame ga)
+    {
+        put(SOCEndTurn.toCmd(ga.getName()), ga.isPractice);
+    }
+
+    /**
+     * the user wants to discard
+     *
+     * @param ga  the game
+     */
+    public void discard(SOCGame ga, SOCResourceSet rs)
+    {
+        put(SOCDiscard.toCmd(ga.getName(), rs), ga.isPractice);
+    }
+
+    /**
+     * The user has picked these resources to gain from the gold hex.
+     *
+     * @param ga  the game
+     * @param rs  The resources to pick
+     * @since 2.0.00
+     */
+    public void pickResources(SOCGame ga, SOCResourceSet rs)
+    {
+        put(SOCPickResources.toCmd(ga.getName(), rs), ga.isPractice);
+    }
+
+    /**
+     * The user chose a player to steal from,
+     * or (game state {@link SOCGame#WAITING_FOR_ROBBER_OR_PIRATE})
+     * chose whether to move the robber or the pirate,
+     * or (game state {@link SOCGame#WAITING_FOR_ROB_CLOTH_OR_RESOURCE})
+     * chose whether to steal a resource or cloth.
+     *
+     * @param ga  the game
+     * @param ch  the player number,
+     *   or {@link SOCChoosePlayer#CHOICE_MOVE_ROBBER} to move the robber
+     *   or {@link SOCChoosePlayer#CHOICE_MOVE_PIRATE} to move the pirate ship.
+     *   See {@link SOCChoosePlayer#SOCChoosePlayer(String, int)} for meaning
+     *   of <tt>ch</tt> for game state <tt>WAITING_FOR_ROB_CLOTH_OR_RESOURCE</tt>.
+     */
+    public void choosePlayer(SOCGame ga, final int ch)
+    {
+        put(SOCChoosePlayer.toCmd(ga.getName(), ch), ga.isPractice);
+    }
+
+    /**
+     * the user is rejecting the current offers
+     *
+     * @param ga  the game
+     */
+    public void rejectOffer(SOCGame ga)
+    {
+        put(SOCRejectOffer.toCmd(ga.getName(), ga.getPlayer(client.nickname).getPlayerNumber()), ga.isPractice);
+    }
+
+    /**
+     * the user is accepting an offer
+     *
+     * @param ga  the game
+     * @param from the number of the player that is making the offer
+     */
+    public void acceptOffer(SOCGame ga, int from)
+    {
+        put(SOCAcceptOffer.toCmd(ga.getName(), ga.getPlayer(client.nickname).getPlayerNumber(), from), ga.isPractice);
+    }
+
+    /**
+     * the user is clearing an offer
+     *
+     * @param ga  the game
+     */
+    public void clearOffer(SOCGame ga)
+    {
+        put(SOCClearOffer.toCmd(ga.getName(), ga.getPlayer(client.nickname).getPlayerNumber()), ga.isPractice);
+    }
+
+    /**
+     * the user wants to trade with the bank
+     *
+     * @param ga    the game
+     * @param give  what is being offered
+     * @param get   what the player wants
+     */
+    public void bankTrade(SOCGame ga, SOCResourceSet give, SOCResourceSet get)
+    {
+        put(SOCBankTrade.toCmd(ga.getName(), give, get), ga.isPractice);
+    }
+
+    /**
+     * the user is making an offer to trade
+     *
+     * @param ga    the game
+     * @param offer the trade offer
+     */
+    public void offerTrade(SOCGame ga, SOCTradeOffer offer)
+    {
+        put(SOCMakeOffer.toCmd(ga.getName(), offer), ga.isPractice);
+    }
+
+    /**
+     * the user wants to play a development card
+     *
+     * @param ga  the game
+     * @param dc  the type of development card
+     */
+    public void playDevCard(SOCGame ga, int dc)
+    {
+        if ((! ga.isPractice) && (client.sVersion < SOCDevCardConstants.VERSION_FOR_NEW_TYPES))
+        {
+            if (dc == SOCDevCardConstants.KNIGHT)
+                dc = SOCDevCardConstants.KNIGHT_FOR_VERS_1_X;
+            else if (dc == SOCDevCardConstants.UNKNOWN)
+                dc = SOCDevCardConstants.UNKNOWN_FOR_VERS_1_X;
+        }
+        put(SOCPlayDevCardRequest.toCmd(ga.getName(), dc), ga.isPractice);
+    }
+
+    /**
+     * the user picked 2 resources to discover
+     *
+     * @param ga    the game
+     * @param rscs  the resources
+     */
+    public void discoveryPick(SOCGame ga, SOCResourceSet rscs)
+    {
+        put(SOCDiscoveryPick.toCmd(ga.getName(), rscs), ga.isPractice);
+    }
+
+    /**
+     * the user picked a resource to monopolize
+     *
+     * @param ga   the game
+     * @param res  the resource
+     */
+    public void monopolyPick(SOCGame ga, int res)
+    {
+        put(SOCMonopolyPick.toCmd(ga.getName(), res), ga.isPractice);
+    }
+
+    /**
+     * the user is changing the face image
+     *
+     * @param ga  the game
+     * @param id  the image id
+     */
+    public void changeFace(SOCGame ga, int id)
+    {
+        client.lastFaceChange = id;
+        put(SOCChangeFace.toCmd(ga.getName(), ga.getPlayer(client.nickname).getPlayerNumber(), id), ga.isPractice);
+    }
+
+    /**
+     * the user is locking a seat
+     *
+     * @param ga  the game
+     * @param pn  the seat number
+     * @param lock  Lock the seat, or unlock?
+     */
+    public void lockSeat(SOCGame ga, int pn, final boolean lock)
+    {
+        put(SOCSetSeatLock.toCmd(ga.getName(), pn, lock), ga.isPractice);
+    }
+
+    /**
+     * Player wants to request to reset the board (same players, new game, new layout).
+     * Send {@link soc.message.SOCResetBoardRequest} to server;
+     * it will either respond with a
+     * {@link soc.message.SOCResetBoardAuth} message,
+     * or will tell other players to vote yes/no on the request.
+     * Before calling, check player.hasAskedBoardReset()
+     * and game.getResetVoteActive().
+     */
+    public void resetBoardRequest(SOCGame ga)
+    {
+        put(SOCResetBoardRequest.toCmd(SOCMessage.RESETBOARDREQUEST, ga.getName()), ga.isPractice);
+    }
+
+    /**
+     * Player is responding to a board-reset vote from another player.
+     * Send {@link soc.message.SOCResetBoardRequest} to server;
+     * it will either respond with a
+     * {@link soc.message.SOCResetBoardAuth} message,
+     * or will tell other players to vote yes/no on the request.
+     *
+     * @param ga Game to vote on
+     * @param pn Player number of our player who is voting
+     * @param voteYes If true, this player votes yes; if false, no
+     */
+    public void resetBoardVote(SOCGame ga, int pn, boolean voteYes)
+    {
+        put(SOCResetBoardVote.toCmd(ga.getName(), pn, voteYes), ga.isPractice);
+    }
+    
+        /**
+         * send a command to the server with a message
+         * asking a robot to show the debug info for
+         * a possible move after a move has been made
+         *
+         * @param ga  the game
+         * @param pname  the robot name
+         * @param piece  the piece to consider
+         */
+        public void considerMove(SOCGame ga, String pname, SOCPlayingPiece piece)
+        {
+            String msg = pname + ":consider-move ";
+    
+            switch (piece.getType())
+            {
+            case SOCPlayingPiece.SETTLEMENT:
+                msg += "settlement";
+    
+                break;
+    
+            case SOCPlayingPiece.ROAD:
+                msg += "road";
+    
+                break;
+    
+            case SOCPlayingPiece.CITY:
+                msg += "city";
+    
+                break;
+            }
+    
+            msg += (" " + piece.getCoordinates());
+            put(SOCGameTextMsg.toCmd(ga.getName(), client.nickname, msg), ga.isPractice);
+        }
+    
+        /**
+         * send a command to the server with a message
+         * asking a robot to show the debug info for
+         * a possible move before a move has been made
+         *
+         * @param ga  the game
+         * @param pname  the robot name
+         * @param piece  the piece to consider
+         */
+        public void considerTarget(SOCGame ga, String pname, SOCPlayingPiece piece)
+        {
+            String msg = pname + ":consider-target ";
+    
+            switch (piece.getType())
+            {
+            case SOCPlayingPiece.SETTLEMENT:
+                msg += "settlement";
+    
+                break;
+    
+            case SOCPlayingPiece.ROAD:
+                msg += "road";
+    
+                break;
+    
+            case SOCPlayingPiece.CITY:
+                msg += "city";
+    
+                break;
+            }
+    
+            msg += (" " + piece.getCoordinates());
+            put(SOCGameTextMsg.toCmd(ga.getName(), client.nickname, msg), ga.isPractice);
+        }
+    }  // nested class GameManager
+
+    /**
+     * Handle local client commands for channels.
+     *
+     * @param cmd  Local client command string, such as \ignore or \&shy;unignore
+     * @return true if a command was handled
+     */
+    public boolean doLocalCommand(String ch, String cmd)
+    {
+        ChannelFrame fr = channels.get(ch);
+
+        if (cmd.startsWith("\\ignore "))
+        {
+            String name = cmd.substring(8);
+            addToIgnoreList(name);
+            fr.print("* Ignoring " + name);
+            printIgnoreList(fr);
+
+            return true;
+        }
+        else if (cmd.startsWith("\\unignore "))
+        {
+            String name = cmd.substring(10);
+            removeFromIgnoreList(name);
+            fr.print("* Unignoring " + name);
+            printIgnoreList(fr);
+
+            return true;
+        }
+        else
+        {
+            return false;
+        }
+    }
+
+    /**
+     * @return true if name is on the ignore list
+     */
+    protected boolean onIgnoreList(String name)
+    {
+        boolean result = false;
+
+        for (String s : ignoreList)
+        {
+            if (s.equals(name))
+            {
+                result = true;
+
+                break;
+            }
+        }
+
+        return result;
+    }
+
+    /**
+     * add this name to the ignore list
+     *
+     * @param name the name to add
+     */
+    protected void addToIgnoreList(String name)
+    {
+        name = name.trim();
+
+        if (!onIgnoreList(name))
+        {
+            ignoreList.addElement(name);
+        }
+    }
+
+    /**
+     * remove this name from the ignore list
+     *
+     * @param name  the name to remove
+     */
+    protected void removeFromIgnoreList(String name)
+    {
+        name = name.trim();
+        ignoreList.removeElement(name);
+    }
+
+    /** Print the current chat ignorelist in a channel. */
+    protected void printIgnoreList(ChannelFrame fr)
+    {
+        fr.print("* Ignore list:");
+
+        for (String s : ignoreList)
+        {
+            fr.print("* " + s);
+        }
+    }
+
+    /** Print the current chat ignorelist in a playerinterface. */
+    protected void printIgnoreList(SOCPlayerInterface pi)
+    {
+        pi.print("* Ignore list:");
+
+        for (String s : ignoreList)
+        {
+            pi.print("* " + s);
+        }
+    }
+
+    /**
+     * Start the game-options info timeout
+     * ({@link GameOptionsTimeoutTask}) at 5 seconds.
+     * @see #gameOptionsCancelTimeoutTask()
+     * @since 1.1.07
+     */
+    private void gameOptionsSetTimeoutTask()
+    {
+        if (gameOptsTask != null)
+            gameOptsTask.cancel();
+        gameOptsTask = new GameOptionsTimeoutTask(this, tcpServGameOpts);
+        eventTimer.schedule(gameOptsTask, 5000 /* ms */ );
+    }
+ 
+    /**
+     * Cancel the game-options info timeout.
+     * @see #gameOptionsSetTimeoutTask()
+     * @since 1.1.07
+     */
+    private void gameOptionsCancelTimeoutTask()
+    {
+        if (gameOptsTask != null)
+        {
+            gameOptsTask.cancel();
+            gameOptsTask = null;
+        }
+    }
+
+    /**
+     * Create a game name, and start a practice game.
+     * Assumes {@link #MAIN_PANEL} is initialized.
+     */
+    public void startPracticeGame()
+    {
+        startPracticeGame(null, null, true);
+    }
+
+    /**
+     * Setup for practice game (on the non-tcp server).
+     * If needed, a (stringport, not tcp) {@link ClientNetwork#practiceServer}, client, and robots are started.
+     *
+     * @param practiceGameName Unique name to give practice game; if name unknown, call
+     *         {@link #startPracticeGame()} instead
+     * @param gameOpts Set of {@link SOCGameOption game options} to use, or null
+     * @param mainPanelIsActive Is the SOCPlayerClient main panel active?
+     *         False if we're being called from elsewhere, such as
+     *         {@link SOCConnectOrPracticePanel}.
+     */
+    public void startPracticeGame(String practiceGameName, Hashtable<String, SOCGameOption> gameOpts, boolean mainPanelIsActive)
+    {
+        ++numPracticeGames;
+
+        if (practiceGameName == null)
+            practiceGameName = DEFAULT_PRACTICE_GAMENAME + " " + (numPracticeGames);
+
+        // May take a while to start server & game.
+        // The new-game window will clear this cursor.
+        setCursor(Cursor.getPredefinedCursor(Cursor.WAIT_CURSOR));
+
+        net.startPracticeGame(practiceGameName, gameOpts);
+    }
+
+    /**
+     * Setup for locally hosting a TCP server.
+     * If needed, a {@link ClientNetwork#localTCPServer local server} and robots are started, and client connects to it.
+     * If parent is a Frame, set titlebar to show "server" and port#.
+     * Show port number in {@link #versionOrlocalTCPPortLabel}.
+     * If the {@link #localTCPServer} is already created, does nothing.
+     * If {@link #connected} already, does nothing.
+     *
+     * @param tport Port number to host on; must be greater than zero.
+     * @throws IllegalArgumentException If port is 0 or negative
+     */
+    public void startLocalTCPServer(final int tport)
+        throws IllegalArgumentException
+    {
+        if (net.localTCPServer != null)
+        {
+            return;  // Already set up
+        }
+        if (net.isConnected())
+        {
+            return;  // Already connected somewhere
+        }
+        if (tport < 1)
+        {
+            throw new IllegalArgumentException("Port must be positive: " + tport);
+        }
+
+        // May take a while to start server.
+        // At end of method, we'll clear this cursor.
+        setCursor(Cursor.getPredefinedCursor(Cursor.WAIT_CURSOR));
+
+        if (! net.initLocalServer(tport))
+        {
+            setCursor(Cursor.getPredefinedCursor(Cursor.DEFAULT_CURSOR));
+            return;  // Unable to start local server, or bind to port
+        }
+
+        MouseAdapter mouseListener = new MouseAdapter()
+        {
+            /**
+             * When the local-server info label is clicked,
+             * show a popup with more info.
+             * @since 1.1.12
+             */
+            @Override
+            public void mouseClicked(MouseEvent e)
+            {
+                NotifyDialog.createAndShow
+                    (SOCPlayerClient.this,
+                     null,
+                     "For other players to connect to your server,\n" +
+                             "they need only your IP address and port number.\n" +
+                             "No other server software install is needed.\n" +
+                             "Make sure your firewall allows inbound traffic on " +
+                             "port " + net.getLocalServerPort() + ".",
+                     "OK",
+                     true);
+            }
+
+            /**
+             * Set the hand cursor when entering the local-server info label.
+             * @since 1.1.12
+             */
+            @Override
+            public void mouseEntered(MouseEvent e)
+            {
+                if (e.getSource() == localTCPServerLabel)
+                    setCursor(Cursor.getPredefinedCursor(Cursor.HAND_CURSOR));
+            }
+
+            /**
+             * Clear the cursor when exiting the local-server info label.
+             * @since 1.1.12
+             */
+            @Override
+            public void mouseExited(MouseEvent e)
+            {
+                if (e.getSource() == localTCPServerLabel)
+                    setCursor(Cursor.getDefaultCursor());
+            }
+        };
+        
+        // Set label
+        localTCPServerLabel.setText("Server is Running. (Click for info)");
+        localTCPServerLabel.setFont(getFont().deriveFont(Font.BOLD));
+        localTCPServerLabel.addMouseListener(mouseListener);
+        versionOrlocalTCPPortLabel.setText("Port: " + tport);
+        new AWTToolTip("You are running a server on TCP port " + tport
+            + ". Version " + Version.version()
+            + " bld " + Version.buildnum(),
+            versionOrlocalTCPPortLabel);
+        versionOrlocalTCPPortLabel.addMouseListener(mouseListener);
+
+        // Set titlebar, if present
+        {
+            Container parent = this.getParent();
+            if ((parent != null) && (parent instanceof Frame))
+            {
+                try
+                {
+                    ((Frame) parent).setTitle("JSettlers server " + Version.version()
+                        + " - port " + tport);
+                } catch (Throwable t) {
+                    // no titlebar is fine
+                }
+            }
+        }
+        
+        cardLayout.show(this, MESSAGE_PANEL);
+        // Connect to it
+        net.connect("localhost", tport);
+
+        // Ensure we can't "connect" to another, too
+        if (connectOrPracticePane != null)
+        {
+            connectOrPracticePane.startedLocalServer();
+        }
+
+        // Reset the cursor
+        setCursor(Cursor.getPredefinedCursor(Cursor.DEFAULT_CURSOR));
+    }
+
+    /**
+     * Server version, for checking feature availability.
+     * Returns -1 if unknown.
+     * @param  game  Game being played on a practice or tcp server.
+     * @return Server version, format like {@link soc.util.Version#versionNumber()},
+     *         or 0 or -1.
+     */
+    public int getServerVersion(SOCGame game)
+    {
+        if (game.isPractice)
+            return Version.versionNumber();
+        else
+            return sVersion;
+    }
+
+    /**
+     * network trouble; if possible, ask if they want to play locally (practiceServer vs. robots).
+     * Otherwise, go ahead and shut down.
+     */
+    public void dispose()
+    {
+        final boolean canPractice = net.putLeaveAll(); // Can we still start a practice game?
+
+        String err;
+        if (canPractice)
+        {
+            err = "Sorry, network trouble has occurred. ";
+        } else {
+            err = "Sorry, the client has been shut down. ";
+        }
+        err = err + ((net.ex == null) ? "Load the page again." : net.ex.toString());
+
+        for (ChannelFrame cf : channels.values())
+        {
+            cf.over(err);
+        }
+
+        // Stop network games; Practice games can continue.
+        for (Map.Entry<String, PlayerClientListener> e : clientListeners.entrySet())
+        {
+            String gameName = e.getKey();
+            SOCGame game = games.get(gameName);
+            boolean isPractice = false;
+            if (game != null)
+                isPractice = game.isPractice;
+            if (!(canPractice && isPractice))
+                e.getValue().gameDisconnected(err);
+        }
+        
+        net.dispose();
+
+        showErrorPanel(err, canPractice);
+    }
+
+    /**
+     * After network trouble, show the error panel ({@link #MESSAGE_PANEL})
+     * instead of the main user/password/games/channels panel ({@link #MAIN_PANEL}).
+     *<P>
+     * If {@link #hasConnectOrPractice we have the startup panel} with buttons to connect
+     * to a server or practice, we'll show that instead of the simpler practice-only message panel.
+     *
+     * @param err  Error message to show
+     * @param canPractice  In current state of client, can we start a practice game?
+     * @since 1.1.16
+     */
+    private void showErrorPanel(final String err, final boolean canPractice)
+    {
+        // In case was WAIT_CURSOR while connecting
+        setCursor(Cursor.getPredefinedCursor(Cursor.DEFAULT_CURSOR));
+
+        if (canPractice)
+        {
+            messageLabel_top.setText(err);
+            messageLabel_top.setVisible(true);
+            messageLabel.setText(NET_UNAVAIL_CAN_PRACTICE_MSG);
+            pgm.setVisible(true);
+        }
+        else
+        {
+            messageLabel_top.setVisible(false);
+            messageLabel.setText(err);
+            pgm.setVisible(false);
+        }
+
+        if (hasConnectOrPractice)
+        {
+            // If we have the startup panel with buttons to connect to a server or practice,
+            // prep to show that by un-setting read-only fields we'll need again after connect.
+            nick.setEditable(true);
+            pass.setText("");
+            pass.setEditable(true);
+
+            cardLayout.show(this, CONNECT_OR_PRACTICE_PANEL);
+            validate();
+            connectOrPracticePane.clickConnCancel();
+            connectOrPracticePane.setTopText(err);
+            connectOrPracticePane.setCursor(Cursor.getPredefinedCursor(Cursor.DEFAULT_CURSOR));
+        }
+        else
+        {
+            cardLayout.show(this, MESSAGE_PANEL);
+            validate();
+            if (canPractice)
+            {
+                if (null == findAnyActiveGame(true))
+                    pgm.requestFocus();  // No practice games: put this msg as topmost window
+                else
+                    pgm.requestFocusInWindow();  // Practice game is active; don't interrupt to show this
+            }
+        }
+    }
+
+    /**
+     * for stand-alones
+     */
+    public static void usage()
+    {
+        System.err.println("usage: java soc.client.SOCPlayerClient <host> <port>");
+    }
+
+    /**
+     * for stand-alones
+     */
+    public static void main(String[] args)
+    {
+        SOCPlayerClient client;
+
+        if (args.length == 0)
+        {
+            client = new SOCPlayerClient(true);
+        }
+        else
+        {
+            if (args.length != 2)
+            {
+                usage();
+                System.exit(1);
+            }
+
+            client = new SOCPlayerClient(false);
+
+            try {
+                String host = args[0];
+                int port = Integer.parseInt(args[1]);
+                client.net.connect(host, port);
+            } catch (NumberFormatException x) {
+                usage();
+                System.err.println("Invalid port: " + args[1]);
+                System.exit(1);
+            }
+        }
+
+        System.out.println("Java Settlers Client " + Version.version() +
+                ", build " + Version.buildnum() + ", " + Version.copyright());
+        System.out.println("Network layer based on code by Cristian Bogdan; local network by Jeremy Monin.");
+
+        Frame frame = new Frame("JSettlers client " + Version.version());
+        frame.setBackground(new Color(Integer.parseInt("61AF71",16)));
+        frame.setForeground(Color.black);
+        // Add a listener for the close event
+        frame.addWindowListener(client.createWindowAdapter());
+        
+        client.initVisualElements(); // after the background is set
+        
+        frame.add(client, BorderLayout.CENTER);
+        frame.setSize(620, 400);
+        frame.setVisible(true);
+    }
+
+    private WindowAdapter createWindowAdapter()
+    {
+        return new ClientWindowAdapter(this);
+    }
+    
+    public ClientNetwork getNet()
+    {
+        return net;
+    }
+
+    /**
+     * Helper object to encapsulate and deal with network connectivity.
+     *<P>
+     * Local practice server (if any) is started in {@link #startPracticeGame(String, Hashtable)}.
+     *<br>
+     * Local tcp server (if any) is started in {@link #initLocalServer(int)}.
+     *<br>
+     * Network shutdown is {@link #disconnect()} or {@link #dispose()}.
+     *
+     * @author Paul Bilnoski <paul@bilnoski.net>
+     */
+    public static class ClientNetwork
+    {
+        /**
+         * Default tcp port number 8880 to listen, and to connect to remote server.
+         * Should match SOCServer.SOC_PORT_DEFAULT.
+         *<P>
+         * 8880 is the default SOCPlayerClient port since jsettlers 1.0.4, per cvs history.
+         * @since 1.1.00
+         */
+        public static final int SOC_PORT_DEFAULT = 8880;
+
+        final SOCPlayerClient client;
+        
+        /**
+         * Hostname we're connected to, or null
+         */
+        private String host;
+        private int port = SOC_PORT_DEFAULT;
+        
+        /**
+         * Client-hosted TCP server. If client is running this server, it's also connected
+         * as a client, instead of being client of a remote server.
+         * Started via {@link #startLocalTCPServer(int)}.
+         * {@link #practiceServer} may still be activated at the user's request.
+         * Note that {@link SOCGame#isPractice} is false for localTCPServer's games.
+         */
+        private SOCServer localTCPServer = null;
+        
+        Socket s;
+        DataInputStream in;
+        DataOutputStream out;
+        Thread reader = null;
+        /** Network error (TCP communication), or null */
+        Exception ex = null;
+        /** Practice-server error (stringport pipes), or null */
+        Exception ex_P = null;
+        boolean connected = false;
+        
+        /** For debug, our last messages sent, over the net or practice server (pipes) */
+        protected String lastMessage_N, lastMessage_P;
+
+        /**
+         * Server for practice games via {@link #prCli}; not connected to
+         * the network, not suited for multi-player games. Use {@link #localTCPServer}
+         * for those.
+         * SOCMessages of games where {@link SOCGame#isPractice} is true are sent
+         * to practiceServer.
+         *<P>
+         * Null before it's started in {@link #startPracticeGame()}.
+         */
+        protected SOCServer practiceServer = null;
+
+        /**
+         * Client connection to {@link #practiceServer practice server}.
+         * Null before it's started in {@link #startPracticeGame()}.
+         *<P>
+         * Last message is in {@link #lastMessage_P}; any error is in {@link #ex_P}.
+         */
+        protected StringConnection prCli = null;
+        
+        public ClientNetwork(SOCPlayerClient c)
+        {
+            client = c;
+            if (client == null)
+                throw new IllegalArgumentException("client is null");
+        }
+
+        /** Shut down the local TCP server (if any) and disconnect from the network. */
+        public void dispose()
+        {
+            shutdownLocalServer();
+            disconnect();
+        }
+
+        /**
+         * Start a practice game.  If needed, create and start {@link #practiceServer}.
+         * @param practiceGameName  Game name
+         * @param gameOpts  Game {@link SOCGameOption options}
+         */
+        public void startPracticeGame(String practiceGameName, Hashtable<String, SOCGameOption> gameOpts)
+        {
+            if (practiceServer == null)
+            {
+                try
+                {
+                    practiceServer = new SOCServer(SOCServer.PRACTICE_STRINGPORT, SOCServer.SOC_MAXCONN_DEFAULT, null, null);
+                    practiceServer.setPriority(5);  // same as in SOCServer.main
+                    practiceServer.start();
+
+                    // We need some opponents.
+                    // Let the server randomize whether we get smart or fast ones.
+                    practiceServer.setupLocalRobots(5, 2);
+                }
+                catch (Throwable th)
+                {
+                    NotifyDialog.createAndShow
+                        (client, null, "Problem starting practice server:\n" + th, "Cancel", true);
+                }
+            }
+            if (prCli == null)
+            {
+                try
+                {
+                    prCli = LocalStringServerSocket.connectTo(SOCServer.PRACTICE_STRINGPORT);
+                    new SOCPlayerLocalStringReader((LocalStringConnection) prCli);
+                    // Reader will start its own thread.
+                    // Send VERSION right away (1.1.06 and later)
+                    putPractice(SOCVersion.toCmd
+                        (Version.versionNumber(), Version.version(), Version.buildnum(), Locale.getDefault().toString()));
+
+                    // practice server will support per-game options
+                    if (client.gi != null)
+                        client.gi.setEnabled(true);
+                }
+                catch (ConnectException e)
+                {
+                    ex_P = e;
+                    return;
+                }
+            }
+
+            // Ask practice server to create the game
+            if (gameOpts == null)
+                putPractice(SOCJoinGame.toCmd(client.nickname, client.password, getHost(), practiceGameName));
+            else
+                putPractice(SOCNewGameWithOptionsRequest.toCmd(client.nickname, client.password, getHost(), practiceGameName, gameOpts));
+        }
+
+        /**
+         * Get the tcp port number of the local server.
+         * @see #isRunningLocalServer()
+         */
+        public int getLocalServerPort()
+        {
+            if (localTCPServer == null)
+                return 0;
+            return localTCPServer.getPort();
+        }
+
+        /** Shut down the local TCP server. */
+        public void shutdownLocalServer()
+        {
+            if ((localTCPServer != null) && (localTCPServer.isUp()))
+            {
+                localTCPServer.stopServer();
+                localTCPServer = null;
+            }
+        }
+
+        /**
+         * Create and start the local TCP server on a given port.
+         * If startup fails, show a {@link NotifyDialog} with the error message.
+         * @return True if started, false if not
+         */
+        public boolean initLocalServer(int tport)
+        {
+            try
+            {
+                localTCPServer = new SOCServer(tport, SOCServer.SOC_MAXCONN_DEFAULT, null, null);
+                localTCPServer.setPriority(5);  // same as in SOCServer.main
+                localTCPServer.start();
+
+                // We need some opponents.
+                // Let the server randomize whether we get smart or fast ones.
+                localTCPServer.setupLocalRobots(5, 2);
+            }
+            catch (Throwable th)
+            {
+                NotifyDialog.createAndShow
+                    (client, null, "Problem starting server:\n" + th, "Cancel", true);
+                return false;
+            }
+
+            return true;
+        }
+
+        /** Port number of the tcp server we're a client of */
+        public int getPort()
+        {
+            return port;
+        }
+
+        /** Hostname of the tcp server we're a client of */
+        public String getHost()
+        {
+            return host;
+        }
+
+        /** Are we connected to a tcp server? */
+        public synchronized boolean isConnected()
+        {
+            return connected;
+        }
+        
+        /**
+         * Attempts to connect to the server. See {@link #isConnected()} for success or
+         * failure. Once connected, starts a {@link #reader} thread.
+         * The first message over the connection is our version,
+         * and the second is the server's response:
+         * Either {@link SOCRejectConnection}, or the lists of
+         * channels and games ({@link SOCChannels}, {@link SOCGames}).
+         *<P>
+         * Before 1.1.06, the server's response was first,
+         * and version was sent in reply to server's version.
+         *
+         * @throws IllegalStateException if already connected
+         * @see soc.server.SOCServer#newConnection1(StringConnection)
+         */
+        public synchronized void connect(String chost, int cport)
+        {
+            host = chost;
+            port = cport;
+            
+            String hostString = (host != null ? host : "localhost") + ":" + port;
+            if (connected)
+            {
+                throw new IllegalStateException("Already connected to " + hostString);
+            }
+                    
+            System.out.println("Connecting to " + hostString);
+            client.messageLabel.setText("Connecting to server...");
+            
+            try
+            {
+                s = new Socket(host, port);
+                in = new DataInputStream(s.getInputStream());
+                out = new DataOutputStream(s.getOutputStream());
+                connected = true;
+                (reader = new Thread(new NetReadTask(client, this))).start();
+                // send VERSION right away (1.1.06 and later)
+                // Version msg includes locale in 2.0.00 and later clients; older 1.1.xx servers will ignore that token.
+                putNet(SOCVersion.toCmd
+                    (Version.versionNumber(), Version.version(), Version.buildnum(), Locale.getDefault().toString()));
+            }
+            catch (Exception e)
+            {
+                ex = e;
+                String msg = "Could not connect to the server: " + ex;
+                System.err.println(msg);
+                client.showErrorPanel(msg, (ex_P == null));
+            }
+        }
+        
+        /**
+         * Disconnect from the net (client of remote server).
+         * @see #dispose()
+         */
+        protected synchronized void disconnect()
+        {
+            connected = false;
+
+            // reader will die once 'connected' is false, and socket is closed
+
+            try
+            {
+                s.close();
+            }
+            catch (Exception e)
+            {
+                ex = e;
+            }
+        }
+
+        /**
+         * Are we running a local tcp server?
+         * @see #getLocalServerPort()
+         * @see #anyHostedActiveGames()
+         */
+        public boolean isRunningLocalServer()
+        {
+            return localTCPServer != null;
+        }
+        
+        /**
+         * Look for active games that we're hosting (state >= START1A, not yet OVER).
+         *
+         * @return If any hosted games of ours are active
+         * @see #findAnyActiveGame(boolean)
+         */
+        public boolean anyHostedActiveGames()
+        {
+            if (localTCPServer == null)
+                return false;
+            
+            Collection<String> gameNames = localTCPServer.getGameNames();
+
+            for (String tryGm : gameNames)
+            {
+                int gs = localTCPServer.getGameState(tryGm);
+                if ((gs < SOCGame.OVER) && (gs >= SOCGame.START1A))
+                {
+                    return true;  // Active
+                }
+            }
+
+            return false;  // No active games found
+        }
+        
+        /**
+         * write a message to the net: either to a remote server,
+         * or to {@link #localTCPServer} for games we're hosting.
+         *<P>
+         * This message is copied to {@link #lastMessage_N}; any error sets {@link #ex}.
+         *
+         * @param s  the message
+         * @return true if the message was sent, false if not
+         * @see #put(String, boolean)
+         */
+        public synchronized boolean putNet(String s)
+        {
+            lastMessage_N = s;
+
+            if ((ex != null) || !isConnected())
+            {
+                return false;
+            }
+
+            if (D.ebugIsEnabled())
+                D.ebugPrintln("OUT - " + SOCMessage.toMsg(s));
+
+            try
+            {
+                out.writeUTF(s);
+                out.flush();
+            }
+            catch (IOException e)
+            {
+                ex = e;
+                System.err.println("could not write to the net: " + ex);
+                client.dispose();
+
+                return false;
+            }
+
+            return true;
+        }
+
+        /**
+         * write a message to the practice server. {@link #localTCPServer} is not
+         * the same as the practice server; use {@link #putNet(String)} to send
+         * a message to the local TCP server.
+         * Use <tt>putPractice</tt> only with {@link #practiceServer}.
+         *<P>
+         * Before version 1.1.14, this was <tt>putLocal</tt>.
+         *
+         * @param s  the message
+         * @return true if the message was sent, false if not
+         * @see #put(String, boolean)
+         */
+        public synchronized boolean putPractice(String s)
+        {
+            lastMessage_P = s;
+
+            if ((ex_P != null) || !prCli.isConnected())
+            {
+                return false;
+            }
+
+            if (D.ebugIsEnabled())
+                D.ebugPrintln("OUT L- " + SOCMessage.toMsg(s));
+
+            prCli.put(s);
+
+            return true;
+        }
+        
+        /**
+         * resend the last message (to the network)
+         */
+        public void resendNet()
+        {
+            putNet(lastMessage_N);
+        }
+
+        /**
+         * resend the last message (to the practice server)
+         */
+        public void resendPractice()
+        {
+            putPractice(lastMessage_P);
+        }
+
+        /**
+         * For shutdown - Tell the server we're leaving all games.
+         * If we've started a practice server, also tell that server.
+         * If we've started a TCP server, tell all players on that server, and shut it down.
+         *<P><em>
+         * Since no other state variables are set, call this only right before
+         * discarding this object or calling System.exit.
+         *</em>
+         * @return Can we still start practice games? (No local exception yet in {@link #ex_P})
+         */
+        public boolean putLeaveAll()
+        {
+            final boolean canPractice = (ex_P == null);  // Can we still start a practice game?
+
+            SOCLeaveAll leaveAllMes = new SOCLeaveAll();
+            putNet(leaveAllMes.toCmd());
+            if ((prCli != null) && ! canPractice)
+                putPractice(leaveAllMes.toCmd());
+            
+            shutdownLocalServer();
+
+            return canPractice;
+        }
+        
+        /**
+         * A task to continuously read from the server socket.
+         * Not used for talking to the practice server.
+         */
+        static class NetReadTask implements Runnable
+        {
+            final ClientNetwork net;
+            final SOCPlayerClient client;
+            
+            public NetReadTask(SOCPlayerClient client, ClientNetwork net)
+            {
+                this.client = client;
+                this.net = net;
+            }
+            
+            /**
+             * continuously read from the net in a separate thread;
+             * not used for talking to the practice server.
+             */
+            public void run()
+            {
+                Thread.currentThread().setName("cli-netread");  // Thread name for debug
+                try
+                {
+                    while (net.isConnected())
+                    {
+                        String s = net.in.readUTF();
+                        client.treater.treat(SOCMessage.toMsg(s), false);
+                    }
+                }
+                catch (IOException e)
+                {
+                    // purposefully closing the socket brings us here too
+                    if (net.isConnected())
+                    {
+                        net.ex = e;
+                        System.out.println("could not read from the net: " + net.ex);
+                        client.dispose();
+                    }
+                }
+            }
+
+        }  // nested class NetReadTask
+
+        /**
+         * For practice games, reader thread to get messages from the
+         * practice server to be treated and reacted to.
+         */
+        class SOCPlayerLocalStringReader implements Runnable
+        {
+            LocalStringConnection locl;
+
+            /**
+             * Start a new thread and listen to practice server.
+             *
+             * @param prConn Active connection to practice server
+             */
+            protected SOCPlayerLocalStringReader (LocalStringConnection prConn)
+            {
+                locl = prConn;
+
+                Thread thr = new Thread(this);
+                thr.setDaemon(true);
+                thr.start();
+            }
+
+            /**
+             * Continuously read from the practice string server in a separate thread.
+             */
+            public void run()
+            {
+                Thread.currentThread().setName("cli-stringread");  // Thread name for debug
+                try
+                {
+                    while (locl.isConnected())
+                    {
+                        String s = locl.readNext();
+                        SOCMessage msg = SOCMessage.toMsg(s);
+                        
+                        client.treater.treat(msg, true);
+                    }
+                }
+                catch (IOException e)
+                {
+                    // purposefully closing the socket brings us here too
+                    if (locl.isConnected())
+                    {
+                        ex_P = e;
+                        System.out.println("could not read from practice server: " + ex_P);
+                        client.dispose();
+                    }
+                }
+            }
+
+        }  // nested class SOCPlayerLocalStringReader
+
+    }  // nested class ClientNetwork
+
+    /** React to windowOpened, windowClosing events for SOCPlayerClient's Frame. */
+    private static class ClientWindowAdapter extends WindowAdapter
+    {
+        private final SOCPlayerClient cli;
+
+        public ClientWindowAdapter(SOCPlayerClient c)
+        {
+            cli = c;
+        }
+
+        /**
+         * User has clicked window Close button.
+         * Check for active games, before exiting.
+         * If we are playing in a game, or running a local tcp server hosting active games,
+         * ask the user to confirm if possible.
+         */
+        @Override
+        public void windowClosing(WindowEvent evt)
+        {
+            SOCPlayerInterface piActive = null;
+
+            // Are we a client to any active games?
+            if (piActive == null)
+                piActive = cli.findAnyActiveGame(false);
+
+            if (piActive != null)
+            {
+                SOCQuitAllConfirmDialog.createAndShow(piActive.getClient(), piActive);
+                return;
+            }
+            boolean canAskHostingGames = false;
+            boolean isHostingActiveGames = false;
+
+            // Are we running a server?
+            ClientNetwork cnet = cli.getNet();
+            if (cnet.isRunningLocalServer())
+                isHostingActiveGames = cnet.anyHostedActiveGames();
+
+            if (isHostingActiveGames)
+            {
+                // If we have GUI, ask whether to shut down these games
+                Container c = cli.getParent();
+                if ((c != null) && (c instanceof Frame))
+                {
+                    canAskHostingGames = true;
+                    SOCQuitAllConfirmDialog.createAndShow(cli, (Frame) c);
+                }
+            }
+            
+            if (! canAskHostingGames)
+            {
+                // Just quit.
+                cli.getNet().putLeaveAll();
+                System.exit(0);
+            }
+        }
+
+        /**
+         * Set focus to Nickname field
+         */
+        @Override
+        public void windowOpened(WindowEvent evt)
+        {
+            if (! cli.hasConnectOrPractice)
+                cli.nick.requestFocus();
+        }
+
+    }  // nested class ClientWindowAdapter
+
+    /**
+     * TimerTask used soon after client connect, to prevent waiting forever for
+     * {@link SOCGameOptionInfo game options info}
+     * (assume slow connection or server bug).
+     * Set up when sending {@link SOCGameOptionGetInfos GAMEOPTIONGETINFOS}.
+     *<P>
+     * When timer fires, assume no more options will be received.
+     * Call {@link SOCPlayerClient#handleGAMEOPTIONINFO(SOCGameOptionInfo, boolean) handleGAMEOPTIONINFO("-",false)}
+     * to trigger end-of-list behavior at client.
+     * @since 1.1.07
+     */
+    private static class GameOptionsTimeoutTask extends TimerTask
+    {
+        public SOCPlayerClient pcli;
+        public GameOptionServerSet srvOpts;
+
+        public GameOptionsTimeoutTask (SOCPlayerClient c, GameOptionServerSet opts)
+        {
+            pcli = c;
+            srvOpts = opts;
+        }
+
+        /**
+         * Called when timer fires. See class description for action taken.
+         */
+        @Override
+        public void run()
+        {
+            pcli.gameOptsTask = null;  // Clear reference to this soon-to-expire obj
+            srvOpts.noMoreOptions(false);
+            pcli.treater.handleGAMEOPTIONINFO(new SOCGameOptionInfo(new SOCGameOption("-")), false);
+        }
+
+    }  // GameOptionsTimeoutTask
+
+
+    /**
+     * TimerTask used when new game is asked for, to prevent waiting forever for
+     * {@link SOCGameOption game option defaults}.
+     * (in case of slow connection or server bug).
+     * Set up when sending {@link SOCGameOptionGetDefaults GAMEOPTIONGETDEFAULTS}
+     * in {@link SOCPlayerClient#gameWithOptionsBeginSetup(boolean)}.
+     *<P>
+     * When timer fires, assume no defaults will be received.
+     * Display the new-game dialog.
+     * @since 1.1.07
+     */
+    private static class GameOptionDefaultsTimeoutTask extends TimerTask
+    {
+        public SOCPlayerClient pcli;
+        public GameOptionServerSet srvOpts;
+        public boolean forPracticeServer;
+
+        public GameOptionDefaultsTimeoutTask (SOCPlayerClient c, GameOptionServerSet opts, boolean forPractice)
+        {
+            pcli = c;
+            srvOpts = opts;
+            forPracticeServer = forPractice;
+        }
+
+        /**
+         * Called when timer fires. See class description for action taken.
+         */
+        @Override
+        public void run()
+        {
+            pcli.gameOptsDefsTask = null;  // Clear reference to this soon-to-expire obj
+            srvOpts.noMoreOptions(true);
+            if (srvOpts.newGameWaitingForOpts)
+                pcli.gameWithOptionsBeginSetup(forPracticeServer);
+        }
+
+    }  // GameOptionDefaultsTimeoutTask
+
+
+    /**
+     * Track the server's valid game option set.
+     * One instance for remote tcp server, one for practice server.
+     * Not doing getters/setters - Synchronize on the object to set/read its fields.
+     *<P>
+     * Interaction with client-server messages at connect:
+     *<OL>
+     *<LI> First, this object is created; <tt>allOptionsReceived</tt> false,
+     *     <tt>newGameWaitingForOpts</tt> false.
+     *     <tt>optionSet</tt> is set at client from {@link SOCGameOption#getAllKnownOptions()}.
+     *<LI> At server connect, ask and receive info about options, if our version and the
+     *     server's version differ.  Once this is done, <tt>allOptionsReceived</tt> == true.
+     *<LI> When user wants to create a new game, <tt>askedDefaultsAlready</tt> is false;
+     *     ask server for its defaults (current option values for any new game).
+     *     Also set <tt>newGameWaitingForOpts</tt> = true.
+     *<LI> Server will respond with its current option values.  This sets
+     *     <tt>defaultsReceived</tt> and updates <tt>optionSet</tt>.
+     *     It's possible that the server's defaults contain option names that are
+     *     unknown at our version.  If so, <tt>allOptionsReceived</tt> is cleared, and we ask the
+     *     server about those specific options.
+     *     Otherwise, clear <tt>newGameWaitingForOpts</tt>.
+     *<LI> If waiting on option info from defaults above, the server replies with option info.
+     *     (They may remain as type {@link SOCGameOption#OTYPE_UNKNOWN}.)
+     *     Once these are all received, set <tt>allOptionsReceived</tt> = true,
+     *     clear <tt>newGameWaitingForOpts</tt>.
+     *<LI> Once  <tt>newGameWaitingForOpts</tt> == false, show the {@link NewGameOptionsFrame}.
+     *</OL>
+     *
+     * @since 1.1.07
+     */
+    public static class GameOptionServerSet
+    {
+        /**
+         * If true, we know all options on this server,
+         * or the server is too old to support options.
+         */
+        public boolean   allOptionsReceived = false;
+
+        /**
+         * If true, we've asked the server about defaults or options because
+         * we're about to create a new game.  When all are received,
+         * we should create and show a NewGameOptionsFrame.
+         */
+        public boolean   newGameWaitingForOpts = false;
+
+        /**
+         * If non-null, we're waiting to hear about game options because
+         * user has clicked 'game info' on a game.  When all are
+         * received, we should create and show a NewGameOptionsFrame
+         * with that game's options.
+         */
+        public String    gameInfoWaitingForOpts = null;
+
+        /**
+         * Options will be null if {@link SOCPlayerClient#sVersion}
+         * is less than {@link SOCNewGameWithOptions#VERSION_FOR_NEWGAMEWITHOPTIONS}.
+         * Otherwise, set from {@link SOCGameOption#getAllKnownOptions()}
+         * and update from server as needed.
+         */
+        public Hashtable<String,SOCGameOption> optionSet = null;
+
+        /** Have we asked the server for default values? */
+        public boolean   askedDefaultsAlready = false;
+
+        /** Has the server told us defaults? */
+        public boolean   defaultsReceived = false;
+
+        /**
+         * If {@link #askedDefaultsAlready}, the time it was asked,
+         * as returned by {@link System#currentTimeMillis()}.
+         */
+        public long askedDefaultsTime;
+
+        public GameOptionServerSet()
+        {
+            optionSet = SOCGameOption.getAllKnownOptions();
+        }
+
+        /**
+         * The server doesn't have any more options to send (or none at all, from its version).
+         * Set fields as if we've already received the complete set of options, and aren't waiting
+         * for any more.
+         * @param askedDefaults Should we also set the askedDefaultsAlready flag? It not, leave it unchanged.
+         */
+        public void noMoreOptions(boolean askedDefaults)
+        {
+            allOptionsReceived = true;
+            if (askedDefaults)
+            {
+                defaultsReceived = true;
+                askedDefaultsAlready = true;
+                askedDefaultsTime = System.currentTimeMillis();
+            }
+        }
+
+        /**
+         * Set of default options has been received from the server, examine them.
+         * Sets allOptionsReceived, defaultsReceived, optionSet.  If we already have non-null optionSet,
+         * merge (update the values) instead of replacing the entire set with servOpts.
+         *
+         * @param servOpts The allowable {@link SOCGameOption} received from the server.
+         *                 Assumes has been parsed already against the locally known opts,
+         *                 so ones that we don't know are {@link SOCGameOption#OTYPE_UNKNOWN}.
+         * @return null if all are known, or a Vector of key names for unknown options.
+         */
+        public Vector<String> receiveDefaults(Hashtable<String,SOCGameOption> servOpts)
+        {
+            // Although javadoc says "update the values", replacing the option objects does the
+            // same thing; we already have parsed servOpts for all obj fields, including current value.
+            // Option objects are always accessed by key name, so replacement is OK.
+
+            if ((optionSet == null) || optionSet.isEmpty())
+            {
+                optionSet = servOpts;
+            } else {
+                for (String oKey : servOpts.keySet())
+                {
+                    SOCGameOption op = servOpts.get(oKey);
+                    SOCGameOption oldcopy = optionSet.get(oKey);
+                    if (oldcopy != null)
+                        optionSet.remove(oKey);
+                    optionSet.put(oKey, op);  // Even OTYPE_UNKNOWN are added
+                }
+            }
+            Vector<String> unknowns = SOCGameOption.findUnknowns(servOpts);
+            allOptionsReceived = (unknowns == null);
+            defaultsReceived = true;
+            return unknowns;
+        }
+
+        /**
+         * After calling receiveDefaults, call this as each GAMEOPTIONGETINFO is received.
+         * Updates allOptionsReceived.
+         *
+         * @param gi  Message from server with info on one parameter
+         * @return true if all are known, false if more are unknown after this one
+         */
+        public boolean receiveInfo(SOCGameOptionInfo gi)
+        {
+            String oKey = gi.getOptionNameKey();
+            SOCGameOption oinfo = gi.getOptionInfo();
+            SOCGameOption oldcopy = optionSet.get(oKey);
+
+            if ((oinfo.optKey.equals("-")) && (oinfo.optType == SOCGameOption.OTYPE_UNKNOWN))
+            {
+                // end-of-list marker: no more options from server.
+                // That is end of srv's response to cli sending GAMEOPTIONGETINFOS("-").
+                noMoreOptions(false);
+                return true;
+            } else {
+                // remove old, replace with new from server (if any)
+                SOCGameOption.addKnownOption(oinfo);
+                if (oldcopy != null)
+                    optionSet.remove(oKey);
+                if (oinfo.optType != SOCGameOption.OTYPE_UNKNOWN)
+                    optionSet.put(oKey, oinfo);
+                return false;
+            }
+        }
+
+    }  // class GameOptionServerSet
+
+    public static class SOCApplet extends Applet
+    {
+        SOCPlayerClient client;
+        
+        /**
+         * Retrieve a parameter and translate to a hex value.
+         *
+         * @param name a parameter name. null is ignored
+         * @return the parameter parsed as a hex value or -1 on error
+         */
+        public int getHexParameter(String name)
+        {
+            String value = null;
+            int iValue = -1;
+            try
+            {
+                value = getParameter(name);
+                if (value != null)
+                {
+                    iValue = Integer.parseInt(value, 16);
+                }
+            }
+            catch (Exception e)
+            {
+                System.err.println("Invalid " + name + ": " + value);
+            }
+            return iValue;
+        }
+
+        /**
+         * Called when the applet should start it's work.
+         */
+        @Override
+        public void start()
+        {
+            if (!client.hasConnectOrPractice)
+                client.nick.requestFocus();
+        }
+        
+        /**
+         * Initialize the applet
+         */
+        @Override
+        public synchronized void init()
+        {
+            client = new SOCPlayerClient();
+            
+            System.out.println("Java Settlers Client " + Version.version() +
+                               ", build " + Version.buildnum() + ", " + Version.copyright());
+            System.out.println("Network layer based on code by Cristian Bogdan; local network by Jeremy Monin.");
+
+            String param = null;
+            int intValue;
+                
+            intValue = getHexParameter("background");
+            if (intValue != -1)
+                    setBackground(new Color(intValue));
+
+            intValue = getHexParameter("foreground");
+            if (intValue != -1)
+                setForeground(new Color(intValue));
+
+            client.initVisualElements(); // after the background is set
+            add(client);
+
+            param = getParameter("suggestion");
+            if (param != null)
+                client.channel.setText(param); // after visuals initialized
+
+            param = getParameter("nickname");  // for use with dynamically-generated html
+            if (param != null)
+                client.nick.setText(param);
+
+            System.out.println("Getting host...");
+            String host = getCodeBase().getHost();
+            if (host == null || host.equals(""))
+                //host = null;  // localhost
+                host = "127.0.0.1"; // localhost - don't use "localhost" because Java 6 applets do not work
+
+            int port = ClientNetwork.SOC_PORT_DEFAULT;
+            try {
+                param = getParameter("PORT");
+                if (param != null)
+                    port = Integer.parseInt(param);
+            }
+            catch (Exception e) {
+                System.err.println("Invalid port: " + param);
+            }
+
+            client.net.connect(host, port);
+        }
+        
+        /**
+         * applet info, of the form similar to that seen at server startup:
+         * SOCPlayerClient (Java Settlers Client) 1.1.07, build JM20091027, 2001-2004 Robb Thomas, portions 2007-2009 Jeremy D Monin.
+         * Version and copyright info is from the {@link Version} utility class.
+         */
+        @Override
+        public String getAppletInfo()
+        {
+            return "SOCPlayerClient (Java Settlers Client) " + Version.version() +
+            ", build " + Version.buildnum() + ", " + Version.copyright();
+        }
+
+        /**
+         * When the applet is destroyed, calls {@link SOCPlayerClient#dispose()}.
+         */
+        @Override
+        public void destroy()
+        {
+            client.dispose();
+            client = null;
+        }
+
+    }  // class SOCApplet
+
+}  // public class SOCPlayerClient
/**
 * Java Settlers - An online multiplayer version of the game Settlers of Catan
 * Copyright (C) 2003  Robert S. Thomas
 * This file copyright (C) 2009-2012 Jeremy D Monin <jeremy@nand.net>
 * Portions of this file Copyright (C) 2012 Paul Bilnoski <paul@bilnoski.net>
 *
 * This program is free software; you can redistribute it and/or
 * modify it under the terms of the GNU General Public License
 * as published by the Free Software Foundation; either version 3
 * of the License, or (at your option) any later version.
 *
 * This program is distributed in the hope that it will be useful,
 * but WITHOUT ANY WARRANTY; without even the implied warranty of
 * MERCHANTABILITY or FITNESS FOR A PARTICULAR PURPOSE.  See the
 * GNU General Public License for more details.
 *
 * You should have received a copy of the GNU General Public License
 * along with this program.  If not, see <http://www.gnu.org/licenses/>.
 **/
package soc.client;

import java.awt.BorderLayout;
import java.awt.Button;
import java.awt.Checkbox;
import java.awt.Choice;
import java.awt.Color;
import java.awt.Component;
import java.awt.Cursor;
import java.awt.FlowLayout;
import java.awt.Frame;
import java.awt.GridBagConstraints;
import java.awt.GridBagLayout;
import java.awt.Label;
import java.awt.Panel;
import java.awt.TextField;
import java.awt.event.ActionEvent;
import java.awt.event.ActionListener;
import java.awt.event.ItemEvent;
import java.awt.event.ItemListener;
import java.awt.event.KeyEvent;
import java.awt.event.KeyListener;
import java.awt.event.MouseEvent;
import java.awt.event.MouseListener;
import java.awt.event.TextEvent;
import java.awt.event.TextListener;
import java.awt.event.WindowAdapter;
import java.awt.event.WindowEvent;
import java.util.Enumeration;
import java.util.Hashtable;
import java.util.Map;
import java.util.TreeSet;
import java.util.Vector;

import soc.client.SOCPlayerClient.GameAwtDisplay;
import soc.game.SOCGameOption;
import soc.game.SOCScenario;
import soc.message.SOCMessage;
import soc.message.SOCStatusMessage;
import soc.util.Version;

/**
 * This is the dialog for options to set in a new game.
 * Prompt for name and options.
 *<P>
 * Also used for showing a game's options (read-only) during game play.
 *<P>
 * Game option "SC" (Scenarios) gets special rendering. Internally it's {@link SOCGameOption#OTYPE_STR},
 * but it's presented as a checkbox and {@link Choice}.
 *
 * @author Jeremy D Monin &lt;jeremy@nand.net&gt;
 * @since 1.1.07
 */
public class NewGameOptionsFrame extends Frame
    implements ActionListener, KeyListener, ItemListener, TextListener, MouseListener
{
    /**
     * Maximum range (min-max value) for integer-type options
     * to be rendered using a value popup, instead of a textfield.
     * @see #initOption_int(SOCGameOption)
     */
    public static final int INTFIELD_POPUP_MAXRANGE = 21;

<<<<<<< HEAD
    private SOCPlayerClient cl;
=======
    private static final String TXT_SERVER_TOO_OLD
        = "This server version does not support game options.";

    private final GameAwtDisplay gameDisplay;
>>>>>>> f6a5e2a2

    /** should this be sent to the remote tcp server, or local practice server? */
    private final boolean forPractice;

    /** is this for display only? */
    private final boolean readOnly;

    /** Contains this game's {@link SOCGameOption}s, or null if none.
     *  Unknowns (OTYPE_UNKNOWN) are removed in initInterface_options.
     *<P>
     * The opts' values are updated from controls when the user hits the Create Game button,
     * and sent to the server to create the game.  If there are {@link SOCGameOption.ChangeListener}s,
     * they are updated as soon as the user changes them in the controls, then re-updated when
     * Create is hit.
     * @see #readOptsValuesFromControls(boolean)
     */
    private Hashtable<String, SOCGameOption> opts;

    /** Key = AWT control; value = {@link SOCGameOption} within {@link #opts}. Empty if opts is null.  */
    private Hashtable<Component, SOCGameOption> controlsOpts;

    /**
     * AWT control for each gameopt, for handling {@link SOCGameOption#refreshDisplay()}
     * if called by {@link SOCGameOption.ChangeListener}s.
     * Key = option key; value = Component.
     * Null if {@link #readOnly}.
     * For game options with 2 input controls (OTYPE_INTBOOL, OTYPE_ENUMBOOL),
     * the TextField/Choice is found here, and the boolean Checkbox is found in {@link #boolOptCheckboxes}.
     * @since 1.1.13
     * @see #fireOptionChangeListener(soc.game.SOCGameOption.ChangeListener, SOCGameOption, Object, Object)
     */
    private Hashtable<String, Component> optsControls;

    /** Key = {@link SOCGameOption#optKey}; value = {@link Checkbox} if bool/intbool option.
      * Empty if none, null if readOnly.
      * Used to quickly find an option's associated checkbox.
      */
    private Hashtable<String, Checkbox> boolOptCheckboxes;

    /** create is null if readOnly */
    private Button create;
    private Button cancel;
    private TextField gameName;
    /** msgText is null if readOnly */
    private TextField msgText;

    // // TODO refactor; these are from connectorprac panel
    private static final Color NGOF_BG = new Color(Integer.parseInt("61AF71",16));
    private static final Color HEADER_LABEL_BG = new Color(220,255,220);
    private static final Color HEADER_LABEL_FG = new Color( 50, 80, 50);
    
    //strings
    private static final soc.util.SOCStringManager strings = soc.util.SOCStringManager.getClientManager();

    /**
     * Creates a new NewGameOptionsFrame.
     * Once created, reset the mouse cursor from hourglass to normal, and clear main panel's status text.
     *
     * @param cli      Player client interface
     * @param gaName   Requested name of game (can change in this frame),
     *                 or null for blank or (forPractice)
     *                 to use {@link SOCPlayerClient#DEFAULT_PRACTICE_GAMENAME}.
     * @param opts     Set of {@link SOCGameOption}s; its values will be changed when "New Game" button
     *                 is pressed, so the next OptionsFrame will default to the values the user has chosen.
     *                 To preserve them, call {@link SOCGameOption#cloneOptions(Hashtable)} beforehand.
     *                 Null if server doesn't support game options.
     *                 Unknown options ({@link SOCGameOption#OTYPE_UNKNOWN}) will be removed.
     *                 If not <tt>readOnly</tt>, each option's {@link SOCGameOption#userChanged userChanged}
     *                 flag will be cleared, to reset status from any previously shown NewGameOptionsFrame.
     * @param forPractice Will this game be on local practice server, vs remote tcp server?
     * @param readOnly    Is this display-only (for use during a game), or can it be changed (making a new game)?
     */
    public NewGameOptionsFrame
        (GameAwtDisplay gd, String gaName, Hashtable<String, SOCGameOption> opts, boolean forPractice, boolean readOnly)
    {
        super( readOnly
                ? (strings.get("game.options.title", gaName))
                :
                   (forPractice
                    ? strings.get("game.options.title.newpractice")
                    : strings.get("game.options.title.new")));

        setLayout(new BorderLayout());

        this.gameDisplay = gd;
        SOCPlayerClient cli = gd.getClient();
        this.opts = opts;
        this.forPractice = forPractice;
        this.readOnly = readOnly;
        controlsOpts = new Hashtable<Component, SOCGameOption>();
        if (! readOnly)
        {
            optsControls = new Hashtable<String, Component>();
            boolOptCheckboxes = new Hashtable<String, Checkbox>();
        }
        if ((gaName == null) && forPractice)
        {
            if (cli.numPracticeGames == 0)
                gaName = SOCPlayerClient.DEFAULT_PRACTICE_GAMENAME;
            else
                gaName = SOCPlayerClient.DEFAULT_PRACTICE_GAMENAME + " " + (1 + cli.numPracticeGames);
        }

        // same Frame setup as in SOCPlayerClient.main
        setBackground(NGOF_BG);
        setForeground(Color.black);

        addKeyListener(this);
        initInterfaceElements(gaName);

        addWindowListener(new WindowAdapter() {
            @Override
            public void windowClosing(WindowEvent e) { clickCancel(); }
            });

        /**
         * complete - reset mouse cursor from hourglass to normal
         * (was set to hourglass before calling this constructor)
         */
        gd.setCursor(Cursor.getPredefinedCursor(Cursor.DEFAULT_CURSOR));
        gd.status.setText("");  // clear "Talking to server..."
    }

    /**
     * Creates and shows a new NewGameOptionsFrame.
     * Once created, reset the mouse cursor from hourglass to normal, and clear main panel's status text.
     * See {@link #NewGameOptionsFrame(SOCPlayerClient, String, Hashtable, boolean, boolean) constructor}
     * for notes about <tt>opts</tt> and other parameters.
     * @return the new frame
     */
    public static NewGameOptionsFrame createAndShow
        (GameAwtDisplay cli, String gaName, Hashtable<String, SOCGameOption> opts, boolean forPractice, boolean readOnly)
    {
        NewGameOptionsFrame ngof = new NewGameOptionsFrame(cli, gaName, opts, forPractice, readOnly);
        ngof.pack();
        ngof.setVisible(true);
        return ngof;
    }
    
    /**
     * Interface setup for constructor. Assumes BorderLayout.
     * Most elements are part of a sub-panel occupying most of this Frame, and using GridBagLayout.
     */
    private void initInterfaceElements(final String gaName)
    {
        GridBagLayout gbl = new GridBagLayout();
        GridBagConstraints gbc = new GridBagConstraints();

        Panel bp = new Panel(gbl);  // Actual button panel
        bp.setForeground(getForeground());
        bp.setBackground(NGOF_BG);  // If this is omitted, firefox 3.5+ applet uses themed bg-color (seen OS X)

        gbc.fill = GridBagConstraints.BOTH;
        gbc.gridwidth = GridBagConstraints.REMAINDER;

        if (! readOnly)
        {
            msgText = new TextField(strings.get("game.options.prompt"));
            msgText.setEditable(false);
            msgText.setForeground(LABEL_TXT_COLOR);
            msgText.setBackground(getBackground());
            gbl.setConstraints(msgText, gbc);
            bp.add(msgText);
        }

        /**
         * Interface setup: Game name
         */
        Label L;

        L = new Label(strings.get("game.options.name"));
        L.setAlignment(Label.RIGHT);
        L.setBackground(HEADER_LABEL_BG);
        L.setForeground(HEADER_LABEL_FG);
        gbc.gridwidth = 2;
        gbl.setConstraints(L, gbc);
        bp.add(L);

        gameName = new TextField(20);
        if (gaName != null)
            gameName.setText(gaName);
        if (readOnly)
        {
            gameName.setEnabled(false);
        } else {
            gameName.addTextListener(this);    // Will enable buttons when field is not empty
            gameName.addKeyListener(this);     // for ESC/ENTER
        }
        gbc.gridwidth = GridBagConstraints.REMAINDER;
        gbl.setConstraints(gameName, gbc);
        bp.add(gameName);

        /**
         * Interface setup: Options
         */
        initInterface_Options(bp, gbl, gbc);

        /**
         * Interface setup: Buttons
         */

        if (readOnly)
        {
            cancel = new Button(strings.get("base.ok"));
            cancel.setEnabled(true);
            gbc.gridwidth = GridBagConstraints.REMAINDER;
        } else {
            cancel = new Button(strings.get("base.cancel"));
            cancel.addKeyListener(this);  // for win32 keyboard-focus
            gbc.gridwidth = 2;
        }
        gbl.setConstraints(cancel, gbc);
        bp.add(cancel);
        cancel.addActionListener(this);
        
        if (! readOnly)
        {
            create = new Button(strings.get("game.options.oknew"));
            AskDialog.styleAsDefault(create);
            create.addActionListener(this);
            create.addKeyListener(this);
            create.setEnabled(! readOnly);
            if ((gaName == null) || (gaName.length() == 0))
                create.setEnabled(false);  // Will enable when gameName not empty
            gbc.gridwidth = GridBagConstraints.REMAINDER;
            gbl.setConstraints(create, gbc);
            bp.add(create);
        }

        // Final assembly setup
        bp.validate();
        add(bp, BorderLayout.CENTER);
    }

    private final static Color LABEL_TXT_COLOR = new Color(252, 251, 243); // off-white

    /**
     * Interface setup: Options.
     * One row per option, except for 3-letter options which group with 2-letter ones.
     * Boolean checkboxes go on the left edge; text and int/enum values are to right of checkboxes.
     *<P>
     * When showing options to create a new game, option keys starting with '_' are hidden
     * unless the player nickname is "debug".  This prevents unwanted changes to those options,
     * which are set at the server during game creation.  When the options are shown read-only
     * during a game, these options are shown and not hidden.
     *<P>
     * This is called from constructor, so this is a new NGOF being shown.
     * If not read-only, clear {@link SOCGameOption#userChanged} flag for
     * each option in {@link #opts}.
     *<P>
     * If options are null, put a label with {@link #TXT_SERVER_TOO_OLD}.
     */
    private void initInterface_Options(Panel bp, GridBagLayout gbl, GridBagConstraints gbc)
    {
        final boolean hideUnderscoreOpts = (! readOnly) && (! gameDisplay.nick.getText().equalsIgnoreCase("debug"));

        Label L;

        if (opts == null)
        {
            L = new Label(strings.get("game.options.not"));
            L.setForeground(LABEL_TXT_COLOR);
            gbc.gridwidth = GridBagConstraints.REMAINDER;
            gbl.setConstraints(L, gbc);
            bp.add(L);
            return;  // <---- Early return: no options ----
        }
        else if (! readOnly)
        {
            for (SOCGameOption opt : opts.values())
                opt.userChanged = false;  // clear flag from any previously shown NGOF
        }

        gbc.anchor = GridBagConstraints.WEST;

        // Look for options that should be on the same
        // line as other options (based on key length)
        // instead of at the start of a line.
        // TODO: for now these are on subsequent lines
        //   instead of sharing the same line.
        Hashtable<String,String> sameLineOpts = new Hashtable<String,String>();  // key=on-same-line opt, value=opt to start line
        {
            Enumeration<String> okeys = opts.keys();
            while (okeys.hasMoreElements())
            {
                final String kf3 = okeys.nextElement();
                if (kf3.length() <= 2)
                    continue;
                final String kf2 = kf3.substring(0, 2);
                if (opts.containsKey(kf2))
                    sameLineOpts.put(kf3, kf2);
            }
        }

        // Sort and lay out options; remove unknowns from opts.
        // TreeSet sorts game options by description, using gameopt.compareTo.
        // The array lets us remove from opts without disrupting an iterator.
        SOCGameOption[] optArr = new TreeSet<SOCGameOption>(opts.values()).toArray(new SOCGameOption[0]);
        for (int i = 0; i < optArr.length; ++i)
        {
            SOCGameOption op = optArr[i];
            if (op.optType == SOCGameOption.OTYPE_UNKNOWN)
            {
                opts.remove(op.optKey);
                continue;  // <-- Removed, Go to next entry --
            }
            if (hideUnderscoreOpts && (op.optKey.charAt(0) == '_'))
                continue;  // <-- Don't show options starting with '_'

            if (sameLineOpts.containsKey(op.optKey))
                continue;  // <-- Shares a line, Go to next entry --
            final boolean sharesLine = sameLineOpts.containsValue(op.optKey);

            initInterface_OptLine(op, bp, gbl, gbc);
            if (sharesLine)
            {
                // Group them under this one.
                // TODO group on same line, not following lines, if there's only 1.
                Enumeration<String> linekeys = sameLineOpts.keys();
                while (linekeys.hasMoreElements())
                {
                    final String kf3 = linekeys.nextElement();
                    final String kf2 = sameLineOpts.get(kf3);
                    if ((kf2 == null) || ! kf2.equals(op.optKey))
                        continue;  // <-- Goes with a a different option --

                    final SOCGameOption op3 = opts.get(kf3);
                    if (op3 != null)
                        initInterface_OptLine(op3, bp, gbl, gbc);
                }
            }

        }  // for(opts)
    }

    /**
     * Set up one game option in one line of the panel.
     * Based on the option type, create the appropriate AWT component
     * and call {@link #initInterface_Opt1(SOCGameOption, Component, boolean, boolean, Panel, GridBagLayout, GridBagConstraints)}.
     * @param op  Option data
     * @param bp  Add to this panel
     * @param gbl Use this layout
     * @param gbc Use these constraints
     */
    private void initInterface_OptLine(SOCGameOption op, Panel bp, GridBagLayout gbl, GridBagConstraints gbc)
    {
        if (op.optKey.equals("SC"))
        {
            // special handling: Scenario
            // TODO server negotiation
            Map<String, SOCScenario> allSc = SOCScenario.getAllKnownScenarios();
            if ((allSc == null) || allSc.isEmpty())
                return;

            int i = 0, sel = 0;
            Choice ch = new Choice();
            ch.add("(none)");   //I18N?
            for (final SOCScenario sc : allSc.values())
            {
                ++i;
                ch.add(sc.scKey + ": " + sc.scDesc);
                if (sc.scKey.equals(op.getStringValue()))
                    sel = i;
            }
            if (sel != 0)
            {
                ch.select(sel);
                op.setBoolValue(true);
            }

            initInterface_Opt1(op, ch, true, true, bp, gbl, gbc);
                // adds ch, and a checkbox which will toggle this OTYPE_STR's op.boolValue
            return;
        }

        switch (op.optType)  // OTYPE_*
        {
        case SOCGameOption.OTYPE_BOOL:
            {
                Checkbox cb = new Checkbox();
                initInterface_Opt1(op, cb, true, false, bp, gbl, gbc);
                cb.addItemListener(this);
            }
            break;

        case SOCGameOption.OTYPE_INT:
        case SOCGameOption.OTYPE_INTBOOL:
            {
                final boolean hasCheckbox = (op.optType == SOCGameOption.OTYPE_INTBOOL);
                initInterface_Opt1(op, initOption_int(op), hasCheckbox, true, bp, gbl, gbc);
            }
            break;

        case SOCGameOption.OTYPE_ENUM:
        case SOCGameOption.OTYPE_ENUMBOOL:
            // Choice (popup menu)
            {
                final boolean hasCheckbox = (op.optType == SOCGameOption.OTYPE_ENUMBOOL);
                initInterface_Opt1(op, initOption_enum(op), hasCheckbox, true, bp, gbl, gbc);
            }
            break;

        case SOCGameOption.OTYPE_STR:
        case SOCGameOption.OTYPE_STRHIDE:
            {
                int txtwid = op.maxIntValue;  // used as max length
                if (txtwid > 20)
                    txtwid = 20;
                final boolean doHide = (op.optType == SOCGameOption.OTYPE_STRHIDE);
                String txtcontent = (doHide ? "" : op.getStringValue());
                TextField txtc = new TextField(txtcontent, txtwid);
                if (doHide)
                {
                    if (SOCPlayerClient.isJavaOnOSX)
                        txtc.setEchoChar('\u2022');  // round bullet (option-8)
                    else
                        txtc.setEchoChar('*');
                }
                if (! readOnly)
                {
                    txtc.addKeyListener(this);  // for ESC/ENTER
                    txtc.addTextListener(this); // for gameopt.ChangeListener and userChanged
                }
                initInterface_Opt1(op, txtc, false, false, bp, gbl, gbc);
            }
            break;

            // default: unknown, ignore; see above
        }
    }

    /**
     * Add one GridBagLayout row with this game option (component and label(s)).
     * The option's descriptive text may have "#" as a placeholder for where
     * int/enum value is specified (IntTextField or Choice-dropdown).
     * @param op  Option data
     * @param oc  Component with option choices (popup menu, textfield, etc).
     *            If oc is a {@link TextField} or {@link Choice}, and hasCB,
     *            changing the component's value will set the checkbox.
     *            <tt>oc</tt> will be added to {@link #optsControls} and {@link #controlsOpts}.
     * @param hasCB  Add a checkbox?  If oc is {@link Checkbox}, set this true;
     *            it won't add a second checkbox.
     *            The checkbox will be added to {@link #boolOptCheckboxes} and {@link #controlsOpts}.
     * @param allowPH  Allow the "#" placeholder within option desc?
     * @param bp  Add to this panel
     * @param gbl Use this layout
     * @param gbc Use these constraints; gridwidth will be set to 1 and then REMAINDER
     */
    private void initInterface_Opt1(SOCGameOption op, Component oc,
            boolean hasCB, boolean allowPH,
            Panel bp, GridBagLayout gbl, GridBagConstraints gbc)
    {
        Label L;

        gbc.gridwidth = 1;
        if (hasCB)
        {
            Checkbox cb;
            if (oc instanceof Checkbox)
                cb = (Checkbox) oc;
            else
                cb = new Checkbox();
            controlsOpts.put(cb, op);
            cb.setState(op.getBoolValue());
            cb.setEnabled(! readOnly);
            gbl.setConstraints(cb, gbc);
            bp.add(cb);
            if (! readOnly)
            {
                boolOptCheckboxes.put(op.optKey, cb);
                cb.addItemListener(this);  // for op's ChangeListener and userChanged
            }
        } else {
            L = new Label();  // to fill checkbox's column
            gbl.setConstraints(L, gbc);
            bp.add(L);
        }

        final int placeholderIdx = allowPH ? op.optDesc.indexOf('#') : -1;
        Panel optp = new Panel();  // with FlowLayout
        try
        {
            FlowLayout fl = (FlowLayout) (optp.getLayout());
            fl.setAlignment(FlowLayout.LEFT);
            fl.setVgap(0);
            fl.setHgap(0);
        }
        catch (Throwable fle) {}

        // Any text to the left of placeholder in optDesc?
        if (placeholderIdx > 0)
        {
            L = new Label(op.optDesc.substring(0, placeholderIdx - 1));
            L.setForeground(LABEL_TXT_COLOR);
            optp.add(L);
            if (hasCB && ! readOnly)
            {
                controlsOpts.put(L, op);
                L.addMouseListener(this);  // Click label to toggle checkbox
            }
        }

        // TextField or Choice at placeholder position
        if (! (oc instanceof Checkbox))
        {
            controlsOpts.put(oc, op);
            oc.setEnabled(! readOnly);
            optp.add(oc);
            if (hasCB && ! readOnly)
            {
                if (oc instanceof TextField)
                {
                    ((TextField) oc).addTextListener(this);  // for enable/disable
                    ((TextField) oc).addKeyListener(this);   // for ESC/ENTER
                } else if (oc instanceof Choice)
                {
                    ((Choice) oc).addItemListener(this);  // for related cb, and op.ChangeListener and userChanged
                }
            }
        }
        if (! readOnly)
            optsControls.put(op.optKey, oc);

        // Any text to the right of placeholder?  Also creates
        // the text label if there is no placeholder (placeholderIdx == -1).
        if (placeholderIdx + 1 < op.optDesc.length())
        {
            L = new Label(op.optDesc.substring(placeholderIdx + 1));
            L.setForeground(LABEL_TXT_COLOR);
            optp.add(L);
            if (hasCB && ! readOnly)
            {
                controlsOpts.put(L, op);
                L.addMouseListener(this);  // Click label to toggle checkbox
            }
        }

        gbc.gridwidth = GridBagConstraints.REMAINDER;
        gbl.setConstraints(optp, gbc);
        bp.add(optp);
    }

    /**
     * Natural log of 10. For use in {@link #initOption_int(SOCGameOption)}, to determine
     * number of digits needed for the option in a textfield
     * (not available in java 1.4)
     */
    private static final double LOG_10 = Math.log(10.0);

    /**
     * Based on this game option's type, present its intvalue either as
     * a numeric textfield, or a popup menu if min/max are near each other.
     * The maximum min/max distance which creates a popup is {@link #INTFIELD_POPUP_MAXRANGE}.
     * @param op A SOCGameOption with an integer value, that is,
     *           of type {@link SOCGameOption#OTYPE_INT OTYPE_INT}
     *           or {@link SOCGameOption#OTYPE_INTBOOL OTYPE_INTBOOL}
     * @return an IntTextField or {@link java.awt.Choice} (popup menu)
     */
    private Component initOption_int(SOCGameOption op)
    {
        // OTYPE_* - if a new type is added, update this method's javadoc.

        int optrange = op.maxIntValue - op.minIntValue;
        Component c;
        if ((optrange > INTFIELD_POPUP_MAXRANGE) || (optrange < 0))
        {
            // IntTextField with width based on number of digits in min/max .
            // Math.log10 isn't available in java 1.4, so we calculate it for now.
            int amaxv = Math.abs(op.maxIntValue);
            int aminv = Math.abs(op.minIntValue);
            final int magn;
            if (amaxv > aminv)
                magn = amaxv;
            else
                magn = aminv;
            int twidth = 1 + (int) Math.ceil(Math.log(magn)/LOG_10);
            if (twidth < 3)
                twidth = 3;
            c = new IntTextField(op.getIntValue(), twidth);
            ((TextField) c).addTextListener(this);  // for op.ChangeListener and userChanged
        } else {
            Choice ch = new Choice();
            for (int i = op.minIntValue; i <= op.maxIntValue; ++i)
                ch.add(Integer.toString(i));

            int defaultIdx = op.getIntValue() - op.minIntValue;
            if (defaultIdx > 0)
                ch.select(defaultIdx);
            ch.addItemListener(this);  // for op.ChangeListener and userChanged
            c = ch;
        }
        return c;
    }

    /**
     * Create a popup menu for the choices of this enum.
     * @param op Game option, of type {@link SOCGameOption#OTYPE_ENUM OTYPE_ENUM}
     *           or {@link SOCGameOption#OTYPE_ENUMBOOL OTYPE_ENUMBOOL}
     */
    private Choice initOption_enum(SOCGameOption op)
    {
        Choice ch = new Choice();
        final String[] chs = op.enumVals;
        for (int i = 0; i < chs.length; ++i)
            ch.add(chs[i]);

        int defaultIdx = op.getIntValue() - 1;  // enum numbering is 1-based
        if (defaultIdx > 0)
            ch.select(defaultIdx);
        ch.addItemListener(this);  // for op.ChangeListener and userChanged
        return ch;
    }

    /**
     * When the window is shown, request focus on game name textfield.
     */
    @Override
    public void setVisible(boolean b)
    {
        super.setVisible(b);
        if (b)
            gameName.requestFocus();
    }

    /** React to button clicks */
    public void actionPerformed(ActionEvent ae)
    {
        try
        {
            
            Object src = ae.getSource();
            if (src == create)
            {
                // Check options, ask client to set up and start a practice game
                clickCreate(true);
                return;
            }

            if (src == cancel)
            {
                clickCancel();
                return;
            }

        }  // try
        catch(Throwable thr)
        {
            System.err.println("-- Error caught in AWT event thread: " + thr + " --");
            thr.printStackTrace();
            while (thr.getCause() != null)
            {
                thr = thr.getCause();
                System.err.println(" --> Cause: " + thr + " --");
                thr.printStackTrace();
            }
            System.err.println("-- Error stack trace end --");
            System.err.println();
        }

    }

    /** "Connect..." from connect setup; check fields, etc */
    private void clickCreate(final boolean checkOptionsMinVers)
    {
        String gmName = gameName.getText().trim();
        if (gmName.length() == 0)
        {
            return;  // Should not happen (button disabled by TextListener)
        }
        if (! SOCMessage.isSingleLineAndSafe(gmName))
        {
            msgText.setText(SOCStatusMessage.MSG_SV_NEWGAME_NAME_REJECTED);
            gameName.requestFocusInWindow();
            return;  // Not a valid game name
        }

        SOCPlayerClient cl = gameDisplay.getClient();
        /**
         * Is this game name already used?
         * Always check remote server for the requested game name.
         * Check practice game names only if creating another practice game.
         */
        boolean gameExists;
        if (forPractice)
            gameExists = (cl.getNet().practiceServer != null) && (-1 != cl.getNet().practiceServer.getGameState(gmName));
        else
            gameExists = false;
        if (cl.serverGames != null)
            gameExists = gameExists || cl.serverGames.isGame(gmName);
        if (gameExists)
        {
            NotifyDialog.createAndShow(gameDisplay, this, SOCStatusMessage.MSG_SV_NEWGAME_ALREADY_EXISTS, null, true);
            return;
        }

        if (gameDisplay.readValidNicknameAndPassword())
        {
            if (readOptsValuesFromControls(checkOptionsMinVers))
            {
                setCursor(Cursor.getPredefinedCursor(Cursor.WAIT_CURSOR));  // Immediate feedback in this frame
                gameDisplay.askStartGameWithOptions(gmName, forPractice, opts);  // Also sets WAIT_CURSOR, in main client frame
            } else {
                return;  // readOptsValues will put the err msg in dia's status line
            }
        } else {
            // Nickname field is also checked before this dialog is displayed,
            // so the user must have gone back and changed it.
            // Can't correct the problem from within this dialog, since the
            // nickname field (and hint message) is in SOCPlayerClient's panel.
<<<<<<< HEAD
            NotifyDialog.createAndShow(cl, this, strings.get("game.options.nickerror"), null, true);
=======
            NotifyDialog.createAndShow(gameDisplay, this, "Please go back and enter a valid nickname for your user.", null, true);
>>>>>>> f6a5e2a2
            return;
        }

        dispose();
    }

    /** Dismiss the frame */
    private void clickCancel()
    {
        dispose();
    }

    /** Dismiss the frame, and clear client's {@link SOCPlayerClient#newGameOptsFrame}
     *  ref to this frame
     */
    @Override
    public void dispose()
    {
        if (this == gameDisplay.newGameOptsFrame)
            gameDisplay.newGameOptsFrame = null;
        super.dispose();
    }

    /**
     * Read option values from controls, as prep to request the new game.
     * If there is a problem (out of range, bad character in integer field, etc),
     * set {@link #msgText} and set focus on the field.
     * @param checkOptionsMinVers Warn the user if the options will require a
     *           minimum client version?  Won't do so if {@link #forPractice} is set,
     *           because this isn't a problem for local practice games.
     * @return true if all were read OK, false if a problem (such as NumberFormatException)
     */
    private boolean readOptsValuesFromControls(final boolean checkOptionsMinVers)
    {
        if (readOnly)
            return false;  // shouldn't be called in that case

        boolean allOK = true;
        for (Enumeration<Component> e = controlsOpts.keys(); e.hasMoreElements(); )
        {
            Component ctrl = e.nextElement();
            if (ctrl instanceof Label)
                continue;
            SOCGameOption op = controlsOpts.get(ctrl);

            if (op.optKey.equals("SC"))
            {
                // Special case: AWT event listeners have already set its value from controls
                if (! op.getBoolValue())
                    op.setStringValue("");
                continue;
            }

            // OTYPE_* - new option types may have new AWT control objects, or
            //           may use the same controls with different contents as these.

            if (ctrl instanceof Checkbox)
            {
                op.setBoolValue(((Checkbox)ctrl).getState());
            }
            else if (ctrl instanceof TextField)
            {
                String txt = ((TextField) ctrl).getText().trim();
                if ((op.optType == SOCGameOption.OTYPE_STR)
                    || (op.optType == SOCGameOption.OTYPE_STRHIDE))
                {
                    try
                    {
                        op.setStringValue(txt);
                    } catch (IllegalArgumentException ex)
                    {
                        allOK = false;
                        msgText.setText(strings.get("game.options.singleline"));
                        ctrl.requestFocusInWindow();
                    }
                } else {
                    try   // OTYPE_INT, OTYPE_INTBOOL
                    {
                        int iv = Integer.parseInt(txt);
                        op.setIntValue(iv);
                        if (iv != op.getIntValue())
                        {
                            allOK = false;
                            msgText.setText
                                (strings.get("game.options.outofrange", op.minIntValue, op.maxIntValue));
                            ctrl.requestFocusInWindow();
                        }
                    } catch (NumberFormatException ex)
                    {
                        allOK = false;
                        msgText.setText(strings.get("game.options.onlydigits"));
                        ctrl.requestFocusInWindow();
                    }
                }
            }
            else if (ctrl instanceof Choice)
            {
                // this works with OTYPE_INT, OTYPE_INTBOOL, OTYPE_ENUM, OTYPE_ENUMBOOL
                int chIdx = ((Choice) ctrl).getSelectedIndex();  // 0 to n-1
                if (chIdx != -1)
                    op.setIntValue(chIdx + op.minIntValue);
                else
                    allOK = false;
            }

        }  // for(opts)

        if (allOK && checkOptionsMinVers && ! forPractice)
        {
            int optsVers = SOCGameOption.optionsMinimumVersion(controlsOpts);
            if ((optsVers > -1) && (optsVers > Version.versionNumberMaximumNoWarn()))
            {
                allOK = false;
                new VersionConfirmDialog(this, optsVers).setVisible(true);
            }
        }

        return allOK;
    }

    /** Handle Enter or Esc key (KeyListener) */
    public void keyPressed(KeyEvent e)
    {
        if (e.isConsumed())
            return;

        try
        {
            switch (e.getKeyCode())
            {
            case KeyEvent.VK_ENTER:
                clickCreate(true);
                break;

            case KeyEvent.VK_CANCEL:
            case KeyEvent.VK_ESCAPE:
                clickCancel();
                break;
            }  // switch(e)
        }  // try
        catch(Throwable thr)
        {
            System.err.println("-- Error caught in AWT event thread: " + thr + " --");
            thr.printStackTrace();
            while (thr.getCause() != null)
            {
                thr = thr.getCause();
                System.err.println(" --> Cause: " + thr + " --");
                thr.printStackTrace();
            }
            System.err.println("-- Error stack trace end --");
            System.err.println();
        }
    }

    /** Stub required by KeyListener */
    public void keyReleased(KeyEvent arg0) { }

    /** Stub required by KeyListener */
    public void keyTyped(KeyEvent arg0) { }

    /**
     * When gamename contents change, enable/disable buttons as appropriate. (TextListener)
     * Also handles {@link SOCGameOption#OTYPE_INTBOOL} textfield/checkbox combos.
     * Also sets {@link SOCGameOption#userChanged}.
     * @param e textevent from {@link #gameName}, or from a TextField in {@link #controlsOpts}
     */
    public void textValueChanged(TextEvent e)
    {
        if (readOnly)
            return;
        Object srcObj = e.getSource();
        if (! (srcObj instanceof TextField))
            return;
        final String newText = ((TextField) srcObj).getText().trim();
        final boolean notEmpty = (newText.length() > 0);
        if (srcObj == gameName)
        {
            if (notEmpty != create.isEnabled())
                create.setEnabled(notEmpty);  // enable "create" btn only if game name filled in
        }
        else
        {
            // Check for a ChangeListener for OTYPE_STR and OTYPE_STRHIDE,
            // OTYPE_INT and OTYPE_INTBOOL.
            // if source is OTYPE_INTBOOL, check its checkbox vs notEmpty.
            SOCGameOption opt = controlsOpts.get(srcObj);
            if (opt == null)
                return;
            final String oldText = opt.getStringValue();
            boolean validChange = false;
            boolean otypeIsInt;
            int oldIntValue = 0;

            if ((opt.optType == SOCGameOption.OTYPE_STR)
                 || (opt.optType == SOCGameOption.OTYPE_STRHIDE))
            {
                otypeIsInt = false;
                try
                {
                    opt.setStringValue(newText);
                    validChange = true;
                } catch (IllegalArgumentException ex)
                { }
            } else {
                otypeIsInt = true;
                try   // OTYPE_INT, OTYPE_INTBOOL
                {
                    final int iv = Integer.parseInt(newText);
                    oldIntValue = opt.getIntValue();
                    opt.setIntValue(iv);  // ignored if outside min,max range
                    if (iv == opt.getIntValue())
                        validChange = true;
                } catch (NumberFormatException ex)
                { }
            }

            if (validChange && ! opt.userChanged)
                opt.userChanged = true;

            // If this string or int option also has a bool checkbox,
            // set or clear that based on string/int not empty.
            boolean cbSet = false;
            Checkbox cb = boolOptCheckboxes.get(opt.optKey);
            if ((cb != null) && (notEmpty != cb.getState()))
            {
                cb.setState(notEmpty);
                opt.setBoolValue(notEmpty);
                cbSet = true;
            }
 
            SOCGameOption.ChangeListener cl = opt.getChangeListener();
            if (cl == null)
                return;

            // If both bool and int fields are changed, update both before
            // calling fireOptionChangeListener.  Boolean is called before int.
            if (cbSet)
            {
                // ChangeListener for checkbox
                final Boolean newValue = (notEmpty) ? Boolean.TRUE : Boolean.FALSE;
                final Boolean oldValue = (notEmpty) ? Boolean.FALSE : Boolean.TRUE;
                fireOptionChangeListener(cl, opt, oldValue, newValue);
            }
            // ChangeListener for text field
            if (validChange)
            {
                if (otypeIsInt)
                    fireOptionChangeListener(cl, opt, new Integer(oldIntValue), new Integer(opt.getIntValue()));
                else
                    fireOptionChangeListener(cl, opt, oldText, newText);
            }
        }
    }

    /**
     * Called when a Choice or Checkbox value changes (ItemListener).
     * Used for these things:
     *<UL>
     * <LI>
     * Set {@link SOCGameOption#userChanged}
     * <LI>
     * Check Choices or Checkboxes to see if their game option has a {@link ChangeListener}.
     * <LI>
     * Set the checkbox when the popup-menu Choice value is changed for a
     * {@link SOCGameOption#OTYPE_INTBOOL} or {@link SOCGameOption#OTYPE_ENUMBOOL}.
     *</UL>
     * @param e itemevent from a Choice or Checkbox in {@link #controlsOpts}
     */
    public void itemStateChanged(ItemEvent e)
    {
        final Object ctrl = e.getSource();
        boolean choiceSetCB = false;
        SOCGameOption opt = controlsOpts.get(ctrl);
        if (opt == null)
            return;

        Checkbox cb = boolOptCheckboxes.get(opt.optKey);
        if ((cb != null) && (cb != ctrl))
        {
            // If the user picked a choice, also set the checkbox
            boolean wantsSet;

            if (! (opt.optKey.equals("SC") && (ctrl instanceof Choice)))
            {
                wantsSet = true;  // any item sets it
            } else {
                // Special case for "SC", an OTYPE_STR with a Choice and Checkbox
                Choice ch = (Choice) ctrl;
                wantsSet = (ch.getSelectedIndex() != 0);  // Special case, first item clears it
                opt.setBoolValue(wantsSet);
                if (wantsSet)
                {
                    final String chText = ch.getSelectedItem();
                    opt.setStringValue(chText.substring(0, chText.indexOf(':')));
                } else {
                    opt.setStringValue("");
                }
            }

            if (wantsSet != cb.getState())
            {
                cb.setState(wantsSet);
                choiceSetCB = true;
            }
        }

        if (! opt.userChanged)
            opt.userChanged = true;

        SOCGameOption.ChangeListener cl = opt.getChangeListener();
        if (cl == null)
            return;

        // If both bool and int fields are changed, update both before
        // calling fireOptionChangeListener.  Boolean is called before int.
        final boolean fireBooleanListener;
        final Object boolOldValue, boolNewValue;

        if (choiceSetCB || (ctrl instanceof Checkbox))
        {
            fireBooleanListener = true;
            final boolean becameChecked = (e.getStateChange() == ItemEvent.SELECTED);
            boolNewValue = (becameChecked) ? Boolean.TRUE : Boolean.FALSE;
            boolOldValue = (becameChecked) ? Boolean.FALSE : Boolean.TRUE;
            opt.setBoolValue(becameChecked);
        } else {
            fireBooleanListener = false;
            boolNewValue = null;
            boolOldValue = null;
        }

        if (ctrl instanceof Choice)
        {
            int chIdx = ((Choice) ctrl).getSelectedIndex();  // 0 to n-1
            if (chIdx != -1)
            {
                final int nv = chIdx + opt.minIntValue;
                Integer newValue = new Integer(nv);
                Integer oldValue = new Integer(opt.getIntValue());
                opt.setIntValue(nv);
                if (fireBooleanListener)
                    fireOptionChangeListener(cl, opt, boolOldValue, boolNewValue);
                fireOptionChangeListener(cl, opt, oldValue, newValue);
            }
        }
        else if (fireBooleanListener)
            fireOptionChangeListener(cl, opt, boolOldValue, boolNewValue);
    }

    /**
     * Handle firing a game option's ChangeListener, and refreshing related
     * gameopts' values on-screen if needed.
     * If <tt>oldValue</tt>.equals(<tt>newValue</tt>), nothing happens and
     * the ChangeListener is not called.
     * @param cl  The ChangeListener; must not be null
     * @param op  The game option
     * @param oldValue  Old value, string or boxed primitive
     * @param newValue  New value, string or boxed primitive
     * @since 1.1.13
     */
    private void fireOptionChangeListener(SOCGameOption.ChangeListener cl, SOCGameOption opt, final Object oldValue, final Object newValue)
    {
        if (oldValue.equals(newValue))
            return;  // <--- Early return: Value didn't change ---

        try
        {
            cl.valueChanged(opt, oldValue, newValue, opts);
        } catch (Throwable thr) {
            System.err.println("-- Error caught in ChangeListener: " + thr.toString() + " --");
            thr.printStackTrace();
            while (thr.getCause() != null)
            {
                thr = thr.getCause();
                System.err.println(" --> Cause: " + thr + " --");
                thr.printStackTrace();
            }
            System.err.println("-- Error stack trace end --");
            System.err.println();
        }

        Vector<SOCGameOption> refresh = SOCGameOption.getAndClearRefreshList();
        if (refresh == null)
            return;  // <--- Early return: Nothing else changed ---

        // Refresh each one now, depending on type:
        if (optsControls == null)
            return;  // should only be null if readOnly, and thus no changes to values anyway
        for (int i = refresh.size() - 1; i >= 0; --i)
        {
            final SOCGameOption op = refresh.elementAt(i);
            final Component opComp = optsControls.get(op.optKey);

            switch (op.optType)  // OTYPE_*
            {
            case SOCGameOption.OTYPE_BOOL:
                ((Checkbox) opComp).setState(op.getBoolValue());
                break;
    
            case SOCGameOption.OTYPE_INT:
            case SOCGameOption.OTYPE_INTBOOL:
                {
                    if (opComp instanceof TextField)
                        ((TextField) opComp).setText(Integer.toString(op.getIntValue()));
                    else
                        ((Choice) opComp).select(op.getIntValue() - op.minIntValue);
                    final boolean hasCheckbox = (op.optType == SOCGameOption.OTYPE_INTBOOL);
                    if (hasCheckbox)
                    {
                        Checkbox cb = boolOptCheckboxes.get(op.optKey);
                        if (cb != null)
                            cb.setState(op.getBoolValue());
                    }
                }
                break;
    
            case SOCGameOption.OTYPE_ENUM:
            case SOCGameOption.OTYPE_ENUMBOOL:
                {
                    ((Choice) opComp).select(op.getIntValue() - op.minIntValue);
                    final boolean hasCheckbox = (op.optType == SOCGameOption.OTYPE_ENUMBOOL);
                    if (hasCheckbox)
                    {
                        Checkbox cb = boolOptCheckboxes.get(op.optKey);
                        if (cb != null)
                            cb.setState(op.getBoolValue());
                    }
                }
                break;
    
            case SOCGameOption.OTYPE_STR:
            case SOCGameOption.OTYPE_STRHIDE:
                ((TextField) opComp).setText(op.getStringValue());
                break;
    
                // default: unknown, see above
            }
        }
    }

    /** when an option with a boolValue's label is clicked, toggle its checkbox */
    public void mouseClicked(MouseEvent e)
    {
        SOCGameOption opt = controlsOpts.get(e.getSource());
        if (opt == null)
            return;
        Checkbox cb = boolOptCheckboxes.get(opt.optKey);
        if (cb == null)
            return;
        final boolean becameChecked = ! cb.getState();
        cb.setState(becameChecked);
        opt.setBoolValue(becameChecked);
        if (! opt.userChanged)
            opt.userChanged = true;
        SOCGameOption.ChangeListener cl = opt.getChangeListener();
        if (cl == null)
            return;
        final Boolean newValue = (becameChecked) ? Boolean.TRUE : Boolean.FALSE;
        final Boolean oldValue = (becameChecked) ? Boolean.FALSE : Boolean.TRUE;
        fireOptionChangeListener(cl, opt, oldValue, newValue);
    }

    /** required stub for MouseListener */
    public void mouseEntered(MouseEvent e) {}

    /** required stub for MouseListener */
    public void mouseExited(MouseEvent e) {}

    /** required stub for MouseListener */
    public void mousePressed(MouseEvent e) {}

    /** required stub for MouseListener */
    public void mouseReleased(MouseEvent e) {}


    /**
     * A textfield that accepts only nonnegative-integer characters.
     * @author Jeremy D Monin <jeremy@nand.net>
     */
    public class IntTextField extends TextField implements KeyListener
    {
        IntTextField(int initVal, int width)
        {
            super(Integer.toString(initVal), width);
            addKeyListener(this);
        }

        /**
         * Parse the value of this textfield
         * @return value, or 0 if can't parse it
         */
        public int getIntValue()
        {
            String txt = getText().trim();
            if (txt.length() == 0)
                return 0;
            try
            {
                return Integer.parseInt(txt);
            }
            catch (NumberFormatException e)
            {
                return 0;
            }
        }

        /** stub for KeyListener */
        public void keyPressed(KeyEvent e) {}

        /** stub for KeyListener */
        public void keyReleased(KeyEvent e) {}

        /** reject entered characters which aren't digits */
        public void keyTyped(KeyEvent e)
        {
            // TODO this is not working

            switch (e.getKeyCode())
            {
            case KeyEvent.VK_ENTER:
                clickCreate(true);
                break;

            case KeyEvent.VK_CANCEL:
            case KeyEvent.VK_ESCAPE:
                clickCancel();
                break;

            default:
                {
                final char c = e.getKeyChar();
                if (c == KeyEvent.CHAR_UNDEFINED)  // ctrl characters, arrows, etc
                    return;
                if (! Character.isDigit(c))
                    e.consume();  // ignore non-digits
                }
            }  // switch(e)
        }

    }  // public inner class IntTextField


    /**
     * This is the modal dialog to ask user if these options' required
     * minimum client version is OK.
     *
     * @author Jeremy D Monin <jeremy@nand.net>
     */
    private class VersionConfirmDialog extends AskDialog
    {
        /**
         * Creates a new VersionConfirmDialog.
         *
         * @param ngof  Parent options-frame, which contains these options
         * @param minVers  Minimum required version for these options
         */
        public VersionConfirmDialog(NewGameOptionsFrame ngof, int minVers)
        {
<<<<<<< HEAD
            super(cl, ngof, strings.get("game.options.verconfirm.title"),
                strings.get("game.options.verconfirm.prompt", Version.version(minVers)),
                strings.get("game.options.verconfirm.create"), 
                strings.get("game.options.verconfirm.change"), true, false);
=======
            super(gameDisplay, ngof, "Confirm options minimum version",
                "JSettlers " + Version.version(minVers) + " or newer is required for these game options.\nOlder clients won't be able to join.",
                "Create with these options", "Change options", true, false);
>>>>>>> f6a5e2a2
        }

        /**
         * React to the Create button.
         */
        @Override
        public void button1Chosen()
        {
            clickCreate(false);
        }

        /**
         * React to the Change button.
         */
        @Override
        public void button2Chosen()
        {
            dispose();
        }

        /**
         * React to the dialog window closed by user, or Esc pressed. (same as Change button)
         */
        @Override
        public void windowCloseChosen()
        {
            button2Chosen();
        }

    }  // private inner class VersionConfirmDialog


}  // public class NewGameOptionsFrame
<|MERGE_RESOLUTION|>--- conflicted
+++ resolved
@@ -1,1406 +1,1389 @@
-/**
- * Java Settlers - An online multiplayer version of the game Settlers of Catan
- * Copyright (C) 2003  Robert S. Thomas
- * This file copyright (C) 2009-2012 Jeremy D Monin <jeremy@nand.net>
- * Portions of this file Copyright (C) 2012 Paul Bilnoski <paul@bilnoski.net>
- *
- * This program is free software; you can redistribute it and/or
- * modify it under the terms of the GNU General Public License
- * as published by the Free Software Foundation; either version 3
- * of the License, or (at your option) any later version.
- *
- * This program is distributed in the hope that it will be useful,
- * but WITHOUT ANY WARRANTY; without even the implied warranty of
- * MERCHANTABILITY or FITNESS FOR A PARTICULAR PURPOSE.  See the
- * GNU General Public License for more details.
- *
- * You should have received a copy of the GNU General Public License
- * along with this program.  If not, see <http://www.gnu.org/licenses/>.
- **/
-package soc.client;
-
-import java.awt.BorderLayout;
-import java.awt.Button;
-import java.awt.Checkbox;
-import java.awt.Choice;
-import java.awt.Color;
-import java.awt.Component;
-import java.awt.Cursor;
-import java.awt.FlowLayout;
-import java.awt.Frame;
-import java.awt.GridBagConstraints;
-import java.awt.GridBagLayout;
-import java.awt.Label;
-import java.awt.Panel;
-import java.awt.TextField;
-import java.awt.event.ActionEvent;
-import java.awt.event.ActionListener;
-import java.awt.event.ItemEvent;
-import java.awt.event.ItemListener;
-import java.awt.event.KeyEvent;
-import java.awt.event.KeyListener;
-import java.awt.event.MouseEvent;
-import java.awt.event.MouseListener;
-import java.awt.event.TextEvent;
-import java.awt.event.TextListener;
-import java.awt.event.WindowAdapter;
-import java.awt.event.WindowEvent;
-import java.util.Enumeration;
-import java.util.Hashtable;
-import java.util.Map;
-import java.util.TreeSet;
-import java.util.Vector;
-
-import soc.client.SOCPlayerClient.GameAwtDisplay;
-import soc.game.SOCGameOption;
-import soc.game.SOCScenario;
-import soc.message.SOCMessage;
-import soc.message.SOCStatusMessage;
-import soc.util.Version;
-
-/**
- * This is the dialog for options to set in a new game.
- * Prompt for name and options.
- *<P>
- * Also used for showing a game's options (read-only) during game play.
- *<P>
- * Game option "SC" (Scenarios) gets special rendering. Internally it's {@link SOCGameOption#OTYPE_STR},
- * but it's presented as a checkbox and {@link Choice}.
- *
- * @author Jeremy D Monin &lt;jeremy@nand.net&gt;
- * @since 1.1.07
- */
-public class NewGameOptionsFrame extends Frame
-    implements ActionListener, KeyListener, ItemListener, TextListener, MouseListener
-{
-    /**
-     * Maximum range (min-max value) for integer-type options
-     * to be rendered using a value popup, instead of a textfield.
-     * @see #initOption_int(SOCGameOption)
-     */
-    public static final int INTFIELD_POPUP_MAXRANGE = 21;
-
-<<<<<<< HEAD
-    private SOCPlayerClient cl;
-=======
-    private static final String TXT_SERVER_TOO_OLD
-        = "This server version does not support game options.";
-
-    private final GameAwtDisplay gameDisplay;
->>>>>>> f6a5e2a2
-
-    /** should this be sent to the remote tcp server, or local practice server? */
-    private final boolean forPractice;
-
-    /** is this for display only? */
-    private final boolean readOnly;
-
-    /** Contains this game's {@link SOCGameOption}s, or null if none.
-     *  Unknowns (OTYPE_UNKNOWN) are removed in initInterface_options.
-     *<P>
-     * The opts' values are updated from controls when the user hits the Create Game button,
-     * and sent to the server to create the game.  If there are {@link SOCGameOption.ChangeListener}s,
-     * they are updated as soon as the user changes them in the controls, then re-updated when
-     * Create is hit.
-     * @see #readOptsValuesFromControls(boolean)
-     */
-    private Hashtable<String, SOCGameOption> opts;
-
-    /** Key = AWT control; value = {@link SOCGameOption} within {@link #opts}. Empty if opts is null.  */
-    private Hashtable<Component, SOCGameOption> controlsOpts;
-
-    /**
-     * AWT control for each gameopt, for handling {@link SOCGameOption#refreshDisplay()}
-     * if called by {@link SOCGameOption.ChangeListener}s.
-     * Key = option key; value = Component.
-     * Null if {@link #readOnly}.
-     * For game options with 2 input controls (OTYPE_INTBOOL, OTYPE_ENUMBOOL),
-     * the TextField/Choice is found here, and the boolean Checkbox is found in {@link #boolOptCheckboxes}.
-     * @since 1.1.13
-     * @see #fireOptionChangeListener(soc.game.SOCGameOption.ChangeListener, SOCGameOption, Object, Object)
-     */
-    private Hashtable<String, Component> optsControls;
-
-    /** Key = {@link SOCGameOption#optKey}; value = {@link Checkbox} if bool/intbool option.
-      * Empty if none, null if readOnly.
-      * Used to quickly find an option's associated checkbox.
-      */
-    private Hashtable<String, Checkbox> boolOptCheckboxes;
-
-    /** create is null if readOnly */
-    private Button create;
-    private Button cancel;
-    private TextField gameName;
-    /** msgText is null if readOnly */
-    private TextField msgText;
-
-    // // TODO refactor; these are from connectorprac panel
-    private static final Color NGOF_BG = new Color(Integer.parseInt("61AF71",16));
-    private static final Color HEADER_LABEL_BG = new Color(220,255,220);
-    private static final Color HEADER_LABEL_FG = new Color( 50, 80, 50);
-    
-    //strings
-    private static final soc.util.SOCStringManager strings = soc.util.SOCStringManager.getClientManager();
-
-    /**
-     * Creates a new NewGameOptionsFrame.
-     * Once created, reset the mouse cursor from hourglass to normal, and clear main panel's status text.
-     *
-     * @param cli      Player client interface
-     * @param gaName   Requested name of game (can change in this frame),
-     *                 or null for blank or (forPractice)
-     *                 to use {@link SOCPlayerClient#DEFAULT_PRACTICE_GAMENAME}.
-     * @param opts     Set of {@link SOCGameOption}s; its values will be changed when "New Game" button
-     *                 is pressed, so the next OptionsFrame will default to the values the user has chosen.
-     *                 To preserve them, call {@link SOCGameOption#cloneOptions(Hashtable)} beforehand.
-     *                 Null if server doesn't support game options.
-     *                 Unknown options ({@link SOCGameOption#OTYPE_UNKNOWN}) will be removed.
-     *                 If not <tt>readOnly</tt>, each option's {@link SOCGameOption#userChanged userChanged}
-     *                 flag will be cleared, to reset status from any previously shown NewGameOptionsFrame.
-     * @param forPractice Will this game be on local practice server, vs remote tcp server?
-     * @param readOnly    Is this display-only (for use during a game), or can it be changed (making a new game)?
-     */
-    public NewGameOptionsFrame
-        (GameAwtDisplay gd, String gaName, Hashtable<String, SOCGameOption> opts, boolean forPractice, boolean readOnly)
-    {
-        super( readOnly
-                ? (strings.get("game.options.title", gaName))
-                :
-                   (forPractice
-                    ? strings.get("game.options.title.newpractice")
-                    : strings.get("game.options.title.new")));
-
-        setLayout(new BorderLayout());
-
-        this.gameDisplay = gd;
-        SOCPlayerClient cli = gd.getClient();
-        this.opts = opts;
-        this.forPractice = forPractice;
-        this.readOnly = readOnly;
-        controlsOpts = new Hashtable<Component, SOCGameOption>();
-        if (! readOnly)
-        {
-            optsControls = new Hashtable<String, Component>();
-            boolOptCheckboxes = new Hashtable<String, Checkbox>();
-        }
-        if ((gaName == null) && forPractice)
-        {
-            if (cli.numPracticeGames == 0)
-                gaName = SOCPlayerClient.DEFAULT_PRACTICE_GAMENAME;
-            else
-                gaName = SOCPlayerClient.DEFAULT_PRACTICE_GAMENAME + " " + (1 + cli.numPracticeGames);
-        }
-
-        // same Frame setup as in SOCPlayerClient.main
-        setBackground(NGOF_BG);
-        setForeground(Color.black);
-
-        addKeyListener(this);
-        initInterfaceElements(gaName);
-
-        addWindowListener(new WindowAdapter() {
-            @Override
-            public void windowClosing(WindowEvent e) { clickCancel(); }
-            });
-
-        /**
-         * complete - reset mouse cursor from hourglass to normal
-         * (was set to hourglass before calling this constructor)
-         */
-        gd.setCursor(Cursor.getPredefinedCursor(Cursor.DEFAULT_CURSOR));
-        gd.status.setText("");  // clear "Talking to server..."
-    }
-
-    /**
-     * Creates and shows a new NewGameOptionsFrame.
-     * Once created, reset the mouse cursor from hourglass to normal, and clear main panel's status text.
-     * See {@link #NewGameOptionsFrame(SOCPlayerClient, String, Hashtable, boolean, boolean) constructor}
-     * for notes about <tt>opts</tt> and other parameters.
-     * @return the new frame
-     */
-    public static NewGameOptionsFrame createAndShow
-        (GameAwtDisplay cli, String gaName, Hashtable<String, SOCGameOption> opts, boolean forPractice, boolean readOnly)
-    {
-        NewGameOptionsFrame ngof = new NewGameOptionsFrame(cli, gaName, opts, forPractice, readOnly);
-        ngof.pack();
-        ngof.setVisible(true);
-        return ngof;
-    }
-    
-    /**
-     * Interface setup for constructor. Assumes BorderLayout.
-     * Most elements are part of a sub-panel occupying most of this Frame, and using GridBagLayout.
-     */
-    private void initInterfaceElements(final String gaName)
-    {
-        GridBagLayout gbl = new GridBagLayout();
-        GridBagConstraints gbc = new GridBagConstraints();
-
-        Panel bp = new Panel(gbl);  // Actual button panel
-        bp.setForeground(getForeground());
-        bp.setBackground(NGOF_BG);  // If this is omitted, firefox 3.5+ applet uses themed bg-color (seen OS X)
-
-        gbc.fill = GridBagConstraints.BOTH;
-        gbc.gridwidth = GridBagConstraints.REMAINDER;
-
-        if (! readOnly)
-        {
-            msgText = new TextField(strings.get("game.options.prompt"));
-            msgText.setEditable(false);
-            msgText.setForeground(LABEL_TXT_COLOR);
-            msgText.setBackground(getBackground());
-            gbl.setConstraints(msgText, gbc);
-            bp.add(msgText);
-        }
-
-        /**
-         * Interface setup: Game name
-         */
-        Label L;
-
-        L = new Label(strings.get("game.options.name"));
-        L.setAlignment(Label.RIGHT);
-        L.setBackground(HEADER_LABEL_BG);
-        L.setForeground(HEADER_LABEL_FG);
-        gbc.gridwidth = 2;
-        gbl.setConstraints(L, gbc);
-        bp.add(L);
-
-        gameName = new TextField(20);
-        if (gaName != null)
-            gameName.setText(gaName);
-        if (readOnly)
-        {
-            gameName.setEnabled(false);
-        } else {
-            gameName.addTextListener(this);    // Will enable buttons when field is not empty
-            gameName.addKeyListener(this);     // for ESC/ENTER
-        }
-        gbc.gridwidth = GridBagConstraints.REMAINDER;
-        gbl.setConstraints(gameName, gbc);
-        bp.add(gameName);
-
-        /**
-         * Interface setup: Options
-         */
-        initInterface_Options(bp, gbl, gbc);
-
-        /**
-         * Interface setup: Buttons
-         */
-
-        if (readOnly)
-        {
-            cancel = new Button(strings.get("base.ok"));
-            cancel.setEnabled(true);
-            gbc.gridwidth = GridBagConstraints.REMAINDER;
-        } else {
-            cancel = new Button(strings.get("base.cancel"));
-            cancel.addKeyListener(this);  // for win32 keyboard-focus
-            gbc.gridwidth = 2;
-        }
-        gbl.setConstraints(cancel, gbc);
-        bp.add(cancel);
-        cancel.addActionListener(this);
-        
-        if (! readOnly)
-        {
-            create = new Button(strings.get("game.options.oknew"));
-            AskDialog.styleAsDefault(create);
-            create.addActionListener(this);
-            create.addKeyListener(this);
-            create.setEnabled(! readOnly);
-            if ((gaName == null) || (gaName.length() == 0))
-                create.setEnabled(false);  // Will enable when gameName not empty
-            gbc.gridwidth = GridBagConstraints.REMAINDER;
-            gbl.setConstraints(create, gbc);
-            bp.add(create);
-        }
-
-        // Final assembly setup
-        bp.validate();
-        add(bp, BorderLayout.CENTER);
-    }
-
-    private final static Color LABEL_TXT_COLOR = new Color(252, 251, 243); // off-white
-
-    /**
-     * Interface setup: Options.
-     * One row per option, except for 3-letter options which group with 2-letter ones.
-     * Boolean checkboxes go on the left edge; text and int/enum values are to right of checkboxes.
-     *<P>
-     * When showing options to create a new game, option keys starting with '_' are hidden
-     * unless the player nickname is "debug".  This prevents unwanted changes to those options,
-     * which are set at the server during game creation.  When the options are shown read-only
-     * during a game, these options are shown and not hidden.
-     *<P>
-     * This is called from constructor, so this is a new NGOF being shown.
-     * If not read-only, clear {@link SOCGameOption#userChanged} flag for
-     * each option in {@link #opts}.
-     *<P>
-     * If options are null, put a label with {@link #TXT_SERVER_TOO_OLD}.
-     */
-    private void initInterface_Options(Panel bp, GridBagLayout gbl, GridBagConstraints gbc)
-    {
-        final boolean hideUnderscoreOpts = (! readOnly) && (! gameDisplay.nick.getText().equalsIgnoreCase("debug"));
-
-        Label L;
-
-        if (opts == null)
-        {
-            L = new Label(strings.get("game.options.not"));
-            L.setForeground(LABEL_TXT_COLOR);
-            gbc.gridwidth = GridBagConstraints.REMAINDER;
-            gbl.setConstraints(L, gbc);
-            bp.add(L);
-            return;  // <---- Early return: no options ----
-        }
-        else if (! readOnly)
-        {
-            for (SOCGameOption opt : opts.values())
-                opt.userChanged = false;  // clear flag from any previously shown NGOF
-        }
-
-        gbc.anchor = GridBagConstraints.WEST;
-
-        // Look for options that should be on the same
-        // line as other options (based on key length)
-        // instead of at the start of a line.
-        // TODO: for now these are on subsequent lines
-        //   instead of sharing the same line.
-        Hashtable<String,String> sameLineOpts = new Hashtable<String,String>();  // key=on-same-line opt, value=opt to start line
-        {
-            Enumeration<String> okeys = opts.keys();
-            while (okeys.hasMoreElements())
-            {
-                final String kf3 = okeys.nextElement();
-                if (kf3.length() <= 2)
-                    continue;
-                final String kf2 = kf3.substring(0, 2);
-                if (opts.containsKey(kf2))
-                    sameLineOpts.put(kf3, kf2);
-            }
-        }
-
-        // Sort and lay out options; remove unknowns from opts.
-        // TreeSet sorts game options by description, using gameopt.compareTo.
-        // The array lets us remove from opts without disrupting an iterator.
-        SOCGameOption[] optArr = new TreeSet<SOCGameOption>(opts.values()).toArray(new SOCGameOption[0]);
-        for (int i = 0; i < optArr.length; ++i)
-        {
-            SOCGameOption op = optArr[i];
-            if (op.optType == SOCGameOption.OTYPE_UNKNOWN)
-            {
-                opts.remove(op.optKey);
-                continue;  // <-- Removed, Go to next entry --
-            }
-            if (hideUnderscoreOpts && (op.optKey.charAt(0) == '_'))
-                continue;  // <-- Don't show options starting with '_'
-
-            if (sameLineOpts.containsKey(op.optKey))
-                continue;  // <-- Shares a line, Go to next entry --
-            final boolean sharesLine = sameLineOpts.containsValue(op.optKey);
-
-            initInterface_OptLine(op, bp, gbl, gbc);
-            if (sharesLine)
-            {
-                // Group them under this one.
-                // TODO group on same line, not following lines, if there's only 1.
-                Enumeration<String> linekeys = sameLineOpts.keys();
-                while (linekeys.hasMoreElements())
-                {
-                    final String kf3 = linekeys.nextElement();
-                    final String kf2 = sameLineOpts.get(kf3);
-                    if ((kf2 == null) || ! kf2.equals(op.optKey))
-                        continue;  // <-- Goes with a a different option --
-
-                    final SOCGameOption op3 = opts.get(kf3);
-                    if (op3 != null)
-                        initInterface_OptLine(op3, bp, gbl, gbc);
-                }
-            }
-
-        }  // for(opts)
-    }
-
-    /**
-     * Set up one game option in one line of the panel.
-     * Based on the option type, create the appropriate AWT component
-     * and call {@link #initInterface_Opt1(SOCGameOption, Component, boolean, boolean, Panel, GridBagLayout, GridBagConstraints)}.
-     * @param op  Option data
-     * @param bp  Add to this panel
-     * @param gbl Use this layout
-     * @param gbc Use these constraints
-     */
-    private void initInterface_OptLine(SOCGameOption op, Panel bp, GridBagLayout gbl, GridBagConstraints gbc)
-    {
-        if (op.optKey.equals("SC"))
-        {
-            // special handling: Scenario
-            // TODO server negotiation
-            Map<String, SOCScenario> allSc = SOCScenario.getAllKnownScenarios();
-            if ((allSc == null) || allSc.isEmpty())
-                return;
-
-            int i = 0, sel = 0;
-            Choice ch = new Choice();
-            ch.add("(none)");   //I18N?
-            for (final SOCScenario sc : allSc.values())
-            {
-                ++i;
-                ch.add(sc.scKey + ": " + sc.scDesc);
-                if (sc.scKey.equals(op.getStringValue()))
-                    sel = i;
-            }
-            if (sel != 0)
-            {
-                ch.select(sel);
-                op.setBoolValue(true);
-            }
-
-            initInterface_Opt1(op, ch, true, true, bp, gbl, gbc);
-                // adds ch, and a checkbox which will toggle this OTYPE_STR's op.boolValue
-            return;
-        }
-
-        switch (op.optType)  // OTYPE_*
-        {
-        case SOCGameOption.OTYPE_BOOL:
-            {
-                Checkbox cb = new Checkbox();
-                initInterface_Opt1(op, cb, true, false, bp, gbl, gbc);
-                cb.addItemListener(this);
-            }
-            break;
-
-        case SOCGameOption.OTYPE_INT:
-        case SOCGameOption.OTYPE_INTBOOL:
-            {
-                final boolean hasCheckbox = (op.optType == SOCGameOption.OTYPE_INTBOOL);
-                initInterface_Opt1(op, initOption_int(op), hasCheckbox, true, bp, gbl, gbc);
-            }
-            break;
-
-        case SOCGameOption.OTYPE_ENUM:
-        case SOCGameOption.OTYPE_ENUMBOOL:
-            // Choice (popup menu)
-            {
-                final boolean hasCheckbox = (op.optType == SOCGameOption.OTYPE_ENUMBOOL);
-                initInterface_Opt1(op, initOption_enum(op), hasCheckbox, true, bp, gbl, gbc);
-            }
-            break;
-
-        case SOCGameOption.OTYPE_STR:
-        case SOCGameOption.OTYPE_STRHIDE:
-            {
-                int txtwid = op.maxIntValue;  // used as max length
-                if (txtwid > 20)
-                    txtwid = 20;
-                final boolean doHide = (op.optType == SOCGameOption.OTYPE_STRHIDE);
-                String txtcontent = (doHide ? "" : op.getStringValue());
-                TextField txtc = new TextField(txtcontent, txtwid);
-                if (doHide)
-                {
-                    if (SOCPlayerClient.isJavaOnOSX)
-                        txtc.setEchoChar('\u2022');  // round bullet (option-8)
-                    else
-                        txtc.setEchoChar('*');
-                }
-                if (! readOnly)
-                {
-                    txtc.addKeyListener(this);  // for ESC/ENTER
-                    txtc.addTextListener(this); // for gameopt.ChangeListener and userChanged
-                }
-                initInterface_Opt1(op, txtc, false, false, bp, gbl, gbc);
-            }
-            break;
-
-            // default: unknown, ignore; see above
-        }
-    }
-
-    /**
-     * Add one GridBagLayout row with this game option (component and label(s)).
-     * The option's descriptive text may have "#" as a placeholder for where
-     * int/enum value is specified (IntTextField or Choice-dropdown).
-     * @param op  Option data
-     * @param oc  Component with option choices (popup menu, textfield, etc).
-     *            If oc is a {@link TextField} or {@link Choice}, and hasCB,
-     *            changing the component's value will set the checkbox.
-     *            <tt>oc</tt> will be added to {@link #optsControls} and {@link #controlsOpts}.
-     * @param hasCB  Add a checkbox?  If oc is {@link Checkbox}, set this true;
-     *            it won't add a second checkbox.
-     *            The checkbox will be added to {@link #boolOptCheckboxes} and {@link #controlsOpts}.
-     * @param allowPH  Allow the "#" placeholder within option desc?
-     * @param bp  Add to this panel
-     * @param gbl Use this layout
-     * @param gbc Use these constraints; gridwidth will be set to 1 and then REMAINDER
-     */
-    private void initInterface_Opt1(SOCGameOption op, Component oc,
-            boolean hasCB, boolean allowPH,
-            Panel bp, GridBagLayout gbl, GridBagConstraints gbc)
-    {
-        Label L;
-
-        gbc.gridwidth = 1;
-        if (hasCB)
-        {
-            Checkbox cb;
-            if (oc instanceof Checkbox)
-                cb = (Checkbox) oc;
-            else
-                cb = new Checkbox();
-            controlsOpts.put(cb, op);
-            cb.setState(op.getBoolValue());
-            cb.setEnabled(! readOnly);
-            gbl.setConstraints(cb, gbc);
-            bp.add(cb);
-            if (! readOnly)
-            {
-                boolOptCheckboxes.put(op.optKey, cb);
-                cb.addItemListener(this);  // for op's ChangeListener and userChanged
-            }
-        } else {
-            L = new Label();  // to fill checkbox's column
-            gbl.setConstraints(L, gbc);
-            bp.add(L);
-        }
-
-        final int placeholderIdx = allowPH ? op.optDesc.indexOf('#') : -1;
-        Panel optp = new Panel();  // with FlowLayout
-        try
-        {
-            FlowLayout fl = (FlowLayout) (optp.getLayout());
-            fl.setAlignment(FlowLayout.LEFT);
-            fl.setVgap(0);
-            fl.setHgap(0);
-        }
-        catch (Throwable fle) {}
-
-        // Any text to the left of placeholder in optDesc?
-        if (placeholderIdx > 0)
-        {
-            L = new Label(op.optDesc.substring(0, placeholderIdx - 1));
-            L.setForeground(LABEL_TXT_COLOR);
-            optp.add(L);
-            if (hasCB && ! readOnly)
-            {
-                controlsOpts.put(L, op);
-                L.addMouseListener(this);  // Click label to toggle checkbox
-            }
-        }
-
-        // TextField or Choice at placeholder position
-        if (! (oc instanceof Checkbox))
-        {
-            controlsOpts.put(oc, op);
-            oc.setEnabled(! readOnly);
-            optp.add(oc);
-            if (hasCB && ! readOnly)
-            {
-                if (oc instanceof TextField)
-                {
-                    ((TextField) oc).addTextListener(this);  // for enable/disable
-                    ((TextField) oc).addKeyListener(this);   // for ESC/ENTER
-                } else if (oc instanceof Choice)
-                {
-                    ((Choice) oc).addItemListener(this);  // for related cb, and op.ChangeListener and userChanged
-                }
-            }
-        }
-        if (! readOnly)
-            optsControls.put(op.optKey, oc);
-
-        // Any text to the right of placeholder?  Also creates
-        // the text label if there is no placeholder (placeholderIdx == -1).
-        if (placeholderIdx + 1 < op.optDesc.length())
-        {
-            L = new Label(op.optDesc.substring(placeholderIdx + 1));
-            L.setForeground(LABEL_TXT_COLOR);
-            optp.add(L);
-            if (hasCB && ! readOnly)
-            {
-                controlsOpts.put(L, op);
-                L.addMouseListener(this);  // Click label to toggle checkbox
-            }
-        }
-
-        gbc.gridwidth = GridBagConstraints.REMAINDER;
-        gbl.setConstraints(optp, gbc);
-        bp.add(optp);
-    }
-
-    /**
-     * Natural log of 10. For use in {@link #initOption_int(SOCGameOption)}, to determine
-     * number of digits needed for the option in a textfield
-     * (not available in java 1.4)
-     */
-    private static final double LOG_10 = Math.log(10.0);
-
-    /**
-     * Based on this game option's type, present its intvalue either as
-     * a numeric textfield, or a popup menu if min/max are near each other.
-     * The maximum min/max distance which creates a popup is {@link #INTFIELD_POPUP_MAXRANGE}.
-     * @param op A SOCGameOption with an integer value, that is,
-     *           of type {@link SOCGameOption#OTYPE_INT OTYPE_INT}
-     *           or {@link SOCGameOption#OTYPE_INTBOOL OTYPE_INTBOOL}
-     * @return an IntTextField or {@link java.awt.Choice} (popup menu)
-     */
-    private Component initOption_int(SOCGameOption op)
-    {
-        // OTYPE_* - if a new type is added, update this method's javadoc.
-
-        int optrange = op.maxIntValue - op.minIntValue;
-        Component c;
-        if ((optrange > INTFIELD_POPUP_MAXRANGE) || (optrange < 0))
-        {
-            // IntTextField with width based on number of digits in min/max .
-            // Math.log10 isn't available in java 1.4, so we calculate it for now.
-            int amaxv = Math.abs(op.maxIntValue);
-            int aminv = Math.abs(op.minIntValue);
-            final int magn;
-            if (amaxv > aminv)
-                magn = amaxv;
-            else
-                magn = aminv;
-            int twidth = 1 + (int) Math.ceil(Math.log(magn)/LOG_10);
-            if (twidth < 3)
-                twidth = 3;
-            c = new IntTextField(op.getIntValue(), twidth);
-            ((TextField) c).addTextListener(this);  // for op.ChangeListener and userChanged
-        } else {
-            Choice ch = new Choice();
-            for (int i = op.minIntValue; i <= op.maxIntValue; ++i)
-                ch.add(Integer.toString(i));
-
-            int defaultIdx = op.getIntValue() - op.minIntValue;
-            if (defaultIdx > 0)
-                ch.select(defaultIdx);
-            ch.addItemListener(this);  // for op.ChangeListener and userChanged
-            c = ch;
-        }
-        return c;
-    }
-
-    /**
-     * Create a popup menu for the choices of this enum.
-     * @param op Game option, of type {@link SOCGameOption#OTYPE_ENUM OTYPE_ENUM}
-     *           or {@link SOCGameOption#OTYPE_ENUMBOOL OTYPE_ENUMBOOL}
-     */
-    private Choice initOption_enum(SOCGameOption op)
-    {
-        Choice ch = new Choice();
-        final String[] chs = op.enumVals;
-        for (int i = 0; i < chs.length; ++i)
-            ch.add(chs[i]);
-
-        int defaultIdx = op.getIntValue() - 1;  // enum numbering is 1-based
-        if (defaultIdx > 0)
-            ch.select(defaultIdx);
-        ch.addItemListener(this);  // for op.ChangeListener and userChanged
-        return ch;
-    }
-
-    /**
-     * When the window is shown, request focus on game name textfield.
-     */
-    @Override
-    public void setVisible(boolean b)
-    {
-        super.setVisible(b);
-        if (b)
-            gameName.requestFocus();
-    }
-
-    /** React to button clicks */
-    public void actionPerformed(ActionEvent ae)
-    {
-        try
-        {
-            
-            Object src = ae.getSource();
-            if (src == create)
-            {
-                // Check options, ask client to set up and start a practice game
-                clickCreate(true);
-                return;
-            }
-
-            if (src == cancel)
-            {
-                clickCancel();
-                return;
-            }
-
-        }  // try
-        catch(Throwable thr)
-        {
-            System.err.println("-- Error caught in AWT event thread: " + thr + " --");
-            thr.printStackTrace();
-            while (thr.getCause() != null)
-            {
-                thr = thr.getCause();
-                System.err.println(" --> Cause: " + thr + " --");
-                thr.printStackTrace();
-            }
-            System.err.println("-- Error stack trace end --");
-            System.err.println();
-        }
-
-    }
-
-    /** "Connect..." from connect setup; check fields, etc */
-    private void clickCreate(final boolean checkOptionsMinVers)
-    {
-        String gmName = gameName.getText().trim();
-        if (gmName.length() == 0)
-        {
-            return;  // Should not happen (button disabled by TextListener)
-        }
-        if (! SOCMessage.isSingleLineAndSafe(gmName))
-        {
-            msgText.setText(SOCStatusMessage.MSG_SV_NEWGAME_NAME_REJECTED);
-            gameName.requestFocusInWindow();
-            return;  // Not a valid game name
-        }
-
-        SOCPlayerClient cl = gameDisplay.getClient();
-        /**
-         * Is this game name already used?
-         * Always check remote server for the requested game name.
-         * Check practice game names only if creating another practice game.
-         */
-        boolean gameExists;
-        if (forPractice)
-            gameExists = (cl.getNet().practiceServer != null) && (-1 != cl.getNet().practiceServer.getGameState(gmName));
-        else
-            gameExists = false;
-        if (cl.serverGames != null)
-            gameExists = gameExists || cl.serverGames.isGame(gmName);
-        if (gameExists)
-        {
-            NotifyDialog.createAndShow(gameDisplay, this, SOCStatusMessage.MSG_SV_NEWGAME_ALREADY_EXISTS, null, true);
-            return;
-        }
-
-        if (gameDisplay.readValidNicknameAndPassword())
-        {
-            if (readOptsValuesFromControls(checkOptionsMinVers))
-            {
-                setCursor(Cursor.getPredefinedCursor(Cursor.WAIT_CURSOR));  // Immediate feedback in this frame
-                gameDisplay.askStartGameWithOptions(gmName, forPractice, opts);  // Also sets WAIT_CURSOR, in main client frame
-            } else {
-                return;  // readOptsValues will put the err msg in dia's status line
-            }
-        } else {
-            // Nickname field is also checked before this dialog is displayed,
-            // so the user must have gone back and changed it.
-            // Can't correct the problem from within this dialog, since the
-            // nickname field (and hint message) is in SOCPlayerClient's panel.
-<<<<<<< HEAD
-            NotifyDialog.createAndShow(cl, this, strings.get("game.options.nickerror"), null, true);
-=======
-            NotifyDialog.createAndShow(gameDisplay, this, "Please go back and enter a valid nickname for your user.", null, true);
->>>>>>> f6a5e2a2
-            return;
-        }
-
-        dispose();
-    }
-
-    /** Dismiss the frame */
-    private void clickCancel()
-    {
-        dispose();
-    }
-
-    /** Dismiss the frame, and clear client's {@link SOCPlayerClient#newGameOptsFrame}
-     *  ref to this frame
-     */
-    @Override
-    public void dispose()
-    {
-        if (this == gameDisplay.newGameOptsFrame)
-            gameDisplay.newGameOptsFrame = null;
-        super.dispose();
-    }
-
-    /**
-     * Read option values from controls, as prep to request the new game.
-     * If there is a problem (out of range, bad character in integer field, etc),
-     * set {@link #msgText} and set focus on the field.
-     * @param checkOptionsMinVers Warn the user if the options will require a
-     *           minimum client version?  Won't do so if {@link #forPractice} is set,
-     *           because this isn't a problem for local practice games.
-     * @return true if all were read OK, false if a problem (such as NumberFormatException)
-     */
-    private boolean readOptsValuesFromControls(final boolean checkOptionsMinVers)
-    {
-        if (readOnly)
-            return false;  // shouldn't be called in that case
-
-        boolean allOK = true;
-        for (Enumeration<Component> e = controlsOpts.keys(); e.hasMoreElements(); )
-        {
-            Component ctrl = e.nextElement();
-            if (ctrl instanceof Label)
-                continue;
-            SOCGameOption op = controlsOpts.get(ctrl);
-
-            if (op.optKey.equals("SC"))
-            {
-                // Special case: AWT event listeners have already set its value from controls
-                if (! op.getBoolValue())
-                    op.setStringValue("");
-                continue;
-            }
-
-            // OTYPE_* - new option types may have new AWT control objects, or
-            //           may use the same controls with different contents as these.
-
-            if (ctrl instanceof Checkbox)
-            {
-                op.setBoolValue(((Checkbox)ctrl).getState());
-            }
-            else if (ctrl instanceof TextField)
-            {
-                String txt = ((TextField) ctrl).getText().trim();
-                if ((op.optType == SOCGameOption.OTYPE_STR)
-                    || (op.optType == SOCGameOption.OTYPE_STRHIDE))
-                {
-                    try
-                    {
-                        op.setStringValue(txt);
-                    } catch (IllegalArgumentException ex)
-                    {
-                        allOK = false;
-                        msgText.setText(strings.get("game.options.singleline"));
-                        ctrl.requestFocusInWindow();
-                    }
-                } else {
-                    try   // OTYPE_INT, OTYPE_INTBOOL
-                    {
-                        int iv = Integer.parseInt(txt);
-                        op.setIntValue(iv);
-                        if (iv != op.getIntValue())
-                        {
-                            allOK = false;
-                            msgText.setText
-                                (strings.get("game.options.outofrange", op.minIntValue, op.maxIntValue));
-                            ctrl.requestFocusInWindow();
-                        }
-                    } catch (NumberFormatException ex)
-                    {
-                        allOK = false;
-                        msgText.setText(strings.get("game.options.onlydigits"));
-                        ctrl.requestFocusInWindow();
-                    }
-                }
-            }
-            else if (ctrl instanceof Choice)
-            {
-                // this works with OTYPE_INT, OTYPE_INTBOOL, OTYPE_ENUM, OTYPE_ENUMBOOL
-                int chIdx = ((Choice) ctrl).getSelectedIndex();  // 0 to n-1
-                if (chIdx != -1)
-                    op.setIntValue(chIdx + op.minIntValue);
-                else
-                    allOK = false;
-            }
-
-        }  // for(opts)
-
-        if (allOK && checkOptionsMinVers && ! forPractice)
-        {
-            int optsVers = SOCGameOption.optionsMinimumVersion(controlsOpts);
-            if ((optsVers > -1) && (optsVers > Version.versionNumberMaximumNoWarn()))
-            {
-                allOK = false;
-                new VersionConfirmDialog(this, optsVers).setVisible(true);
-            }
-        }
-
-        return allOK;
-    }
-
-    /** Handle Enter or Esc key (KeyListener) */
-    public void keyPressed(KeyEvent e)
-    {
-        if (e.isConsumed())
-            return;
-
-        try
-        {
-            switch (e.getKeyCode())
-            {
-            case KeyEvent.VK_ENTER:
-                clickCreate(true);
-                break;
-
-            case KeyEvent.VK_CANCEL:
-            case KeyEvent.VK_ESCAPE:
-                clickCancel();
-                break;
-            }  // switch(e)
-        }  // try
-        catch(Throwable thr)
-        {
-            System.err.println("-- Error caught in AWT event thread: " + thr + " --");
-            thr.printStackTrace();
-            while (thr.getCause() != null)
-            {
-                thr = thr.getCause();
-                System.err.println(" --> Cause: " + thr + " --");
-                thr.printStackTrace();
-            }
-            System.err.println("-- Error stack trace end --");
-            System.err.println();
-        }
-    }
-
-    /** Stub required by KeyListener */
-    public void keyReleased(KeyEvent arg0) { }
-
-    /** Stub required by KeyListener */
-    public void keyTyped(KeyEvent arg0) { }
-
-    /**
-     * When gamename contents change, enable/disable buttons as appropriate. (TextListener)
-     * Also handles {@link SOCGameOption#OTYPE_INTBOOL} textfield/checkbox combos.
-     * Also sets {@link SOCGameOption#userChanged}.
-     * @param e textevent from {@link #gameName}, or from a TextField in {@link #controlsOpts}
-     */
-    public void textValueChanged(TextEvent e)
-    {
-        if (readOnly)
-            return;
-        Object srcObj = e.getSource();
-        if (! (srcObj instanceof TextField))
-            return;
-        final String newText = ((TextField) srcObj).getText().trim();
-        final boolean notEmpty = (newText.length() > 0);
-        if (srcObj == gameName)
-        {
-            if (notEmpty != create.isEnabled())
-                create.setEnabled(notEmpty);  // enable "create" btn only if game name filled in
-        }
-        else
-        {
-            // Check for a ChangeListener for OTYPE_STR and OTYPE_STRHIDE,
-            // OTYPE_INT and OTYPE_INTBOOL.
-            // if source is OTYPE_INTBOOL, check its checkbox vs notEmpty.
-            SOCGameOption opt = controlsOpts.get(srcObj);
-            if (opt == null)
-                return;
-            final String oldText = opt.getStringValue();
-            boolean validChange = false;
-            boolean otypeIsInt;
-            int oldIntValue = 0;
-
-            if ((opt.optType == SOCGameOption.OTYPE_STR)
-                 || (opt.optType == SOCGameOption.OTYPE_STRHIDE))
-            {
-                otypeIsInt = false;
-                try
-                {
-                    opt.setStringValue(newText);
-                    validChange = true;
-                } catch (IllegalArgumentException ex)
-                { }
-            } else {
-                otypeIsInt = true;
-                try   // OTYPE_INT, OTYPE_INTBOOL
-                {
-                    final int iv = Integer.parseInt(newText);
-                    oldIntValue = opt.getIntValue();
-                    opt.setIntValue(iv);  // ignored if outside min,max range
-                    if (iv == opt.getIntValue())
-                        validChange = true;
-                } catch (NumberFormatException ex)
-                { }
-            }
-
-            if (validChange && ! opt.userChanged)
-                opt.userChanged = true;
-
-            // If this string or int option also has a bool checkbox,
-            // set or clear that based on string/int not empty.
-            boolean cbSet = false;
-            Checkbox cb = boolOptCheckboxes.get(opt.optKey);
-            if ((cb != null) && (notEmpty != cb.getState()))
-            {
-                cb.setState(notEmpty);
-                opt.setBoolValue(notEmpty);
-                cbSet = true;
-            }
- 
-            SOCGameOption.ChangeListener cl = opt.getChangeListener();
-            if (cl == null)
-                return;
-
-            // If both bool and int fields are changed, update both before
-            // calling fireOptionChangeListener.  Boolean is called before int.
-            if (cbSet)
-            {
-                // ChangeListener for checkbox
-                final Boolean newValue = (notEmpty) ? Boolean.TRUE : Boolean.FALSE;
-                final Boolean oldValue = (notEmpty) ? Boolean.FALSE : Boolean.TRUE;
-                fireOptionChangeListener(cl, opt, oldValue, newValue);
-            }
-            // ChangeListener for text field
-            if (validChange)
-            {
-                if (otypeIsInt)
-                    fireOptionChangeListener(cl, opt, new Integer(oldIntValue), new Integer(opt.getIntValue()));
-                else
-                    fireOptionChangeListener(cl, opt, oldText, newText);
-            }
-        }
-    }
-
-    /**
-     * Called when a Choice or Checkbox value changes (ItemListener).
-     * Used for these things:
-     *<UL>
-     * <LI>
-     * Set {@link SOCGameOption#userChanged}
-     * <LI>
-     * Check Choices or Checkboxes to see if their game option has a {@link ChangeListener}.
-     * <LI>
-     * Set the checkbox when the popup-menu Choice value is changed for a
-     * {@link SOCGameOption#OTYPE_INTBOOL} or {@link SOCGameOption#OTYPE_ENUMBOOL}.
-     *</UL>
-     * @param e itemevent from a Choice or Checkbox in {@link #controlsOpts}
-     */
-    public void itemStateChanged(ItemEvent e)
-    {
-        final Object ctrl = e.getSource();
-        boolean choiceSetCB = false;
-        SOCGameOption opt = controlsOpts.get(ctrl);
-        if (opt == null)
-            return;
-
-        Checkbox cb = boolOptCheckboxes.get(opt.optKey);
-        if ((cb != null) && (cb != ctrl))
-        {
-            // If the user picked a choice, also set the checkbox
-            boolean wantsSet;
-
-            if (! (opt.optKey.equals("SC") && (ctrl instanceof Choice)))
-            {
-                wantsSet = true;  // any item sets it
-            } else {
-                // Special case for "SC", an OTYPE_STR with a Choice and Checkbox
-                Choice ch = (Choice) ctrl;
-                wantsSet = (ch.getSelectedIndex() != 0);  // Special case, first item clears it
-                opt.setBoolValue(wantsSet);
-                if (wantsSet)
-                {
-                    final String chText = ch.getSelectedItem();
-                    opt.setStringValue(chText.substring(0, chText.indexOf(':')));
-                } else {
-                    opt.setStringValue("");
-                }
-            }
-
-            if (wantsSet != cb.getState())
-            {
-                cb.setState(wantsSet);
-                choiceSetCB = true;
-            }
-        }
-
-        if (! opt.userChanged)
-            opt.userChanged = true;
-
-        SOCGameOption.ChangeListener cl = opt.getChangeListener();
-        if (cl == null)
-            return;
-
-        // If both bool and int fields are changed, update both before
-        // calling fireOptionChangeListener.  Boolean is called before int.
-        final boolean fireBooleanListener;
-        final Object boolOldValue, boolNewValue;
-
-        if (choiceSetCB || (ctrl instanceof Checkbox))
-        {
-            fireBooleanListener = true;
-            final boolean becameChecked = (e.getStateChange() == ItemEvent.SELECTED);
-            boolNewValue = (becameChecked) ? Boolean.TRUE : Boolean.FALSE;
-            boolOldValue = (becameChecked) ? Boolean.FALSE : Boolean.TRUE;
-            opt.setBoolValue(becameChecked);
-        } else {
-            fireBooleanListener = false;
-            boolNewValue = null;
-            boolOldValue = null;
-        }
-
-        if (ctrl instanceof Choice)
-        {
-            int chIdx = ((Choice) ctrl).getSelectedIndex();  // 0 to n-1
-            if (chIdx != -1)
-            {
-                final int nv = chIdx + opt.minIntValue;
-                Integer newValue = new Integer(nv);
-                Integer oldValue = new Integer(opt.getIntValue());
-                opt.setIntValue(nv);
-                if (fireBooleanListener)
-                    fireOptionChangeListener(cl, opt, boolOldValue, boolNewValue);
-                fireOptionChangeListener(cl, opt, oldValue, newValue);
-            }
-        }
-        else if (fireBooleanListener)
-            fireOptionChangeListener(cl, opt, boolOldValue, boolNewValue);
-    }
-
-    /**
-     * Handle firing a game option's ChangeListener, and refreshing related
-     * gameopts' values on-screen if needed.
-     * If <tt>oldValue</tt>.equals(<tt>newValue</tt>), nothing happens and
-     * the ChangeListener is not called.
-     * @param cl  The ChangeListener; must not be null
-     * @param op  The game option
-     * @param oldValue  Old value, string or boxed primitive
-     * @param newValue  New value, string or boxed primitive
-     * @since 1.1.13
-     */
-    private void fireOptionChangeListener(SOCGameOption.ChangeListener cl, SOCGameOption opt, final Object oldValue, final Object newValue)
-    {
-        if (oldValue.equals(newValue))
-            return;  // <--- Early return: Value didn't change ---
-
-        try
-        {
-            cl.valueChanged(opt, oldValue, newValue, opts);
-        } catch (Throwable thr) {
-            System.err.println("-- Error caught in ChangeListener: " + thr.toString() + " --");
-            thr.printStackTrace();
-            while (thr.getCause() != null)
-            {
-                thr = thr.getCause();
-                System.err.println(" --> Cause: " + thr + " --");
-                thr.printStackTrace();
-            }
-            System.err.println("-- Error stack trace end --");
-            System.err.println();
-        }
-
-        Vector<SOCGameOption> refresh = SOCGameOption.getAndClearRefreshList();
-        if (refresh == null)
-            return;  // <--- Early return: Nothing else changed ---
-
-        // Refresh each one now, depending on type:
-        if (optsControls == null)
-            return;  // should only be null if readOnly, and thus no changes to values anyway
-        for (int i = refresh.size() - 1; i >= 0; --i)
-        {
-            final SOCGameOption op = refresh.elementAt(i);
-            final Component opComp = optsControls.get(op.optKey);
-
-            switch (op.optType)  // OTYPE_*
-            {
-            case SOCGameOption.OTYPE_BOOL:
-                ((Checkbox) opComp).setState(op.getBoolValue());
-                break;
-    
-            case SOCGameOption.OTYPE_INT:
-            case SOCGameOption.OTYPE_INTBOOL:
-                {
-                    if (opComp instanceof TextField)
-                        ((TextField) opComp).setText(Integer.toString(op.getIntValue()));
-                    else
-                        ((Choice) opComp).select(op.getIntValue() - op.minIntValue);
-                    final boolean hasCheckbox = (op.optType == SOCGameOption.OTYPE_INTBOOL);
-                    if (hasCheckbox)
-                    {
-                        Checkbox cb = boolOptCheckboxes.get(op.optKey);
-                        if (cb != null)
-                            cb.setState(op.getBoolValue());
-                    }
-                }
-                break;
-    
-            case SOCGameOption.OTYPE_ENUM:
-            case SOCGameOption.OTYPE_ENUMBOOL:
-                {
-                    ((Choice) opComp).select(op.getIntValue() - op.minIntValue);
-                    final boolean hasCheckbox = (op.optType == SOCGameOption.OTYPE_ENUMBOOL);
-                    if (hasCheckbox)
-                    {
-                        Checkbox cb = boolOptCheckboxes.get(op.optKey);
-                        if (cb != null)
-                            cb.setState(op.getBoolValue());
-                    }
-                }
-                break;
-    
-            case SOCGameOption.OTYPE_STR:
-            case SOCGameOption.OTYPE_STRHIDE:
-                ((TextField) opComp).setText(op.getStringValue());
-                break;
-    
-                // default: unknown, see above
-            }
-        }
-    }
-
-    /** when an option with a boolValue's label is clicked, toggle its checkbox */
-    public void mouseClicked(MouseEvent e)
-    {
-        SOCGameOption opt = controlsOpts.get(e.getSource());
-        if (opt == null)
-            return;
-        Checkbox cb = boolOptCheckboxes.get(opt.optKey);
-        if (cb == null)
-            return;
-        final boolean becameChecked = ! cb.getState();
-        cb.setState(becameChecked);
-        opt.setBoolValue(becameChecked);
-        if (! opt.userChanged)
-            opt.userChanged = true;
-        SOCGameOption.ChangeListener cl = opt.getChangeListener();
-        if (cl == null)
-            return;
-        final Boolean newValue = (becameChecked) ? Boolean.TRUE : Boolean.FALSE;
-        final Boolean oldValue = (becameChecked) ? Boolean.FALSE : Boolean.TRUE;
-        fireOptionChangeListener(cl, opt, oldValue, newValue);
-    }
-
-    /** required stub for MouseListener */
-    public void mouseEntered(MouseEvent e) {}
-
-    /** required stub for MouseListener */
-    public void mouseExited(MouseEvent e) {}
-
-    /** required stub for MouseListener */
-    public void mousePressed(MouseEvent e) {}
-
-    /** required stub for MouseListener */
-    public void mouseReleased(MouseEvent e) {}
-
-
-    /**
-     * A textfield that accepts only nonnegative-integer characters.
-     * @author Jeremy D Monin <jeremy@nand.net>
-     */
-    public class IntTextField extends TextField implements KeyListener
-    {
-        IntTextField(int initVal, int width)
-        {
-            super(Integer.toString(initVal), width);
-            addKeyListener(this);
-        }
-
-        /**
-         * Parse the value of this textfield
-         * @return value, or 0 if can't parse it
-         */
-        public int getIntValue()
-        {
-            String txt = getText().trim();
-            if (txt.length() == 0)
-                return 0;
-            try
-            {
-                return Integer.parseInt(txt);
-            }
-            catch (NumberFormatException e)
-            {
-                return 0;
-            }
-        }
-
-        /** stub for KeyListener */
-        public void keyPressed(KeyEvent e) {}
-
-        /** stub for KeyListener */
-        public void keyReleased(KeyEvent e) {}
-
-        /** reject entered characters which aren't digits */
-        public void keyTyped(KeyEvent e)
-        {
-            // TODO this is not working
-
-            switch (e.getKeyCode())
-            {
-            case KeyEvent.VK_ENTER:
-                clickCreate(true);
-                break;
-
-            case KeyEvent.VK_CANCEL:
-            case KeyEvent.VK_ESCAPE:
-                clickCancel();
-                break;
-
-            default:
-                {
-                final char c = e.getKeyChar();
-                if (c == KeyEvent.CHAR_UNDEFINED)  // ctrl characters, arrows, etc
-                    return;
-                if (! Character.isDigit(c))
-                    e.consume();  // ignore non-digits
-                }
-            }  // switch(e)
-        }
-
-    }  // public inner class IntTextField
-
-
-    /**
-     * This is the modal dialog to ask user if these options' required
-     * minimum client version is OK.
-     *
-     * @author Jeremy D Monin <jeremy@nand.net>
-     */
-    private class VersionConfirmDialog extends AskDialog
-    {
-        /**
-         * Creates a new VersionConfirmDialog.
-         *
-         * @param ngof  Parent options-frame, which contains these options
-         * @param minVers  Minimum required version for these options
-         */
-        public VersionConfirmDialog(NewGameOptionsFrame ngof, int minVers)
-        {
-<<<<<<< HEAD
-            super(cl, ngof, strings.get("game.options.verconfirm.title"),
-                strings.get("game.options.verconfirm.prompt", Version.version(minVers)),
-                strings.get("game.options.verconfirm.create"), 
-                strings.get("game.options.verconfirm.change"), true, false);
-=======
-            super(gameDisplay, ngof, "Confirm options minimum version",
-                "JSettlers " + Version.version(minVers) + " or newer is required for these game options.\nOlder clients won't be able to join.",
-                "Create with these options", "Change options", true, false);
->>>>>>> f6a5e2a2
-        }
-
-        /**
-         * React to the Create button.
-         */
-        @Override
-        public void button1Chosen()
-        {
-            clickCreate(false);
-        }
-
-        /**
-         * React to the Change button.
-         */
-        @Override
-        public void button2Chosen()
-        {
-            dispose();
-        }
-
-        /**
-         * React to the dialog window closed by user, or Esc pressed. (same as Change button)
-         */
-        @Override
-        public void windowCloseChosen()
-        {
-            button2Chosen();
-        }
-
-    }  // private inner class VersionConfirmDialog
-
-
-}  // public class NewGameOptionsFrame
+/**
+ * Java Settlers - An online multiplayer version of the game Settlers of Catan
+ * Copyright (C) 2003  Robert S. Thomas
+ * This file copyright (C) 2009-2012 Jeremy D Monin <jeremy@nand.net>
+ * Portions of this file Copyright (C) 2012 Paul Bilnoski <paul@bilnoski.net>
+ *
+ * This program is free software; you can redistribute it and/or
+ * modify it under the terms of the GNU General Public License
+ * as published by the Free Software Foundation; either version 3
+ * of the License, or (at your option) any later version.
+ *
+ * This program is distributed in the hope that it will be useful,
+ * but WITHOUT ANY WARRANTY; without even the implied warranty of
+ * MERCHANTABILITY or FITNESS FOR A PARTICULAR PURPOSE.  See the
+ * GNU General Public License for more details.
+ *
+ * You should have received a copy of the GNU General Public License
+ * along with this program.  If not, see <http://www.gnu.org/licenses/>.
+ **/
+package soc.client;
+
+import java.awt.BorderLayout;
+import java.awt.Button;
+import java.awt.Checkbox;
+import java.awt.Choice;
+import java.awt.Color;
+import java.awt.Component;
+import java.awt.Cursor;
+import java.awt.FlowLayout;
+import java.awt.Frame;
+import java.awt.GridBagConstraints;
+import java.awt.GridBagLayout;
+import java.awt.Label;
+import java.awt.Panel;
+import java.awt.TextField;
+import java.awt.event.ActionEvent;
+import java.awt.event.ActionListener;
+import java.awt.event.ItemEvent;
+import java.awt.event.ItemListener;
+import java.awt.event.KeyEvent;
+import java.awt.event.KeyListener;
+import java.awt.event.MouseEvent;
+import java.awt.event.MouseListener;
+import java.awt.event.TextEvent;
+import java.awt.event.TextListener;
+import java.awt.event.WindowAdapter;
+import java.awt.event.WindowEvent;
+import java.util.Enumeration;
+import java.util.Hashtable;
+import java.util.Map;
+import java.util.TreeSet;
+import java.util.Vector;
+
+import soc.client.SOCPlayerClient.GameAwtDisplay;
+import soc.game.SOCGameOption;
+import soc.game.SOCScenario;
+import soc.message.SOCMessage;
+import soc.message.SOCStatusMessage;
+import soc.util.Version;
+
+/**
+ * This is the dialog for options to set in a new game.
+ * Prompt for name and options.
+ *<P>
+ * Also used for showing a game's options (read-only) during game play.
+ *<P>
+ * Game option "SC" (Scenarios) gets special rendering. Internally it's {@link SOCGameOption#OTYPE_STR},
+ * but it's presented as a checkbox and {@link Choice}.
+ *
+ * @author Jeremy D Monin &lt;jeremy@nand.net&gt;
+ * @since 1.1.07
+ */
+public class NewGameOptionsFrame extends Frame
+    implements ActionListener, KeyListener, ItemListener, TextListener, MouseListener
+{
+    /**
+     * Maximum range (min-max value) for integer-type options
+     * to be rendered using a value popup, instead of a textfield.
+     * @see #initOption_int(SOCGameOption)
+     */
+    public static final int INTFIELD_POPUP_MAXRANGE = 21;
+
+    private final GameAwtDisplay gameDisplay;
+
+    /** should this be sent to the remote tcp server, or local practice server? */
+    private final boolean forPractice;
+
+    /** is this for display only? */
+    private final boolean readOnly;
+
+    /** Contains this game's {@link SOCGameOption}s, or null if none.
+     *  Unknowns (OTYPE_UNKNOWN) are removed in initInterface_options.
+     *<P>
+     * The opts' values are updated from controls when the user hits the Create Game button,
+     * and sent to the server to create the game.  If there are {@link SOCGameOption.ChangeListener}s,
+     * they are updated as soon as the user changes them in the controls, then re-updated when
+     * Create is hit.
+     * @see #readOptsValuesFromControls(boolean)
+     */
+    private Hashtable<String, SOCGameOption> opts;
+
+    /** Key = AWT control; value = {@link SOCGameOption} within {@link #opts}. Empty if opts is null.  */
+    private Hashtable<Component, SOCGameOption> controlsOpts;
+
+    /**
+     * AWT control for each gameopt, for handling {@link SOCGameOption#refreshDisplay()}
+     * if called by {@link SOCGameOption.ChangeListener}s.
+     * Key = option key; value = Component.
+     * Null if {@link #readOnly}.
+     * For game options with 2 input controls (OTYPE_INTBOOL, OTYPE_ENUMBOOL),
+     * the TextField/Choice is found here, and the boolean Checkbox is found in {@link #boolOptCheckboxes}.
+     * @since 1.1.13
+     * @see #fireOptionChangeListener(soc.game.SOCGameOption.ChangeListener, SOCGameOption, Object, Object)
+     */
+    private Hashtable<String, Component> optsControls;
+
+    /** Key = {@link SOCGameOption#optKey}; value = {@link Checkbox} if bool/intbool option.
+      * Empty if none, null if readOnly.
+      * Used to quickly find an option's associated checkbox.
+      */
+    private Hashtable<String, Checkbox> boolOptCheckboxes;
+
+    /** create is null if readOnly */
+    private Button create;
+    private Button cancel;
+    private TextField gameName;
+    /** msgText is null if readOnly */
+    private TextField msgText;
+
+    // // TODO refactor; these are from connectorprac panel
+    private static final Color NGOF_BG = new Color(Integer.parseInt("61AF71",16));
+    private static final Color HEADER_LABEL_BG = new Color(220,255,220);
+    private static final Color HEADER_LABEL_FG = new Color( 50, 80, 50);
+    
+    //strings
+    private static final soc.util.SOCStringManager strings = soc.util.SOCStringManager.getClientManager();
+
+    /**
+     * Creates a new NewGameOptionsFrame.
+     * Once created, reset the mouse cursor from hourglass to normal, and clear main panel's status text.
+     *
+     * @param cli      Player client interface
+     * @param gaName   Requested name of game (can change in this frame),
+     *                 or null for blank or (forPractice)
+     *                 to use {@link SOCPlayerClient#DEFAULT_PRACTICE_GAMENAME}.
+     * @param opts     Set of {@link SOCGameOption}s; its values will be changed when "New Game" button
+     *                 is pressed, so the next OptionsFrame will default to the values the user has chosen.
+     *                 To preserve them, call {@link SOCGameOption#cloneOptions(Hashtable)} beforehand.
+     *                 Null if server doesn't support game options.
+     *                 Unknown options ({@link SOCGameOption#OTYPE_UNKNOWN}) will be removed.
+     *                 If not <tt>readOnly</tt>, each option's {@link SOCGameOption#userChanged userChanged}
+     *                 flag will be cleared, to reset status from any previously shown NewGameOptionsFrame.
+     * @param forPractice Will this game be on local practice server, vs remote tcp server?
+     * @param readOnly    Is this display-only (for use during a game), or can it be changed (making a new game)?
+     */
+    public NewGameOptionsFrame
+        (GameAwtDisplay gd, String gaName, Hashtable<String, SOCGameOption> opts, boolean forPractice, boolean readOnly)
+    {
+        super( readOnly
+                ? (strings.get("game.options.title", gaName))
+                :
+                   (forPractice
+                    ? strings.get("game.options.title.newpractice")
+                    : strings.get("game.options.title.new")));
+
+        setLayout(new BorderLayout());
+
+        this.gameDisplay = gd;
+        SOCPlayerClient cli = gd.getClient();
+        this.opts = opts;
+        this.forPractice = forPractice;
+        this.readOnly = readOnly;
+        controlsOpts = new Hashtable<Component, SOCGameOption>();
+        if (! readOnly)
+        {
+            optsControls = new Hashtable<String, Component>();
+            boolOptCheckboxes = new Hashtable<String, Checkbox>();
+        }
+        if ((gaName == null) && forPractice)
+        {
+            if (cli.numPracticeGames == 0)
+                gaName = SOCPlayerClient.DEFAULT_PRACTICE_GAMENAME;
+            else
+                gaName = SOCPlayerClient.DEFAULT_PRACTICE_GAMENAME + " " + (1 + cli.numPracticeGames);
+        }
+
+        // same Frame setup as in SOCPlayerClient.main
+        setBackground(NGOF_BG);
+        setForeground(Color.black);
+
+        addKeyListener(this);
+        initInterfaceElements(gaName);
+
+        addWindowListener(new WindowAdapter() {
+            @Override
+            public void windowClosing(WindowEvent e) { clickCancel(); }
+            });
+
+        /**
+         * complete - reset mouse cursor from hourglass to normal
+         * (was set to hourglass before calling this constructor)
+         */
+        gd.setCursor(Cursor.getPredefinedCursor(Cursor.DEFAULT_CURSOR));
+        gd.status.setText("");  // clear "Talking to server..."
+    }
+
+    /**
+     * Creates and shows a new NewGameOptionsFrame.
+     * Once created, reset the mouse cursor from hourglass to normal, and clear main panel's status text.
+     * See {@link #NewGameOptionsFrame(SOCPlayerClient, String, Hashtable, boolean, boolean) constructor}
+     * for notes about <tt>opts</tt> and other parameters.
+     * @return the new frame
+     */
+    public static NewGameOptionsFrame createAndShow
+        (GameAwtDisplay cli, String gaName, Hashtable<String, SOCGameOption> opts, boolean forPractice, boolean readOnly)
+    {
+        NewGameOptionsFrame ngof = new NewGameOptionsFrame(cli, gaName, opts, forPractice, readOnly);
+        ngof.pack();
+        ngof.setVisible(true);
+        return ngof;
+    }
+    
+    /**
+     * Interface setup for constructor. Assumes BorderLayout.
+     * Most elements are part of a sub-panel occupying most of this Frame, and using GridBagLayout.
+     */
+    private void initInterfaceElements(final String gaName)
+    {
+        GridBagLayout gbl = new GridBagLayout();
+        GridBagConstraints gbc = new GridBagConstraints();
+
+        Panel bp = new Panel(gbl);  // Actual button panel
+        bp.setForeground(getForeground());
+        bp.setBackground(NGOF_BG);  // If this is omitted, firefox 3.5+ applet uses themed bg-color (seen OS X)
+
+        gbc.fill = GridBagConstraints.BOTH;
+        gbc.gridwidth = GridBagConstraints.REMAINDER;
+
+        if (! readOnly)
+        {
+            msgText = new TextField(strings.get("game.options.prompt"));
+            msgText.setEditable(false);
+            msgText.setForeground(LABEL_TXT_COLOR);
+            msgText.setBackground(getBackground());
+            gbl.setConstraints(msgText, gbc);
+            bp.add(msgText);
+        }
+
+        /**
+         * Interface setup: Game name
+         */
+        Label L;
+
+        L = new Label(strings.get("game.options.name"));
+        L.setAlignment(Label.RIGHT);
+        L.setBackground(HEADER_LABEL_BG);
+        L.setForeground(HEADER_LABEL_FG);
+        gbc.gridwidth = 2;
+        gbl.setConstraints(L, gbc);
+        bp.add(L);
+
+        gameName = new TextField(20);
+        if (gaName != null)
+            gameName.setText(gaName);
+        if (readOnly)
+        {
+            gameName.setEnabled(false);
+        } else {
+            gameName.addTextListener(this);    // Will enable buttons when field is not empty
+            gameName.addKeyListener(this);     // for ESC/ENTER
+        }
+        gbc.gridwidth = GridBagConstraints.REMAINDER;
+        gbl.setConstraints(gameName, gbc);
+        bp.add(gameName);
+
+        /**
+         * Interface setup: Options
+         */
+        initInterface_Options(bp, gbl, gbc);
+
+        /**
+         * Interface setup: Buttons
+         */
+
+        if (readOnly)
+        {
+            cancel = new Button(strings.get("base.ok"));
+            cancel.setEnabled(true);
+            gbc.gridwidth = GridBagConstraints.REMAINDER;
+        } else {
+            cancel = new Button(strings.get("base.cancel"));
+            cancel.addKeyListener(this);  // for win32 keyboard-focus
+            gbc.gridwidth = 2;
+        }
+        gbl.setConstraints(cancel, gbc);
+        bp.add(cancel);
+        cancel.addActionListener(this);
+        
+        if (! readOnly)
+        {
+            create = new Button(strings.get("game.options.oknew"));
+            AskDialog.styleAsDefault(create);
+            create.addActionListener(this);
+            create.addKeyListener(this);
+            create.setEnabled(! readOnly);
+            if ((gaName == null) || (gaName.length() == 0))
+                create.setEnabled(false);  // Will enable when gameName not empty
+            gbc.gridwidth = GridBagConstraints.REMAINDER;
+            gbl.setConstraints(create, gbc);
+            bp.add(create);
+        }
+
+        // Final assembly setup
+        bp.validate();
+        add(bp, BorderLayout.CENTER);
+    }
+
+    private final static Color LABEL_TXT_COLOR = new Color(252, 251, 243); // off-white
+
+    /**
+     * Interface setup: Options.
+     * One row per option, except for 3-letter options which group with 2-letter ones.
+     * Boolean checkboxes go on the left edge; text and int/enum values are to right of checkboxes.
+     *<P>
+     * When showing options to create a new game, option keys starting with '_' are hidden
+     * unless the player nickname is "debug".  This prevents unwanted changes to those options,
+     * which are set at the server during game creation.  When the options are shown read-only
+     * during a game, these options are shown and not hidden.
+     *<P>
+     * This is called from constructor, so this is a new NGOF being shown.
+     * If not read-only, clear {@link SOCGameOption#userChanged} flag for
+     * each option in {@link #opts}.
+     *<P>
+     * If options are null, put a label with {@link #TXT_SERVER_TOO_OLD}.
+     */
+    private void initInterface_Options(Panel bp, GridBagLayout gbl, GridBagConstraints gbc)
+    {
+        final boolean hideUnderscoreOpts = (! readOnly) && (! gameDisplay.nick.getText().equalsIgnoreCase("debug"));
+
+        Label L;
+
+        if (opts == null)
+        {
+            L = new Label(strings.get("game.options.not"));
+            L.setForeground(LABEL_TXT_COLOR);
+            gbc.gridwidth = GridBagConstraints.REMAINDER;
+            gbl.setConstraints(L, gbc);
+            bp.add(L);
+            return;  // <---- Early return: no options ----
+        }
+        else if (! readOnly)
+        {
+            for (SOCGameOption opt : opts.values())
+                opt.userChanged = false;  // clear flag from any previously shown NGOF
+        }
+
+        gbc.anchor = GridBagConstraints.WEST;
+
+        // Look for options that should be on the same
+        // line as other options (based on key length)
+        // instead of at the start of a line.
+        // TODO: for now these are on subsequent lines
+        //   instead of sharing the same line.
+        Hashtable<String,String> sameLineOpts = new Hashtable<String,String>();  // key=on-same-line opt, value=opt to start line
+        {
+            Enumeration<String> okeys = opts.keys();
+            while (okeys.hasMoreElements())
+            {
+                final String kf3 = okeys.nextElement();
+                if (kf3.length() <= 2)
+                    continue;
+                final String kf2 = kf3.substring(0, 2);
+                if (opts.containsKey(kf2))
+                    sameLineOpts.put(kf3, kf2);
+            }
+        }
+
+        // Sort and lay out options; remove unknowns from opts.
+        // TreeSet sorts game options by description, using gameopt.compareTo.
+        // The array lets us remove from opts without disrupting an iterator.
+        SOCGameOption[] optArr = new TreeSet<SOCGameOption>(opts.values()).toArray(new SOCGameOption[0]);
+        for (int i = 0; i < optArr.length; ++i)
+        {
+            SOCGameOption op = optArr[i];
+            if (op.optType == SOCGameOption.OTYPE_UNKNOWN)
+            {
+                opts.remove(op.optKey);
+                continue;  // <-- Removed, Go to next entry --
+            }
+            if (hideUnderscoreOpts && (op.optKey.charAt(0) == '_'))
+                continue;  // <-- Don't show options starting with '_'
+
+            if (sameLineOpts.containsKey(op.optKey))
+                continue;  // <-- Shares a line, Go to next entry --
+            final boolean sharesLine = sameLineOpts.containsValue(op.optKey);
+
+            initInterface_OptLine(op, bp, gbl, gbc);
+            if (sharesLine)
+            {
+                // Group them under this one.
+                // TODO group on same line, not following lines, if there's only 1.
+                Enumeration<String> linekeys = sameLineOpts.keys();
+                while (linekeys.hasMoreElements())
+                {
+                    final String kf3 = linekeys.nextElement();
+                    final String kf2 = sameLineOpts.get(kf3);
+                    if ((kf2 == null) || ! kf2.equals(op.optKey))
+                        continue;  // <-- Goes with a a different option --
+
+                    final SOCGameOption op3 = opts.get(kf3);
+                    if (op3 != null)
+                        initInterface_OptLine(op3, bp, gbl, gbc);
+                }
+            }
+
+        }  // for(opts)
+    }
+
+    /**
+     * Set up one game option in one line of the panel.
+     * Based on the option type, create the appropriate AWT component
+     * and call {@link #initInterface_Opt1(SOCGameOption, Component, boolean, boolean, Panel, GridBagLayout, GridBagConstraints)}.
+     * @param op  Option data
+     * @param bp  Add to this panel
+     * @param gbl Use this layout
+     * @param gbc Use these constraints
+     */
+    private void initInterface_OptLine(SOCGameOption op, Panel bp, GridBagLayout gbl, GridBagConstraints gbc)
+    {
+        if (op.optKey.equals("SC"))
+        {
+            // special handling: Scenario
+            // TODO server negotiation
+            Map<String, SOCScenario> allSc = SOCScenario.getAllKnownScenarios();
+            if ((allSc == null) || allSc.isEmpty())
+                return;
+
+            int i = 0, sel = 0;
+            Choice ch = new Choice();
+            ch.add("(none)");   //I18N?
+            for (final SOCScenario sc : allSc.values())
+            {
+                ++i;
+                ch.add(sc.scKey + ": " + sc.scDesc);
+                if (sc.scKey.equals(op.getStringValue()))
+                    sel = i;
+            }
+            if (sel != 0)
+            {
+                ch.select(sel);
+                op.setBoolValue(true);
+            }
+
+            initInterface_Opt1(op, ch, true, true, bp, gbl, gbc);
+                // adds ch, and a checkbox which will toggle this OTYPE_STR's op.boolValue
+            return;
+        }
+
+        switch (op.optType)  // OTYPE_*
+        {
+        case SOCGameOption.OTYPE_BOOL:
+            {
+                Checkbox cb = new Checkbox();
+                initInterface_Opt1(op, cb, true, false, bp, gbl, gbc);
+                cb.addItemListener(this);
+            }
+            break;
+
+        case SOCGameOption.OTYPE_INT:
+        case SOCGameOption.OTYPE_INTBOOL:
+            {
+                final boolean hasCheckbox = (op.optType == SOCGameOption.OTYPE_INTBOOL);
+                initInterface_Opt1(op, initOption_int(op), hasCheckbox, true, bp, gbl, gbc);
+            }
+            break;
+
+        case SOCGameOption.OTYPE_ENUM:
+        case SOCGameOption.OTYPE_ENUMBOOL:
+            // Choice (popup menu)
+            {
+                final boolean hasCheckbox = (op.optType == SOCGameOption.OTYPE_ENUMBOOL);
+                initInterface_Opt1(op, initOption_enum(op), hasCheckbox, true, bp, gbl, gbc);
+            }
+            break;
+
+        case SOCGameOption.OTYPE_STR:
+        case SOCGameOption.OTYPE_STRHIDE:
+            {
+                int txtwid = op.maxIntValue;  // used as max length
+                if (txtwid > 20)
+                    txtwid = 20;
+                final boolean doHide = (op.optType == SOCGameOption.OTYPE_STRHIDE);
+                String txtcontent = (doHide ? "" : op.getStringValue());
+                TextField txtc = new TextField(txtcontent, txtwid);
+                if (doHide)
+                {
+                    if (SOCPlayerClient.isJavaOnOSX)
+                        txtc.setEchoChar('\u2022');  // round bullet (option-8)
+                    else
+                        txtc.setEchoChar('*');
+                }
+                if (! readOnly)
+                {
+                    txtc.addKeyListener(this);  // for ESC/ENTER
+                    txtc.addTextListener(this); // for gameopt.ChangeListener and userChanged
+                }
+                initInterface_Opt1(op, txtc, false, false, bp, gbl, gbc);
+            }
+            break;
+
+            // default: unknown, ignore; see above
+        }
+    }
+
+    /**
+     * Add one GridBagLayout row with this game option (component and label(s)).
+     * The option's descriptive text may have "#" as a placeholder for where
+     * int/enum value is specified (IntTextField or Choice-dropdown).
+     * @param op  Option data
+     * @param oc  Component with option choices (popup menu, textfield, etc).
+     *            If oc is a {@link TextField} or {@link Choice}, and hasCB,
+     *            changing the component's value will set the checkbox.
+     *            <tt>oc</tt> will be added to {@link #optsControls} and {@link #controlsOpts}.
+     * @param hasCB  Add a checkbox?  If oc is {@link Checkbox}, set this true;
+     *            it won't add a second checkbox.
+     *            The checkbox will be added to {@link #boolOptCheckboxes} and {@link #controlsOpts}.
+     * @param allowPH  Allow the "#" placeholder within option desc?
+     * @param bp  Add to this panel
+     * @param gbl Use this layout
+     * @param gbc Use these constraints; gridwidth will be set to 1 and then REMAINDER
+     */
+    private void initInterface_Opt1(SOCGameOption op, Component oc,
+            boolean hasCB, boolean allowPH,
+            Panel bp, GridBagLayout gbl, GridBagConstraints gbc)
+    {
+        Label L;
+
+        gbc.gridwidth = 1;
+        if (hasCB)
+        {
+            Checkbox cb;
+            if (oc instanceof Checkbox)
+                cb = (Checkbox) oc;
+            else
+                cb = new Checkbox();
+            controlsOpts.put(cb, op);
+            cb.setState(op.getBoolValue());
+            cb.setEnabled(! readOnly);
+            gbl.setConstraints(cb, gbc);
+            bp.add(cb);
+            if (! readOnly)
+            {
+                boolOptCheckboxes.put(op.optKey, cb);
+                cb.addItemListener(this);  // for op's ChangeListener and userChanged
+            }
+        } else {
+            L = new Label();  // to fill checkbox's column
+            gbl.setConstraints(L, gbc);
+            bp.add(L);
+        }
+
+        final int placeholderIdx = allowPH ? op.optDesc.indexOf('#') : -1;
+        Panel optp = new Panel();  // with FlowLayout
+        try
+        {
+            FlowLayout fl = (FlowLayout) (optp.getLayout());
+            fl.setAlignment(FlowLayout.LEFT);
+            fl.setVgap(0);
+            fl.setHgap(0);
+        }
+        catch (Throwable fle) {}
+
+        // Any text to the left of placeholder in optDesc?
+        if (placeholderIdx > 0)
+        {
+            L = new Label(op.optDesc.substring(0, placeholderIdx - 1));
+            L.setForeground(LABEL_TXT_COLOR);
+            optp.add(L);
+            if (hasCB && ! readOnly)
+            {
+                controlsOpts.put(L, op);
+                L.addMouseListener(this);  // Click label to toggle checkbox
+            }
+        }
+
+        // TextField or Choice at placeholder position
+        if (! (oc instanceof Checkbox))
+        {
+            controlsOpts.put(oc, op);
+            oc.setEnabled(! readOnly);
+            optp.add(oc);
+            if (hasCB && ! readOnly)
+            {
+                if (oc instanceof TextField)
+                {
+                    ((TextField) oc).addTextListener(this);  // for enable/disable
+                    ((TextField) oc).addKeyListener(this);   // for ESC/ENTER
+                } else if (oc instanceof Choice)
+                {
+                    ((Choice) oc).addItemListener(this);  // for related cb, and op.ChangeListener and userChanged
+                }
+            }
+        }
+        if (! readOnly)
+            optsControls.put(op.optKey, oc);
+
+        // Any text to the right of placeholder?  Also creates
+        // the text label if there is no placeholder (placeholderIdx == -1).
+        if (placeholderIdx + 1 < op.optDesc.length())
+        {
+            L = new Label(op.optDesc.substring(placeholderIdx + 1));
+            L.setForeground(LABEL_TXT_COLOR);
+            optp.add(L);
+            if (hasCB && ! readOnly)
+            {
+                controlsOpts.put(L, op);
+                L.addMouseListener(this);  // Click label to toggle checkbox
+            }
+        }
+
+        gbc.gridwidth = GridBagConstraints.REMAINDER;
+        gbl.setConstraints(optp, gbc);
+        bp.add(optp);
+    }
+
+    /**
+     * Natural log of 10. For use in {@link #initOption_int(SOCGameOption)}, to determine
+     * number of digits needed for the option in a textfield
+     * (not available in java 1.4)
+     */
+    private static final double LOG_10 = Math.log(10.0);
+
+    /**
+     * Based on this game option's type, present its intvalue either as
+     * a numeric textfield, or a popup menu if min/max are near each other.
+     * The maximum min/max distance which creates a popup is {@link #INTFIELD_POPUP_MAXRANGE}.
+     * @param op A SOCGameOption with an integer value, that is,
+     *           of type {@link SOCGameOption#OTYPE_INT OTYPE_INT}
+     *           or {@link SOCGameOption#OTYPE_INTBOOL OTYPE_INTBOOL}
+     * @return an IntTextField or {@link java.awt.Choice} (popup menu)
+     */
+    private Component initOption_int(SOCGameOption op)
+    {
+        // OTYPE_* - if a new type is added, update this method's javadoc.
+
+        int optrange = op.maxIntValue - op.minIntValue;
+        Component c;
+        if ((optrange > INTFIELD_POPUP_MAXRANGE) || (optrange < 0))
+        {
+            // IntTextField with width based on number of digits in min/max .
+            // Math.log10 isn't available in java 1.4, so we calculate it for now.
+            int amaxv = Math.abs(op.maxIntValue);
+            int aminv = Math.abs(op.minIntValue);
+            final int magn;
+            if (amaxv > aminv)
+                magn = amaxv;
+            else
+                magn = aminv;
+            int twidth = 1 + (int) Math.ceil(Math.log(magn)/LOG_10);
+            if (twidth < 3)
+                twidth = 3;
+            c = new IntTextField(op.getIntValue(), twidth);
+            ((TextField) c).addTextListener(this);  // for op.ChangeListener and userChanged
+        } else {
+            Choice ch = new Choice();
+            for (int i = op.minIntValue; i <= op.maxIntValue; ++i)
+                ch.add(Integer.toString(i));
+
+            int defaultIdx = op.getIntValue() - op.minIntValue;
+            if (defaultIdx > 0)
+                ch.select(defaultIdx);
+            ch.addItemListener(this);  // for op.ChangeListener and userChanged
+            c = ch;
+        }
+        return c;
+    }
+
+    /**
+     * Create a popup menu for the choices of this enum.
+     * @param op Game option, of type {@link SOCGameOption#OTYPE_ENUM OTYPE_ENUM}
+     *           or {@link SOCGameOption#OTYPE_ENUMBOOL OTYPE_ENUMBOOL}
+     */
+    private Choice initOption_enum(SOCGameOption op)
+    {
+        Choice ch = new Choice();
+        final String[] chs = op.enumVals;
+        for (int i = 0; i < chs.length; ++i)
+            ch.add(chs[i]);
+
+        int defaultIdx = op.getIntValue() - 1;  // enum numbering is 1-based
+        if (defaultIdx > 0)
+            ch.select(defaultIdx);
+        ch.addItemListener(this);  // for op.ChangeListener and userChanged
+        return ch;
+    }
+
+    /**
+     * When the window is shown, request focus on game name textfield.
+     */
+    @Override
+    public void setVisible(boolean b)
+    {
+        super.setVisible(b);
+        if (b)
+            gameName.requestFocus();
+    }
+
+    /** React to button clicks */
+    public void actionPerformed(ActionEvent ae)
+    {
+        try
+        {
+            
+            Object src = ae.getSource();
+            if (src == create)
+            {
+                // Check options, ask client to set up and start a practice game
+                clickCreate(true);
+                return;
+            }
+
+            if (src == cancel)
+            {
+                clickCancel();
+                return;
+            }
+
+        }  // try
+        catch(Throwable thr)
+        {
+            System.err.println("-- Error caught in AWT event thread: " + thr + " --");
+            thr.printStackTrace();
+            while (thr.getCause() != null)
+            {
+                thr = thr.getCause();
+                System.err.println(" --> Cause: " + thr + " --");
+                thr.printStackTrace();
+            }
+            System.err.println("-- Error stack trace end --");
+            System.err.println();
+        }
+
+    }
+
+    /** "Connect..." from connect setup; check fields, etc */
+    private void clickCreate(final boolean checkOptionsMinVers)
+    {
+        String gmName = gameName.getText().trim();
+        if (gmName.length() == 0)
+        {
+            return;  // Should not happen (button disabled by TextListener)
+        }
+        if (! SOCMessage.isSingleLineAndSafe(gmName))
+        {
+            msgText.setText(SOCStatusMessage.MSG_SV_NEWGAME_NAME_REJECTED);
+            gameName.requestFocusInWindow();
+            return;  // Not a valid game name
+        }
+
+        SOCPlayerClient cl = gameDisplay.getClient();
+        /**
+         * Is this game name already used?
+         * Always check remote server for the requested game name.
+         * Check practice game names only if creating another practice game.
+         */
+        boolean gameExists;
+        if (forPractice)
+            gameExists = (cl.getNet().practiceServer != null) && (-1 != cl.getNet().practiceServer.getGameState(gmName));
+        else
+            gameExists = false;
+        if (cl.serverGames != null)
+            gameExists = gameExists || cl.serverGames.isGame(gmName);
+        if (gameExists)
+        {
+            NotifyDialog.createAndShow(gameDisplay, this, SOCStatusMessage.MSG_SV_NEWGAME_ALREADY_EXISTS, null, true);
+            return;
+        }
+
+        if (gameDisplay.readValidNicknameAndPassword())
+        {
+            if (readOptsValuesFromControls(checkOptionsMinVers))
+            {
+                setCursor(Cursor.getPredefinedCursor(Cursor.WAIT_CURSOR));  // Immediate feedback in this frame
+                gameDisplay.askStartGameWithOptions(gmName, forPractice, opts);  // Also sets WAIT_CURSOR, in main client frame
+            } else {
+                return;  // readOptsValues will put the err msg in dia's status line
+            }
+        } else {
+            // Nickname field is also checked before this dialog is displayed,
+            // so the user must have gone back and changed it.
+            // Can't correct the problem from within this dialog, since the
+            // nickname field (and hint message) is in SOCPlayerClient's panel.
+            NotifyDialog.createAndShow(gameDisplay, this, strings.get("game.options.nickerror"), null, true);
+            return;
+        }
+
+        dispose();
+    }
+
+    /** Dismiss the frame */
+    private void clickCancel()
+    {
+        dispose();
+    }
+
+    /** Dismiss the frame, and clear client's {@link SOCPlayerClient#newGameOptsFrame}
+     *  ref to this frame
+     */
+    @Override
+    public void dispose()
+    {
+        if (this == gameDisplay.newGameOptsFrame)
+            gameDisplay.newGameOptsFrame = null;
+        super.dispose();
+    }
+
+    /**
+     * Read option values from controls, as prep to request the new game.
+     * If there is a problem (out of range, bad character in integer field, etc),
+     * set {@link #msgText} and set focus on the field.
+     * @param checkOptionsMinVers Warn the user if the options will require a
+     *           minimum client version?  Won't do so if {@link #forPractice} is set,
+     *           because this isn't a problem for local practice games.
+     * @return true if all were read OK, false if a problem (such as NumberFormatException)
+     */
+    private boolean readOptsValuesFromControls(final boolean checkOptionsMinVers)
+    {
+        if (readOnly)
+            return false;  // shouldn't be called in that case
+
+        boolean allOK = true;
+        for (Enumeration<Component> e = controlsOpts.keys(); e.hasMoreElements(); )
+        {
+            Component ctrl = e.nextElement();
+            if (ctrl instanceof Label)
+                continue;
+            SOCGameOption op = controlsOpts.get(ctrl);
+
+            if (op.optKey.equals("SC"))
+            {
+                // Special case: AWT event listeners have already set its value from controls
+                if (! op.getBoolValue())
+                    op.setStringValue("");
+                continue;
+            }
+
+            // OTYPE_* - new option types may have new AWT control objects, or
+            //           may use the same controls with different contents as these.
+
+            if (ctrl instanceof Checkbox)
+            {
+                op.setBoolValue(((Checkbox)ctrl).getState());
+            }
+            else if (ctrl instanceof TextField)
+            {
+                String txt = ((TextField) ctrl).getText().trim();
+                if ((op.optType == SOCGameOption.OTYPE_STR)
+                    || (op.optType == SOCGameOption.OTYPE_STRHIDE))
+                {
+                    try
+                    {
+                        op.setStringValue(txt);
+                    } catch (IllegalArgumentException ex)
+                    {
+                        allOK = false;
+                        msgText.setText(strings.get("game.options.singleline"));
+                        ctrl.requestFocusInWindow();
+                    }
+                } else {
+                    try   // OTYPE_INT, OTYPE_INTBOOL
+                    {
+                        int iv = Integer.parseInt(txt);
+                        op.setIntValue(iv);
+                        if (iv != op.getIntValue())
+                        {
+                            allOK = false;
+                            msgText.setText
+                                (strings.get("game.options.outofrange", op.minIntValue, op.maxIntValue));
+                            ctrl.requestFocusInWindow();
+                        }
+                    } catch (NumberFormatException ex)
+                    {
+                        allOK = false;
+                        msgText.setText(strings.get("game.options.onlydigits"));
+                        ctrl.requestFocusInWindow();
+                    }
+                }
+            }
+            else if (ctrl instanceof Choice)
+            {
+                // this works with OTYPE_INT, OTYPE_INTBOOL, OTYPE_ENUM, OTYPE_ENUMBOOL
+                int chIdx = ((Choice) ctrl).getSelectedIndex();  // 0 to n-1
+                if (chIdx != -1)
+                    op.setIntValue(chIdx + op.minIntValue);
+                else
+                    allOK = false;
+            }
+
+        }  // for(opts)
+
+        if (allOK && checkOptionsMinVers && ! forPractice)
+        {
+            int optsVers = SOCGameOption.optionsMinimumVersion(controlsOpts);
+            if ((optsVers > -1) && (optsVers > Version.versionNumberMaximumNoWarn()))
+            {
+                allOK = false;
+                new VersionConfirmDialog(this, optsVers).setVisible(true);
+            }
+        }
+
+        return allOK;
+    }
+
+    /** Handle Enter or Esc key (KeyListener) */
+    public void keyPressed(KeyEvent e)
+    {
+        if (e.isConsumed())
+            return;
+
+        try
+        {
+            switch (e.getKeyCode())
+            {
+            case KeyEvent.VK_ENTER:
+                clickCreate(true);
+                break;
+
+            case KeyEvent.VK_CANCEL:
+            case KeyEvent.VK_ESCAPE:
+                clickCancel();
+                break;
+            }  // switch(e)
+        }  // try
+        catch(Throwable thr)
+        {
+            System.err.println("-- Error caught in AWT event thread: " + thr + " --");
+            thr.printStackTrace();
+            while (thr.getCause() != null)
+            {
+                thr = thr.getCause();
+                System.err.println(" --> Cause: " + thr + " --");
+                thr.printStackTrace();
+            }
+            System.err.println("-- Error stack trace end --");
+            System.err.println();
+        }
+    }
+
+    /** Stub required by KeyListener */
+    public void keyReleased(KeyEvent arg0) { }
+
+    /** Stub required by KeyListener */
+    public void keyTyped(KeyEvent arg0) { }
+
+    /**
+     * When gamename contents change, enable/disable buttons as appropriate. (TextListener)
+     * Also handles {@link SOCGameOption#OTYPE_INTBOOL} textfield/checkbox combos.
+     * Also sets {@link SOCGameOption#userChanged}.
+     * @param e textevent from {@link #gameName}, or from a TextField in {@link #controlsOpts}
+     */
+    public void textValueChanged(TextEvent e)
+    {
+        if (readOnly)
+            return;
+        Object srcObj = e.getSource();
+        if (! (srcObj instanceof TextField))
+            return;
+        final String newText = ((TextField) srcObj).getText().trim();
+        final boolean notEmpty = (newText.length() > 0);
+        if (srcObj == gameName)
+        {
+            if (notEmpty != create.isEnabled())
+                create.setEnabled(notEmpty);  // enable "create" btn only if game name filled in
+        }
+        else
+        {
+            // Check for a ChangeListener for OTYPE_STR and OTYPE_STRHIDE,
+            // OTYPE_INT and OTYPE_INTBOOL.
+            // if source is OTYPE_INTBOOL, check its checkbox vs notEmpty.
+            SOCGameOption opt = controlsOpts.get(srcObj);
+            if (opt == null)
+                return;
+            final String oldText = opt.getStringValue();
+            boolean validChange = false;
+            boolean otypeIsInt;
+            int oldIntValue = 0;
+
+            if ((opt.optType == SOCGameOption.OTYPE_STR)
+                 || (opt.optType == SOCGameOption.OTYPE_STRHIDE))
+            {
+                otypeIsInt = false;
+                try
+                {
+                    opt.setStringValue(newText);
+                    validChange = true;
+                } catch (IllegalArgumentException ex)
+                { }
+            } else {
+                otypeIsInt = true;
+                try   // OTYPE_INT, OTYPE_INTBOOL
+                {
+                    final int iv = Integer.parseInt(newText);
+                    oldIntValue = opt.getIntValue();
+                    opt.setIntValue(iv);  // ignored if outside min,max range
+                    if (iv == opt.getIntValue())
+                        validChange = true;
+                } catch (NumberFormatException ex)
+                { }
+            }
+
+            if (validChange && ! opt.userChanged)
+                opt.userChanged = true;
+
+            // If this string or int option also has a bool checkbox,
+            // set or clear that based on string/int not empty.
+            boolean cbSet = false;
+            Checkbox cb = boolOptCheckboxes.get(opt.optKey);
+            if ((cb != null) && (notEmpty != cb.getState()))
+            {
+                cb.setState(notEmpty);
+                opt.setBoolValue(notEmpty);
+                cbSet = true;
+            }
+ 
+            SOCGameOption.ChangeListener cl = opt.getChangeListener();
+            if (cl == null)
+                return;
+
+            // If both bool and int fields are changed, update both before
+            // calling fireOptionChangeListener.  Boolean is called before int.
+            if (cbSet)
+            {
+                // ChangeListener for checkbox
+                final Boolean newValue = (notEmpty) ? Boolean.TRUE : Boolean.FALSE;
+                final Boolean oldValue = (notEmpty) ? Boolean.FALSE : Boolean.TRUE;
+                fireOptionChangeListener(cl, opt, oldValue, newValue);
+            }
+            // ChangeListener for text field
+            if (validChange)
+            {
+                if (otypeIsInt)
+                    fireOptionChangeListener(cl, opt, new Integer(oldIntValue), new Integer(opt.getIntValue()));
+                else
+                    fireOptionChangeListener(cl, opt, oldText, newText);
+            }
+        }
+    }
+
+    /**
+     * Called when a Choice or Checkbox value changes (ItemListener).
+     * Used for these things:
+     *<UL>
+     * <LI>
+     * Set {@link SOCGameOption#userChanged}
+     * <LI>
+     * Check Choices or Checkboxes to see if their game option has a {@link ChangeListener}.
+     * <LI>
+     * Set the checkbox when the popup-menu Choice value is changed for a
+     * {@link SOCGameOption#OTYPE_INTBOOL} or {@link SOCGameOption#OTYPE_ENUMBOOL}.
+     *</UL>
+     * @param e itemevent from a Choice or Checkbox in {@link #controlsOpts}
+     */
+    public void itemStateChanged(ItemEvent e)
+    {
+        final Object ctrl = e.getSource();
+        boolean choiceSetCB = false;
+        SOCGameOption opt = controlsOpts.get(ctrl);
+        if (opt == null)
+            return;
+
+        Checkbox cb = boolOptCheckboxes.get(opt.optKey);
+        if ((cb != null) && (cb != ctrl))
+        {
+            // If the user picked a choice, also set the checkbox
+            boolean wantsSet;
+
+            if (! (opt.optKey.equals("SC") && (ctrl instanceof Choice)))
+            {
+                wantsSet = true;  // any item sets it
+            } else {
+                // Special case for "SC", an OTYPE_STR with a Choice and Checkbox
+                Choice ch = (Choice) ctrl;
+                wantsSet = (ch.getSelectedIndex() != 0);  // Special case, first item clears it
+                opt.setBoolValue(wantsSet);
+                if (wantsSet)
+                {
+                    final String chText = ch.getSelectedItem();
+                    opt.setStringValue(chText.substring(0, chText.indexOf(':')));
+                } else {
+                    opt.setStringValue("");
+                }
+            }
+
+            if (wantsSet != cb.getState())
+            {
+                cb.setState(wantsSet);
+                choiceSetCB = true;
+            }
+        }
+
+        if (! opt.userChanged)
+            opt.userChanged = true;
+
+        SOCGameOption.ChangeListener cl = opt.getChangeListener();
+        if (cl == null)
+            return;
+
+        // If both bool and int fields are changed, update both before
+        // calling fireOptionChangeListener.  Boolean is called before int.
+        final boolean fireBooleanListener;
+        final Object boolOldValue, boolNewValue;
+
+        if (choiceSetCB || (ctrl instanceof Checkbox))
+        {
+            fireBooleanListener = true;
+            final boolean becameChecked = (e.getStateChange() == ItemEvent.SELECTED);
+            boolNewValue = (becameChecked) ? Boolean.TRUE : Boolean.FALSE;
+            boolOldValue = (becameChecked) ? Boolean.FALSE : Boolean.TRUE;
+            opt.setBoolValue(becameChecked);
+        } else {
+            fireBooleanListener = false;
+            boolNewValue = null;
+            boolOldValue = null;
+        }
+
+        if (ctrl instanceof Choice)
+        {
+            int chIdx = ((Choice) ctrl).getSelectedIndex();  // 0 to n-1
+            if (chIdx != -1)
+            {
+                final int nv = chIdx + opt.minIntValue;
+                Integer newValue = new Integer(nv);
+                Integer oldValue = new Integer(opt.getIntValue());
+                opt.setIntValue(nv);
+                if (fireBooleanListener)
+                    fireOptionChangeListener(cl, opt, boolOldValue, boolNewValue);
+                fireOptionChangeListener(cl, opt, oldValue, newValue);
+            }
+        }
+        else if (fireBooleanListener)
+            fireOptionChangeListener(cl, opt, boolOldValue, boolNewValue);
+    }
+
+    /**
+     * Handle firing a game option's ChangeListener, and refreshing related
+     * gameopts' values on-screen if needed.
+     * If <tt>oldValue</tt>.equals(<tt>newValue</tt>), nothing happens and
+     * the ChangeListener is not called.
+     * @param cl  The ChangeListener; must not be null
+     * @param op  The game option
+     * @param oldValue  Old value, string or boxed primitive
+     * @param newValue  New value, string or boxed primitive
+     * @since 1.1.13
+     */
+    private void fireOptionChangeListener(SOCGameOption.ChangeListener cl, SOCGameOption opt, final Object oldValue, final Object newValue)
+    {
+        if (oldValue.equals(newValue))
+            return;  // <--- Early return: Value didn't change ---
+
+        try
+        {
+            cl.valueChanged(opt, oldValue, newValue, opts);
+        } catch (Throwable thr) {
+            System.err.println("-- Error caught in ChangeListener: " + thr.toString() + " --");
+            thr.printStackTrace();
+            while (thr.getCause() != null)
+            {
+                thr = thr.getCause();
+                System.err.println(" --> Cause: " + thr + " --");
+                thr.printStackTrace();
+            }
+            System.err.println("-- Error stack trace end --");
+            System.err.println();
+        }
+
+        Vector<SOCGameOption> refresh = SOCGameOption.getAndClearRefreshList();
+        if (refresh == null)
+            return;  // <--- Early return: Nothing else changed ---
+
+        // Refresh each one now, depending on type:
+        if (optsControls == null)
+            return;  // should only be null if readOnly, and thus no changes to values anyway
+        for (int i = refresh.size() - 1; i >= 0; --i)
+        {
+            final SOCGameOption op = refresh.elementAt(i);
+            final Component opComp = optsControls.get(op.optKey);
+
+            switch (op.optType)  // OTYPE_*
+            {
+            case SOCGameOption.OTYPE_BOOL:
+                ((Checkbox) opComp).setState(op.getBoolValue());
+                break;
+    
+            case SOCGameOption.OTYPE_INT:
+            case SOCGameOption.OTYPE_INTBOOL:
+                {
+                    if (opComp instanceof TextField)
+                        ((TextField) opComp).setText(Integer.toString(op.getIntValue()));
+                    else
+                        ((Choice) opComp).select(op.getIntValue() - op.minIntValue);
+                    final boolean hasCheckbox = (op.optType == SOCGameOption.OTYPE_INTBOOL);
+                    if (hasCheckbox)
+                    {
+                        Checkbox cb = boolOptCheckboxes.get(op.optKey);
+                        if (cb != null)
+                            cb.setState(op.getBoolValue());
+                    }
+                }
+                break;
+    
+            case SOCGameOption.OTYPE_ENUM:
+            case SOCGameOption.OTYPE_ENUMBOOL:
+                {
+                    ((Choice) opComp).select(op.getIntValue() - op.minIntValue);
+                    final boolean hasCheckbox = (op.optType == SOCGameOption.OTYPE_ENUMBOOL);
+                    if (hasCheckbox)
+                    {
+                        Checkbox cb = boolOptCheckboxes.get(op.optKey);
+                        if (cb != null)
+                            cb.setState(op.getBoolValue());
+                    }
+                }
+                break;
+    
+            case SOCGameOption.OTYPE_STR:
+            case SOCGameOption.OTYPE_STRHIDE:
+                ((TextField) opComp).setText(op.getStringValue());
+                break;
+    
+                // default: unknown, see above
+            }
+        }
+    }
+
+    /** when an option with a boolValue's label is clicked, toggle its checkbox */
+    public void mouseClicked(MouseEvent e)
+    {
+        SOCGameOption opt = controlsOpts.get(e.getSource());
+        if (opt == null)
+            return;
+        Checkbox cb = boolOptCheckboxes.get(opt.optKey);
+        if (cb == null)
+            return;
+        final boolean becameChecked = ! cb.getState();
+        cb.setState(becameChecked);
+        opt.setBoolValue(becameChecked);
+        if (! opt.userChanged)
+            opt.userChanged = true;
+        SOCGameOption.ChangeListener cl = opt.getChangeListener();
+        if (cl == null)
+            return;
+        final Boolean newValue = (becameChecked) ? Boolean.TRUE : Boolean.FALSE;
+        final Boolean oldValue = (becameChecked) ? Boolean.FALSE : Boolean.TRUE;
+        fireOptionChangeListener(cl, opt, oldValue, newValue);
+    }
+
+    /** required stub for MouseListener */
+    public void mouseEntered(MouseEvent e) {}
+
+    /** required stub for MouseListener */
+    public void mouseExited(MouseEvent e) {}
+
+    /** required stub for MouseListener */
+    public void mousePressed(MouseEvent e) {}
+
+    /** required stub for MouseListener */
+    public void mouseReleased(MouseEvent e) {}
+
+
+    /**
+     * A textfield that accepts only nonnegative-integer characters.
+     * @author Jeremy D Monin <jeremy@nand.net>
+     */
+    public class IntTextField extends TextField implements KeyListener
+    {
+        IntTextField(int initVal, int width)
+        {
+            super(Integer.toString(initVal), width);
+            addKeyListener(this);
+        }
+
+        /**
+         * Parse the value of this textfield
+         * @return value, or 0 if can't parse it
+         */
+        public int getIntValue()
+        {
+            String txt = getText().trim();
+            if (txt.length() == 0)
+                return 0;
+            try
+            {
+                return Integer.parseInt(txt);
+            }
+            catch (NumberFormatException e)
+            {
+                return 0;
+            }
+        }
+
+        /** stub for KeyListener */
+        public void keyPressed(KeyEvent e) {}
+
+        /** stub for KeyListener */
+        public void keyReleased(KeyEvent e) {}
+
+        /** reject entered characters which aren't digits */
+        public void keyTyped(KeyEvent e)
+        {
+            // TODO this is not working
+
+            switch (e.getKeyCode())
+            {
+            case KeyEvent.VK_ENTER:
+                clickCreate(true);
+                break;
+
+            case KeyEvent.VK_CANCEL:
+            case KeyEvent.VK_ESCAPE:
+                clickCancel();
+                break;
+
+            default:
+                {
+                final char c = e.getKeyChar();
+                if (c == KeyEvent.CHAR_UNDEFINED)  // ctrl characters, arrows, etc
+                    return;
+                if (! Character.isDigit(c))
+                    e.consume();  // ignore non-digits
+                }
+            }  // switch(e)
+        }
+
+    }  // public inner class IntTextField
+
+
+    /**
+     * This is the modal dialog to ask user if these options' required
+     * minimum client version is OK.
+     *
+     * @author Jeremy D Monin <jeremy@nand.net>
+     */
+    private class VersionConfirmDialog extends AskDialog
+    {
+        /**
+         * Creates a new VersionConfirmDialog.
+         *
+         * @param ngof  Parent options-frame, which contains these options
+         * @param minVers  Minimum required version for these options
+         */
+        public VersionConfirmDialog(NewGameOptionsFrame ngof, int minVers)
+        {
+            super(gameDisplay, ngof, strings.get("game.options.verconfirm.title"),
+                strings.get("game.options.verconfirm.prompt", Version.version(minVers)),
+                strings.get("game.options.verconfirm.create"), 
+                strings.get("game.options.verconfirm.change"), true, false);
+        }
+
+        /**
+         * React to the Create button.
+         */
+        @Override
+        public void button1Chosen()
+        {
+            clickCreate(false);
+        }
+
+        /**
+         * React to the Change button.
+         */
+        @Override
+        public void button2Chosen()
+        {
+            dispose();
+        }
+
+        /**
+         * React to the dialog window closed by user, or Esc pressed. (same as Change button)
+         */
+        @Override
+        public void windowCloseChosen()
+        {
+            button2Chosen();
+        }
+
+    }  // private inner class VersionConfirmDialog
+
+
+}  // public class NewGameOptionsFrame
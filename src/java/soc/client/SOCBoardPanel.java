/**
 * Java Settlers - An online multiplayer version of the game Settlers of Catan
 * Copyright (C) 2003  Robert S. Thomas <thomas@infolab.northwestern.edu>
 * Portions of this file Copyright (C) 2007-2013 Jeremy D Monin <jeremy@nand.net>
 * Portions of this file Copyright (C) 2012-2013 Paul Bilnoski <paul@bilnoski.net>
 *
 * This program is free software; you can redistribute it and/or
 * modify it under the terms of the GNU General Public License
 * as published by the Free Software Foundation; either version 3
 * of the License, or (at your option) any later version.
 *
 * This program is distributed in the hope that it will be useful,
 * but WITHOUT ANY WARRANTY; without even the implied warranty of
 * MERCHANTABILITY or FITNESS FOR A PARTICULAR PURPOSE.  See the
 * GNU General Public License for more details.
 *
 * You should have received a copy of the GNU General Public License
 * along with this program.  If not, see <http://www.gnu.org/licenses/>.
 *
 * The maintainer of this program can be reached at jsettlers@nand.net
 **/
package soc.client;

import soc.game.SOCBoard;
import soc.game.SOCBoardLarge;
import soc.game.SOCCity;
import soc.game.SOCFortress;
import soc.game.SOCGame;
import soc.game.SOCGameOption;
import soc.game.SOCPlayer;
import soc.game.SOCPlayingPiece;
import soc.game.SOCRoad;
import soc.game.SOCSettlement;
import soc.game.SOCShip;
import soc.game.SOCVillage;

import java.awt.BasicStroke;
import java.awt.Canvas;
import java.awt.Color;
import java.awt.Component;
import java.awt.Dimension;
import java.awt.Font;
import java.awt.FontMetrics;
import java.awt.Graphics;
import java.awt.Graphics2D;
import java.awt.Image;
import java.awt.MediaTracker;
import java.awt.MenuItem;
import java.awt.PopupMenu;
import java.awt.Stroke;
import java.awt.Toolkit;
import java.awt.event.ActionEvent;
import java.awt.event.MouseEvent;
import java.awt.event.MouseListener;
import java.awt.event.MouseMotionListener;

import java.util.Arrays;
import java.util.ConcurrentModificationException;
import java.util.HashMap;
import java.util.Iterator;
import java.util.Set;
import java.util.Timer;


/**
 * This is a component that can display a Settlers of Catan Board.
 * It can be used in an applet or an application.
 * It loads gifs from a directory named "images" in the same
 * directory as this class.
 * The board background color is set in {@link SOCPlayerInterface}.
 *<P>
 * When the mouse is over the game board, a tooltip shows information
 * such as a hex's resource, a piece's owner, a port's ratio, or the
 * number under the robber. See {@link #hoverTip}.
 *<P>
 * During game play, moving the mouse over the board shows ghosted roads,
 * settlements, cities, and ships at locations the player can build.
 * See: {@link #hilight}, {@link SOCBoardPanel.BoardToolTip#hoverRoadID}.
 * Right-click to build, or use the {@link SOCBuildingPanel}'s buttons.
 *<P>
 * Before the game begins, the boardpanel is full of water hexes.
 * You can show a short message text of 1 or 2 lines by calling
 * {@link #setSuperimposedText(String, String)}.
 *<P>
 * During game play, you can show a short 1-line message text in the
 * top-center part of the panel by calling {@link #setSuperimposedTopText(String)}.
 *<P>
 * This panel's minimum width and height in pixels is {@link #getMinimumSize()}.
 * To set its size, call {@link #setSize(int, int)} or {@link #setBounds(int, int, int, int)};
 * these methods will set a flag to rescale board graphics if needed.
 */
public class SOCBoardPanel extends Canvas implements MouseListener, MouseMotionListener
{
    //strings
    private static final soc.util.SOCStringManager strings = soc.util.SOCStringManager.getClientManager();
    
    /**
     * Hex and port graphics are in this directory.
     * The rotated versions for the 6-player non-sea board are in <tt><i>IMAGEDIR</i>/rotat</tt>.
     * The images are loaded into the {@link #hexes}, {@link #ports},
     * {@link #rotatHexes}, {@link #rotatPorts}, {@link #scaledHexes},
     * and {@link #scaledPorts} arrays.
     */
    private static String IMAGEDIR = "/soc/client/images";

    /**
     * size of the whole panel, internal-pixels "scale".
     * This constant may not reflect the current game board's minimum size:
     * In board-internal coordinates, use {@link #panelMinBW} and {@link #panelMinBH} instead.
     * For minimum acceptable size in on-screen pixels,
     * call {@link #getMinimumSize()} instead of using PANELX and PANELY directly.
     * For actual current size in screen pixels, see
     * {@link #scaledPanelX} {@link #scaledPanelY};
     * If {@link #isRotated()}, the minimum size swaps {@link #PANELX} and {@link #PANELY}.
     * If 6-player board or Large/Sea Board, the minimum size is larger.
     *<P>
     * Left/top margins for {@link #isLargeBoard}: 0 for x, {@link #halfdeltaY} for y.
     */
    public static final int PANELX = 379, PANELY = 340;

    /**
     * When {@link #isLargeBoard},
     * Minimum visual {@link SOCBoard#getBoardWidth()} = 18 for good-looking aspect ratio, and
     * enough width for {@link SOCBuildingPanel} contents below.
     * @since 2.0.00
     */
    private static final int BOARDWIDTH_VISUAL_MIN = 18;

    /**
     * When {@link #isLargeBoard},
     * Minimum visual {@link SOCBoard#getBoardHeight()} = 17 for
     * enough height for {@link SOCHandPanel}s to left and right.
     * @since 2.0.00
     */
    private static final int BOARDHEIGHT_VISUAL_MIN = 17;

    /**
     * When {@link #isLargeBoard}, padding on right-hand side, in internal coordinates (like {@link #panelMinBW}).
     * @since 2.0.00
     */
    private static final int PANELPAD_LBOARD_RT = 3;

    /** How many pixels to drop for each row of hexes. @see #HEXHEIGHT */
    private static final int deltaY = 46;

    /** How many pixels to move over for a new hex. @see #HEXWIDTH */
    private static final int deltaX = 54;

    /**
     * Each row moves a half hex over horizontally,
     * compared to the row above/below it.
     * @see #deltaX
     * @see #halfdeltaY
     */
    private static final int halfdeltaX = 27;

    /**
     * How many pixels for half a hex's height.
     * Used in layout calculations when {@link #isLargeBoard}.
     * @since 2.0.00
     * @see #deltaY
     * @see #halfdeltaX
     * @see #HALF_HEXHEIGHT
     */
    private static final int halfdeltaY = 23;

    /**
     * x-offset to move over 1 hex, for each port facing direction (1-6). 0 is unused.
     * Facing is the direction to the land hex touching the port.
     * Facing 1 is NE, 2 is E, 3 is SE, 4 is SW, etc: see {@link SOCBoard#hexLayout}.
     * @see #DELTAY_FACING
     * @since 1.1.08
     */
    private static final int[] DELTAX_FACING =
    {
        0, halfdeltaX, deltaX, halfdeltaX, -halfdeltaX, -deltaX, -halfdeltaX
    };

    /**
     * y-offset to move over 1 hex, for each port facing direction (1-6). 0 is unused.
     * @see #DELTAX_FACING
     * @since 1.1.08
     */
    private static final int[] DELTAY_FACING =
    {
        0, -deltaY, 0, deltaY, deltaY, 0, -deltaY
    };

    /**
     * hex coordinates for drawing the standard board.
     * Upper-left corner of each hex, left-to-right in each row.
     * These were called hexX, hexY before 1.1.08.
     * @see #hexX_6pl
     */
    private static final int[] hexX_st =
    {
        deltaX + halfdeltaX, 2 * deltaX + halfdeltaX, 3 * deltaX + halfdeltaX, 4 * deltaX + halfdeltaX,  // row 1 4 hexes
        deltaX, 2 * deltaX, 3 * deltaX, 4 * deltaX, 5 * deltaX,                                          // row 2 5 hexes
        halfdeltaX, deltaX + halfdeltaX, 2 * deltaX + halfdeltaX, 3 * deltaX + halfdeltaX, 4 * deltaX + halfdeltaX, 5 * deltaX + halfdeltaX,  // row 3 6 hexes
        0, deltaX, 2 * deltaX, 3 * deltaX, 4 * deltaX, 5 * deltaX, 6 * deltaX,                           // row 4 7 hexes
        halfdeltaX, deltaX + halfdeltaX, 2 * deltaX + halfdeltaX, 3 * deltaX + halfdeltaX, 4 * deltaX + halfdeltaX, 5 * deltaX + halfdeltaX,  // row 5 6 hexes
        deltaX, 2 * deltaX, 3 * deltaX, 4 * deltaX, 5 * deltaX,                                          // row 6 5 hexes
        deltaX + halfdeltaX, 2 * deltaX + halfdeltaX, 3 * deltaX + halfdeltaX, 4 * deltaX + halfdeltaX   // row 7 4 hexes
    };
    private static final int[] hexY_st =
    {
        0, 0, 0, 0,
        deltaY, deltaY, deltaY, deltaY, deltaY,
        2 * deltaY, 2 * deltaY, 2 * deltaY, 2 * deltaY, 2 * deltaY, 2 * deltaY,
        3 * deltaY, 3 * deltaY, 3 * deltaY, 3 * deltaY, 3 * deltaY, 3 * deltaY, 3 * deltaY,
        4 * deltaY, 4 * deltaY, 4 * deltaY, 4 * deltaY, 4 * deltaY, 4 * deltaY,
        5 * deltaY, 5 * deltaY, 5 * deltaY, 5 * deltaY, 5 * deltaY,
        6 * deltaY, 6 * deltaY, 6 * deltaY, 6 * deltaY
    };

    /**
     * hex coordinates for drawing the 6-player board, or null.
     * Initialized by constructor of the first 6-player boardpanel.
     * To make room for the ring of ports/water which isn't in the
     * coordinate system, the offset from {@link #hexX_st} is {@link #HEXX_OFF_6PL},
     * and the offset from {@link #hexY_st} is {@link #HEXY_OFF_6PL}.
     * @see #hexX
     * @since 1.1.08
     */
    private static int[] hexX_6pl, hexY_6pl;

    /**
     * In 6-player mode, the offset of {@link #hexX_6pl}, {@link #hexY_6pl}
     * from {@link #hexX_st}, {@link #hexY_st} in unscaled board coordinates.
     * Remember that x and y are swapped on-screen, because the board is rotated.
     * @since 1.1.08
     */
    private static final int HEXX_OFF_6PL = deltaX, HEXY_OFF_6PL = deltaY;

    /**
     * In 6-player mode, subtract this instead of {@link #HEXY_OFF_6PL}
     * in {@link #findEdge(int, int, boolean)}, {@link #findHex(int, int)}, {@link #findNode(int, int)}.
     * @since 1.1.08
     */
    private static final int HEXY_OFF_6PL_FIND = 7;

    /**
     * The vertical offset for A-nodes vs Y-nodes along a road;
     * the height of the sloped top/bottom hex edges.
     * @since 2.0.00
     * @see #hexCornersY
     */
    private static final int HEXY_OFF_SLOPE_HEIGHT = 16;

    /**
     * coordinates for drawing the playing pieces
     */
    /***  road looks like "|" along left edge of hex ***/
    private static final int[] vertRoadX = { -2,  3,  3, -2, -2 };  // center is (x=0.5, y=32 == HALF_HEXHEIGHT)
    private static final int[] vertRoadY = { 17, 17, 47, 47, 17 };

    /***  road looks like "/" along upper-left edge of hex ***/
    private static final int[] upRoadX = { -1, 26, 29, 2, -1 };
    private static final int[] upRoadY = { 15, -2, 2, 19, 15 };

    /***  road looks like "\" along lower-left edge of hex ***/
    private static final int[] downRoadX = { -1, 2, 29, 26, -1 };
    private static final int[] downRoadY = { 49, 45, 62, 66, 49 };

    /***  settlement  ***/
    private static final int[] settlementX = { -7, 0, 7, 7, -7, -7, 7 };
    private static final int[] settlementY = { -7, -14, -7, 5, 5, -7, -7 };

    /***  city  ***/
    private static final int[] cityX =
    {
        -10, -4, 2, 2, 10, 10, -10, -10, 0, 0, 10, 5, -10
    };
    private static final int[] cityY =
    {
        -8, -14, -8, -4, -4, 6, 6, -8, -8, -4, -4, -8, -8
    };

    /**
     * Ship.
     * Center is (x=0.5, y=32 == {@link #HALF_HEXHEIGHT}).
     * @see #warshipX
     * @since 2.0.00
     */
    private static final int[] shipX =           // center is (x=0.5, y=32)
        { -4,  3,  7,  7,  5, 13, 11,-12,-12, -3, -1, -1, -3, -4 },
                               shipY =
        { 22, 23, 28, 32, 37, 37, 42, 42, 37, 37, 34, 30, 25, 22 };

    /**
     * Warship for scenario <tt>SC_PIRI</tt>.
     * Center is (x=0.5, y=32 == {@link #HALF_HEXHEIGHT}).
     * Design is based on the normal ship ({@link #shipX}, {@link #shipY})
     * with a second sail and a taller hull.
     * @since 2.0.00
     */
    private static final int[] warshipX =        // center is (x=0.5, y=32)
        { -8, -2,  1,  1, -1,     3,  5,  5,  3,  2,  8, 11, 11, 9,     13, 10,-10,-12, -7, -5, -5, -7, -8 },
                               warshipY =
        { 21, 22, 27, 31, 36,    36, 33, 29, 24, 21, 22, 27, 31, 36,    36, 43, 43, 36, 36, 33, 29, 24, 21 };

    /*** Fortress polygon for scenario <tt>SC_PIRI</tt>. X is -13 to +13; Y is -11 to +11. @since 2.0.00 */
    private static final int[] fortressX =
        //  left side        //  crenellations
        // right side        // entrance portal
        { -13,-13, -7, -7,   -5, -5, -1, -1, 1,  1,  5, 5,
          7,  7, 13, 13,     3, 3, 1, -1, -3, -3 },
                               fortressY =
        {  11,-11,-11, -7,   -7,-10,-10, -7,-7,-10,-10,-7,
         -7,-11,-11, 11,     11,7, 5,  5,  7, 11 };

    /*** village polygon. X is -13 to +13; Y is -9 to +9. @since 2.0.00 */
    private static final int[] villageX = {  0, 13, 0, -13,  0 };
    private static final int[] villageY = { -9,  0, 9,   0, -9 };
        // TODO just a first draft; village graphic needs adjustment

    /** robber polygon. X is -4 to +4; Y is -8 to +8. */
    private static final int[] robberX =
    {
        -2, -4, -4, -2, 2, 4, 4, 2, 4, 4, -4, -4, -2, 2
    };
    private static final int[] robberY =
    {
        -2, -4, -6, -8, -8, -6, -4, -2, 0, 8, 8, 0, -2, -2
    };

    // The pirate ship uses shipX, shipY like any other ship.

    /**
     * Arrow, left-pointing.
     * First point is top of arrow-tip's bevel, last point is bottom of tip.
     * arrowXL[4] is rightmost X coordinate.
     * (These points are important for adjustment when scaling in {@link #rescaleCoordinateArrays()})
     * @see #arrowY
     * @see #ARROW_SZ
     */
    private static final int[] arrowXL =
    {
        0,  17, 18, 18, 36, 36, 18, 18, 17,  0
    };
    /**
     * Arrow, right-pointing.
     * Calculated when needed by flipping {@link #arrowXL} in {@link #rescaleCoordinateArrays()}.
     */
    private static int[] arrowXR = null;
    /**
     * Arrow, y-coordinates: same whether pointing left or right.
     * First point is top of arrow-tip's bevel, last point is bottom of tip.
     */
    private static final int[] arrowY =
    {
        17,  0,  0,  6,  6, 30, 30, 36, 36, 19
    };

    /** Arrow fits in a 37 x 37 square.
     *  @see #arrowXL */
    private static final int ARROW_SZ = 37;

    /** Arrow color: cyan: r=106,g=183,b=183 */
    private static final Color ARROW_COLOR = new Color(106, 183, 183);

    /**
     * Arrow color when game is over,
     * and during {@link SOCGame#SPECIAL_BUILDING} phase of the 6-player game.
     *<P>
     * The game-over color was added in 1.1.09.  Previously, {@link #ARROW_COLOR} was used.
     * @since 1.1.08
     */
    private static final Color ARROW_COLOR_PLACING = new Color(255, 255, 60);

    /**
     * BoardPanel's {@link #mode}s. NONE is normal gameplay, or not the client's turn.
     * For correlation to game state, see {@link #updateMode()}.
     * If a mode is added, please also update {@link #clearModeAndHilight(int)}.
     */
    private final static int NONE = 0;

    /**
     * Place a road, or place a free road when not {@link #isLargeBoard}.
     * @see #PLACE_FREE_ROAD_OR_SHIP
     */
    private final static int PLACE_ROAD = 1;

    private final static int PLACE_SETTLEMENT = 2;

    private final static int PLACE_CITY = 3;

    /**
     * Place the robber, or just hover at a hex.
     * @see #PLACE_PIRATE
     */
    private final static int PLACE_ROBBER = 4;

    /**
     * Place an initial settlement, or just hover at a port.
     * @see #hoverIsPort
     */
    private final static int PLACE_INIT_SETTLEMENT = 5;

    /** Place an initial road or ship. */
    private final static int PLACE_INIT_ROAD = 6;

    public final static int CONSIDER_LM_SETTLEMENT = 7;
    public final static int CONSIDER_LM_ROAD = 8;
    public final static int CONSIDER_LM_CITY = 9;
    public final static int CONSIDER_LT_SETTLEMENT = 10;
    public final static int CONSIDER_LT_ROAD = 11;
    public final static int CONSIDER_LT_CITY = 12;

    /** Place a ship on the large sea board.
     *  @since 2.0.00 */
    private final static int PLACE_SHIP = 13;

    /**
     * Place a free road or ship on the large sea board.
     * If not {@link #isLargeBoard}, use {@link #PLACE_ROAD} instead.
     * @since 2.0.00
     */
    private final static int PLACE_FREE_ROAD_OR_SHIP = 14;

    /**
     * Move a previously-placed ship on the large sea board.
     * Also set {@link #moveShip_fromEdge}.
     * @since 2.0.00
     */
    private final static int MOVE_SHIP = 15;

    /**
     * Move the pirate ship.
     * @since 2.0.00
     * @see #PLACE_ROBBER
     */
    private final static int PLACE_PIRATE = 16;

    private final static int TURN_STARTING = 97;
    private final static int GAME_FORMING = 98;
    private final static int GAME_OVER = 99;
    
    /** During initial-piece placement, the tooltip is moved this far over to make room. */
    public final static int HOVER_OFFSET_X_FOR_INIT_PLACE = 9;
    
    /** During robber placement, the tooltip is moved this far over to make room. */
    public final static int HOVER_OFFSET_X_FOR_ROBBER = 15;
    
    /** for popup-menu build request, network send maximum delay (seconds) */
    protected static int BUILD_REQUEST_MAX_DELAY_SEC = 5;
    
    /** for popup-menu build request, length of time after popup to ignore further
     *  mouse-clicks.  Avoids Windows accidental build by popup-click during game's
     *  initial piece placement. (150 ms)
     */
    protected static int POPUP_MENU_IGNORE_MS = 150;

    /**
     * Pixel spacing around {@link #superText1}, {@link #superText2}, {@link #superTextTop}
     * @since 1.1.07
     */
    private static final int SUPERTEXT_INSET = 3, SUPERTEXT_PADDING_HORIZ = 2 * SUPERTEXT_INSET + 2;

    /**
     * hex size, in unscaled internal-pixels: 55 wide, 64 tall.
     * The road polygon coordinate-arrays ({@link #downRoadX}, etc)
     * are plotted against a hex of this size.
     * @see #deltaX
     * @see #deltaY
     * @see #HALF_HEXHEIGHT
     */
    private static final int HEXWIDTH = 55, HEXHEIGHT = 64;

    /**
     * Half of {@link #HEXHEIGHT}, in unscaled internal pixels, for use with various board graphics.
     * Also == {@link #halfdeltaY} + 9.
     * @since 2.0.00
     */
    private static final int HALF_HEXHEIGHT = 32;

    /**
     * Diameter and font size (unscaled internal-pixels) for dice number circles on hexes.
     * @since 1.1.08
     */
    private static final int DICE_NUMBER_CIRCLE_DIAMETER = 19, DICE_NUMBER_FONTPOINTS = 12;

    /**
     * Dice number circle background colors on hexes. <PRE>
     * Index:  Dice:  Color:
     *   0     2, 12  yellow
     *   1     3, 11
     *   2     4, 10  orange
     *   3     5,  9
     *   4     6,  8  red </PRE>
     *
     * @since 1.1.08
     */
    private static final Color[] DICE_NUMBER_CIRCLE_COLORS =
        { Color.YELLOW,
          new Color(255, 189, 0),
          new Color(255, 125, 0),
          new Color(255,  84, 0),
          Color.RED
        };

    /**
     * Minimum required width and height, as determined by options and {@link #isRotated}.
     * Set in constructor based on {@link #PANELX}, {@link #PANELY}.
     * Used by {@link #getMinimumSize()}.
     * @since 1.1.08
     * @see #panelMinBW
     */
    private Dimension minSize;

    /**
     * Ensure that super.setSize is called at least once.
     * @since 1.1.08
     */
    private boolean hasCalledSetSize;

    /**
     * The board is configured for 6-player layout (and is {@link #isRotated});
     * set in constructor by checking {@link SOCBoard#getBoardEncodingFormat()}.
     * The entire coordinate system is land, except the rightmost hexes are unused
     * (7D-DD-D7 row).
     * The 6-player mode uses {@link #hexX_6pl} instead of {@link #hexX_st} for coordinates.
     *<P>
     * When {@link #isLargeBoard}, this field is false even if the game has 5 or 6 players.
     * The <tt>is6player</tt> flag is about the hex layout on the board, not the number of players.
     * @see #inactiveHexNums
     * @see #isLargeBoard
     * @since 1.1.08
     */
    protected boolean is6player;

    /**
     * The board is configured Large-Board Format (up to 127x127, oriented like 4-player not 6-player);
     * set in constructor by checking {@link SOCBoard#getBoardEncodingFormat()}.
     * The coordinate system is an arbitrary land/water mixture.
     *<P>
     * When <tt>isLargeBoard</tt>, {@link #isRotated()} is false even if the game has 5 or 6 players.
     *
     * @see #is6player
     * @since 2.0.00
     */
    protected final boolean isLargeBoard;

    /**
     * The board is visually rotated 90 degrees clockwise (6-player: game opt PL > 4)
     * compared to the internal coordinates.
     *<P>
     * Use this for rotation:
     *<UL>
     *<LI> From internal to screen (cw):  P'=({@link #panelMinBH}-y, x)
     *<LI> From screen to internal (ccw): P'=(y, {@link #panelMinBW}-x)
     *</UL>
     * When the board is also {@link #isScaled scaled}, go in this order:
     * Rotate clockwise, then scale up; Scale down, then rotate counterclockwise.
     *<P>
     * When calculating position at which to draw an image or polygon,
     * remember that rotation changes which corner is considered (0,0),
     * and the image is offset from that corner.  (For example, {@link #drawHex(Graphics, int)}
     * subtracts HEXHEIGHT from x, after rotation but before scaling.)
     *<P>
     * When {@link #isLargeBoard}, <tt>isRotated</tt> is false even if the game has 5 or 6 players.
     *
     * @see #isScaledOrRotated
     * @since 1.1.08
     */
    protected boolean isRotated;

    /**
     * Convenience flag - The board is {@link #isRotated rotated} and/or {@link #isScaled scaled up}.
     * Check both of those flags when transforming between screen coordinates
     * and internal coordinates.  Go in this order:
     * Rotate clockwise, then scale up; Scale down, then rotate counterclockwise.
     * @since 1.1.08
     */
    protected boolean isScaledOrRotated;

    /**
     * actual size on-screen, not internal-pixels size
     * ({@link #panelMinBW}, {@link #panelMinBH})
     */
    protected int scaledPanelX, scaledPanelY;

    /**
     * <tt>panelMinBW</tt> and <tt>panelMinBH</tt> are the minimum width and height,
     * in board-internal coordinates (not rotated or scaled).
     * Differs from static {@link #PANELX}, {@link #PANELY} for {@link #is6player 6-player board}
     * and the {@link #isLargeBoard large board}.
     * Differs from {@link #minSize} because minSize takes {@link #isRotated} into account,
     * so minSize isn't suitable for use in rescaling formulas.
     * @since 1.1.08
     */
    protected final int panelMinBW, panelMinBH;

    /**
     * The board is currently scaled larger than
     * {@link #panelMinBW} x {@link #panelMinBH} pixels.
     * Use {@link #scaleToActualX(int)}, {@link #scaleFromActualX(int)},
     * etc to convert between internal and actual screen pixel coordinates.
     *<P>
     * When the board is also {@link #isRotated rotated}, go in this order:
     * Rotate clockwise, then scale up; Scale down, then rotate counterclockwise.
     *
     * @see #isScaledOrRotated
     */
    protected boolean isScaled;

    /**
     * Time of last resize, as returned by {@link System#currentTimeMillis()}.
     * Used with {@link #scaledMissedImage}.
     */
    protected long scaledAt;

    /**
     * Flag used while drawing a scaled board. If board size
     * was recently changed, could be waiting for an image to resize.
     * If it still hasn't appeared after 7 seconds, we'll give
     * up and create a new one.  (This can happen due to AWT bugs.)
     * Set in {@link #drawHex(Graphics, int)}, checked in {@link #drawBoard(Graphics)}.
     * @see #scaledHexFail
     */
    protected boolean scaledMissedImage;

    /**
     * Time of start of board repaint, as returned by {@link System#currentTimeMillis()}.
     * Used in {@link #drawBoardEmpty(Graphics)} with {@link #scaledMissedImage}.
     * @since 1.1.08
     */
    private long drawnEmptyAt;

    /**
     * For debugging, flags to show player 0's potential/legal coordinate sets.
     * The drawing happens in {@link #drawBoardEmpty(Graphics)}.
     *<P>
     * Stored in same order as piece types:
     *<UL>
     *<LI> 0: Legal roads - yellow parallel lines
     *<LI> 1: Legal settlements - yellow squares
     *<LI> 2: N/A - Legal cities; no set for that
     *<LI> 3: Legal ships - yellow diamonds
     *<LI> 4: Potential roads - green parallel lines
     *<LI> 5: Potential settlements - green squares
     *<LI> 6: Potential cities - green larger squares
     *<LI> 7: Potential ships - yellow diamonds
     *<LI> 8: Land hexes - red round rects
     *<LI> 9: Nodes on land - red round rects
     *</UL>
     *<P>
     * Has package-level visibility, for use by {@link SOCPlayerInterface#updateAtPutPiece(SOCPlayingPiece)}.
     * @since 2.0.00
     */
    boolean[] debugShowPotentials;

    /**
     * Font of dice-number circles appearing on hexes, and dice numbers on cloth villages.
     * @since 1.1.08
     */
    private Font diceNumberCircleFont;

    /**
     * FontMetrics of {@link #diceNumberCircleFont}.
     * Used in hex and village dice numbers.
     * @since 1.1.08
     */
    private FontMetrics diceNumberCircleFM;

    /**
     * Translate hex ID to hex number to get coords.
     * Invalid (non-hex coordinate) IDs are 0.
     * Null when {@link #isLargeBoard}.
     */
    private int[] hexIDtoNum;

    /**
     * Hex numbers which aren't drawn, or null.
     * For {@link #is6player 6-player board},
     * the rightmost line of hexes (7D-DD-D7) are skipped.
     * Indicate this to {@link #drawBoard(Graphics)}.
     * @since 1.1.08
     */
    private boolean[] inactiveHexNums;

    /**
     * hex coordinates for drawing pieces on the board.
     * Upper-left corner of each hex, left-to-right in each row.
     * Points to {@link #hexX_st} or {@link #hexX_6pl},
     * and {@link #hexY_st} or {@link #hexY_6pl},
     * depending on {@link #is6player} flag.
     *<P>
     * Null when {@link #isLargeBoard}, because of its simpler
     * coordinate encoding.  In that case, calculate (x,y) with:
     *<UL>
     *<LI> y = halfdeltaY * (r+1);
     *<LI> x = halfdeltaX * c;
     *</UL>
     *
     * @since 1.1.08
     */
    private int[] hexX, hexY;

    /**
     * Hex images - shared unscaled original-resolution from {@link #IMAGEDIR}'s GIF files.
     * Image references are copied to {@link #scaledHexes} from here.
     * For indexes, see {@link #loadHexesPortsImages(Image[], Image[], String, MediaTracker, Toolkit, Class, boolean)}.
     *
     * @see #ports
     * @see #scaledHexes
     * @see #rotatHexes
     */
    private static Image[] hexes;

    /**
     * Port images - shared unscaled original-resolution from {@link #IMAGEDIR}'s GIF files.
     * Image references are copied to {@link #scaledPorts} from here.
     * Contains <tt>miscPort0.gif - miscPort5.gif</tt> and the per-resource ports.
     * For indexes, see {@link #loadHexesPortsImages(Image[], Image[], String, MediaTracker, Toolkit, Class, boolean)}.
     * @see #hexes
     * @see #scaledPorts
     * @see #rotatPorts
     */
    private static Image[] ports;

    /**
     * Hex and port images - rotated board; from <tt><i>{@link #IMAGEDIR}</i>/rotat</tt>'s GIF files.
     * Image references are copied to
     * {@link #scaledHexes}/{@link #scaledPorts} from here.
     * @see #hexes
     * @see #ports
     * @since 1.1.08
     */
    private static Image[] rotatHexes, rotatPorts;

    /**
     * Hex images - private scaled copy, if {@link #isScaled}. Otherwise points to static copies,
     * either {@link #hexes} or {@link #rotatHexes}
     * @see #scaledHexFail
     */
    private Image[] scaledHexes;

    /**
     * Port images - private scaled copy, if {@link #isScaled}. Otherwise points to static copies,
     * either {@link #ports} or {@link #rotatPorts}
     * @see #scaledPortFail
     */
    private Image[] scaledPorts;

    /**
     * Hex/port images - Per-image flag to check if rescaling failed, if {@link #isScaled}.
     * @see #scaledHexes
     * @see #drawHex(Graphics, int)
     */
    private boolean[] scaledHexFail, scaledPortFail;

    /**
     * Dice number pictures (for the arrow; the hex dice numbers use
     * {@link Graphics#drawString Graphics.drawString}).
     * @see #DICE_SZ
     */
    private static Image[] dice;

    /** Dice number graphic size in pixels; fits in a 25 x 25 square.
     *  @see #dice */
    private static final int DICE_SZ = 25;

    /**
     * Coordinate arrays for drawing the playing pieces.
     * Local copy if isScaled, otherwise points to static arrays.
     */
    private int[] scaledVertRoadX, scaledVertRoadY;

    /***  road looks like "/"  ***/
    private int[] scaledUpRoadX, scaledUpRoadY;

    /***  road looks like "\"  ***/
    private int[] scaledDownRoadX, scaledDownRoadY;

    /***  settlement  ***/
    private int[] scaledSettlementX, scaledSettlementY;

    /***  city  ***/
    private int[] scaledCityX, scaledCityY;

    /*** ship ***/
    private int[] scaledShipX, scaledShipY;

    /*** fortress (scenario _SC_PIRI) ***/
    private int[] scaledFortressX, scaledFortressY;  // @since 2.0.00

    /*** village (scenario _SC_CLVI) ***/
    private int[] scaledVillageX, scaledVillageY;  // @since 2.0.00

    /*** warship (scenario _SC_PIRI) ***/
    private int[] scaledWarshipX, scaledWarshipY;  // @since 2.0.00

    /***  robber  ***/
    private int[] scaledRobberX, scaledRobberY;

    // The pirate ship uses scaledShipX, scaledShipY like any other ship.

    /**
     * arrow, left-pointing and right-pointing.
     * @see #rescaleCoordinateArrays()
     */
    private int[] scaledArrowXL, scaledArrowXR, scaledArrowY;

    /** hex corners, clockwise from top-center, as located in waterHex.gif and other hex graphics:
     * (27,0) (54,16) (54,47) (27,63) (0,47) (0,16).
     *  If rotated 90deg clockwise, clockwise from center-right, would be:
     * (63,27) (47,54) (16,54) (0,27) (16,0) (47,0).
     * @see #hexCornersY
     * @since 1.1.07
     */
    private static final int[] hexCornersX =
    {
        27, 54, 54, 27, 0, 0
    };

    /** hex corners, clockwise from top-center.
     * @see #hexCornersX
     * @see #HEXY_OFF_SLOPE_HEIGHT
     * @since 1.1.07
     */
    private static final int[] hexCornersY =
    {
        0, 16, 47, 63, 47, 16
    };

    /**
     * hex corner coordinates, as scaled to current board size.
     * @see #hexCornersX
     * @see #rescaleCoordinateArrays()
     * @since 1.1.07
     */
    private int[] scaledHexCornersX, scaledHexCornersY;

    /**
     * Previous pointer coordinates for interface; the mouse was at this location when
     * {@link #hilight} was last determined in {@link #mouseMoved(MouseEvent)}.
     */
    private int ptrOldX, ptrOldY;
    
    /**
     * (tooltip) Hover text.  Its mode uses boardpanel mode
     * constants: Will be NONE, PLACE_ROAD, PLACE_SETTLEMENT,
     *   PLACE_ROBBER for hex, or PLACE_INIT_SETTLEMENT for port.
     * Also contains "hovering" road/settlement/city near mouse pointer.
     */
    private BoardToolTip hoverTip;

    /**
     * Context menu for build/cancel-build
     */
    private BoardPopupMenu popupMenu;

    /**
     * Tracks last menu-popup time.  Avoids misinterpretation of popup-click with placement-click
     * during initial placement: On Windows, popup-click must be caught in mouseReleased,
     * but mousePressed is called immediately afterwards.
     */
    private long popupMenuSystime;

    /**
     * For right-click build menu; used for fallback part of client-server-client
     * communication of a build request. Created whenever right-click build request sent.
     * This is the fallback for the normal method:
     * <pre>
     *  SOCBoardPanel.popupExpectingBuildRequest
     *  SOCPlayerInterface.updateAtGameState
     *  SOCBoardPanel.popupFireBuildingRequest
     * </pre>
     */
    protected BoardPanelSendBuildTask buildReqTimerTask;

    /**
     * Text to be displayed as 2 lines superimposed over center
     * of the board graphic (during game setup).
     * Either supertext2, or both, can be null to display nothing.
     * @see #setSuperimposedText(String, String)
     * @since 1.1.07
     */
    private String superText1, superText2;

    /**
     * Width, height of {@link #superText1} and {@link #superText2} if known, or 0.
     * Calculated in {@link #drawSuperText(Graphics)}.
     * @since 1.1.07
     */
    private int superText1_w, superText_h, superText_des, superText2_w, superTextBox_x, superTextBox_y, superTextBox_w, superTextBox_h;

    /**
     * Text to be displayed as 1 line superimposed over the top-center
     * of the board graphic (during game play).
     * Can be null to display nothing.
     * @see #setSuperimposedTopText(String)
     * @since 1.1.08
     */
    private String superTextTop;

    /**
     * Width, height of {@link #superTextTop} if known, or 0.
     * Calculated in {@link #drawSuperTextTop(Graphics)}.
     * Y-position of top of this textbox is {@link #SUPERTEXT_INSET}.
     * @since 1.1.08
     */
    private int superTextTop_w, superTextTop_h, superTextTopBox_x, superTextTopBox_w, superTextTopBox_h;

    /**
     * Edge or node being pointed to. When placing a road/settlement/city,
     * used for coordinate of "ghost" piece under the mouse pointer.
     * 0 when nothing is hilighted. -1 for a road at edge 0x00.
     *<P>
     * During {@link #PLACE_INIT_ROAD}, this can be either a road or a ship.
     * Along coastal edges it could be either one.
     * Default to road:
     * Check {@link #player}.{@link SOCPlayer#isPotentialRoad(int) isPotentialRoad(hilight)}
     * first, then {@link SOCPlayer#isPotentialShip(int) .isPotentialShip}.
     * Player can right-click to build an initial ship along a coastal edge.
     */
    private int hilight;

    /**
     * If hilighting an edge, is the {@link #hilight} a ship and not a road?
     * @since 2.0.00
     */
    private boolean hilightIsShip;

    /**
     * During {@link #MOVE_SHIP} mode, the edge coordinate
     * from which we're moving the ship.  0 otherwise.
     * @since 2.0.00
     */
    private int moveShip_fromEdge;

    /**
     * Map grid sectors (from unscaled on-screen coordinates) to hex edges.
     * Invalid edges are 0.
     * The grid has 15 columns (each being 1/2 of a hex wide) and 23 rows
     * (each 1/3 hex tall).
     * This maps graphical coordinates to the board coordinate system.
     *<P>
     * The edge coordinate number at grid (x,y) is in <tt>edgeMap</tt>[x + (y * 15)].
     * If <tt>edgeMap</tt>[x,y] == 0, it's not a valid edge coordinate.
     *<P>
     * On the 4-player board, row 0 is the top of the topmost row of water
     * hexes.  Here are the grid (x,y) values for the edges of the top-left
     * <b>land</b> hex on the 4-player board, and to the right and down; its
     * top is in y=3 of this grid:<PRE>
     *             ^               ^
     *       (4,3)   (5,3)   (6,3)   (7,3)
     *     |               |
     *   (4,4)           (6,4)
     *   (4,5)           (6,5)
     *     |               |
     *(3,6)  (4,6)   (5,6)   (6,6)   (7,6)
     *             v               v
     *             |               |
     *           (5,7)           (7,7)
     *           (5,8)           (7,8) </PRE>
     *<P>
     * The 6-player board is similar to the 4-player layout, but its
     * top-left land hex edges start at (3,0) instead of (4,3), and it is
     * visually rotated 90 degrees on screen, but not rotated in this
     * coordinate system, versus the 4-player board.
     *<P>
     * <b>Note:</b> For the 6-player board, edge 0x00 is a valid edge that
     * can be built on.  It is marked here as -1, since a value of 0 marks an
     * invalid edge in this map.
     *<P>
     * In {@link #is6player 6-player mode}, there is an extra ring of water/port hexes
     * on the outside, which isn't within the coordinate system.  So this grid is
     * shifted +1 column, +3 rows.
     *<P>
     * Not used when {@link #isLargeBoard}.
     *
     * @see #findEdge(int, int, boolean)
     * @see #initEdgeMapAux(int, int, int, int, int)
     */
    private int[] edgeMap;

    /**
     * Map grid sectors (from unscaled on-screen coordinates) to hex nodes.
     * Invalid nodes are 0.
     * The grid has 15 columns and 23 rows.
     * This maps graphical coordinates to the board coordinate system.
     * Each row of hexes touches 3 columns and 5 rows here. For instance,
     * hex 0x35 has its top-center point (node) in row y=6, and its bottom-center
     * point in row y=10, of this grid.  Its left edge is column x=3, and right is column x=5.
     *<P>
     * The node number at grid (x,y) is nodeMap[x + (y * 15)].
     *<P>
     * In {@link #is6player 6-player mode}, there is an extra ring of water/port hexes
     * on the outside, which isn't within the coordinate system.  So this grid appears
     * shifted +1 column, +3 rows on screen, to account for the outside ring.
     *<P>
     * In 4-player mode, here are the nodeMap coordinates (x,y) for the left end of the topmost
     * row of water hexes:
     *<PRE>
     *       (4,0)       (6,0)
     *     /       \   /      \
     * (3,1)       (5,1)
     * (3,2)       (5,2)
     * (3,3)       (5,3)
     * /   \       /   \      /
     *       (3,4)       (6,4)
     *</PRE>
     * Not used when {@link #isLargeBoard}.
     *
     * @see #findNode(int, int)
     * @see #initNodeMapAux(int, int, int, int, int)
     */
    private int[] nodeMap;

    /**
     * Map grid sectors (from unscaled on-screen coordinates) to hexes.
     * Invalid hexes are 0.
     * The grid has 15 columns (each being 1/2 of a hex wide) and 23 rows
     * (each 1/3 hex tall).
     * This maps graphical coordinates to the board coordinate system.
     * Not used when {@link #isLargeBoard}.
     * @see #findHex(int, int)
     */
    private int[] hexMap;

    /**
     * The game which this board is a part of
     */
    private SOCGame game;

    /**
     * The board in the game
     */
    private SOCBoard board;

    /**
     * The player that is using this interface.
     * @see #playerNumber
     */
    private SOCPlayer player;
    
    /**
     * player number of our {@link #player} if in a game, or -1.
     * @since 1.1.00
     */
    private int playerNumber;

    /**
     * When in "consider" mode, this is the player
     * we're talking to
     */
    private SOCPlayer otherPlayer;

    /**
     * offscreen buffer of everything (board, pieces, hovering pieces, tooltip), to prevent flicker.
     * @see #emptyBoardBuffer
     */
    private Image buffer;

    /**
     * offscreen buffer of board without any pieces placed, to prevent flicker.
     * If the board layout changes (at start of game, for example),
     * call {@link #flushBoardLayoutAndRepaint()} to clear the buffered copy.
     * @see #buffer
     * @since 1.1.08
     */
    private Image emptyBoardBuffer;

    /**
     * Modes of interaction; for correlation to game state, see {@link #updateMode()}.
     * For tooltip's mode, see {@link SOCBoardPanel.BoardToolTip#hoverMode}.
     */
    private int mode;

    /**
     * This holds the coord of the last stlmt
     * placed in the initial phase.
     */
    private int initstlmt;

    /**
     * the player interface that this board is a part of
     */
    private SOCPlayerInterface playerInterface;

    /** Cached colors, for use for robber's "ghost"
     *  (previous position) when moving the robber.
     *  Values are determined the first time the
     *  robber is ghosted on that type of tile.
     * 
     *  Index ranges from 0 to SOCBoard.MAX_ROBBER_HEX.
     * 
     *  @see soc.client.ColorSquare
     *  @see #drawRobber(Graphics, int, boolean, boolean)
     */
    protected Color[] robberGhostFill, robberGhostOutline;

    /**
     * create a new board panel in a game interface.
     * The minimum size needed on-screen is based on the game options.
     * After construction, call {@link #getMinimumSize()} to read it.
     *
     * @param pi  the player interface that spawned us
     */
    public SOCBoardPanel(SOCPlayerInterface pi)
    {
        super();

        game = pi.getGame();
        playerInterface = pi;
        player = null;
        playerNumber = -1;
        board = game.getBoard();
        isScaled = false;
        scaledMissedImage = false;
        if (board.getBoardEncodingFormat() == SOCBoard.BOARD_ENCODING_LARGE)
        {
            is6player = false;
            isLargeBoard = true;
            isRotated = isScaledOrRotated = false;
        } else {
            is6player = (board.getBoardEncodingFormat() == SOCBoard.BOARD_ENCODING_6PLAYER)
                || (game.maxPlayers > 4);
            isLargeBoard = false;
            isRotated = isScaledOrRotated = is6player;
        }
        if (isRotated)
        {
            // scaledPanelX, scaledPanelY are on-screen minimum size.
            // panelMinBW, panelMinBH are board-coordinates, so not rotated.
            // Thus, x <-> y between these two pairs of variables.
            scaledPanelX = PANELY;
            scaledPanelY = PANELX;
            if (is6player)
            {
                scaledPanelX += (2 * deltaY);
                scaledPanelY += deltaX;
            }
            panelMinBW = scaledPanelY;
            panelMinBH = scaledPanelX;
        } else {
            if (isLargeBoard)
            {
                // TODO isLargeBoard: what if we need a scrollbar?
                int bh = board.getBoardHeight(), bw = board.getBoardWidth();
                if (bh < BOARDHEIGHT_VISUAL_MIN)
                    bh = BOARDHEIGHT_VISUAL_MIN;
                if (bw < BOARDWIDTH_VISUAL_MIN)
                    bw = BOARDWIDTH_VISUAL_MIN;
                scaledPanelX = halfdeltaX * bw + PANELPAD_LBOARD_RT;
                scaledPanelY = halfdeltaY * bh + 18;
            } else {
                scaledPanelX = PANELX;
                scaledPanelY = PANELY;
                if (is6player)
                {
                    scaledPanelY += (2 * deltaY);
                    scaledPanelX += deltaX;
                }
            }
            panelMinBW = scaledPanelX;
            panelMinBH = scaledPanelY;
        }
        minSize = new Dimension(scaledPanelX, scaledPanelY);
        hasCalledSetSize = false;
        debugShowPotentials = new boolean[10];

        int i;

        // init coord holders
        ptrOldX = 0;
        ptrOldY = 0;

        hilight = 0;
        moveShip_fromEdge = 0;
        hilightIsShip = false;

        if (isLargeBoard)
        {
            // Because of the straightforward coordinate system used for isLargeBoard,
            // there's no need for these (x,y) -> board-coordinate maps.
            // Calculate (x,y) with:
            //   y = halfdeltaY * r;
            //   x = halfdeltaX * c;

            edgeMap = null;
            nodeMap = null;
            hexMap = null;
            hexIDtoNum = null;
            hexX = null;
            hexY = null;
            inactiveHexNums = null;

        } else {

            initCoordMappings();

        }  // if (isLargeBoard)

        // set mode of interaction
        mode = NONE;

        // Set up mouse listeners
        this.addMouseListener(this);
        this.addMouseMotionListener(this);

        // Cached colors to be determined later
        robberGhostFill = new Color [1 + board.max_robber_hextype];
        robberGhostOutline = new Color [1 + board.max_robber_hextype];

        // Set up hover tooltip info
        hoverTip = new BoardToolTip(this);
        
        // Set up popup menu
        popupMenu = new BoardPopupMenu(this);
        add (popupMenu);
        popupMenuSystime = System.currentTimeMillis();  // Set to a reasonable value

        // Overlay text
        superText1 = null;
        superText2 = null;

        // load the static images
        loadImages(this, isRotated);

        // point to static images, unless we're later resized
        Image[] h, p;
        if (isRotated)
        {
            h = rotatHexes;
            p = rotatPorts;
        } else {
            h = hexes;
            p = ports;
        }
        scaledHexes = new Image[h.length];
        scaledPorts = new Image[ports.length];
        for (i = h.length - 1; i>=0; --i)
            scaledHexes[i] = h[i];
        for (i = ports.length - 1; i>=0; --i)
            scaledPorts[i] = p[i];
        scaledHexFail = new boolean[h.length];
        scaledPortFail = new boolean[ports.length];

        // point to static coordinate arrays, unless we're later resized.
        // If this is the first instance, calculate arrowXR.
        rescaleCoordinateArrays();
    }

    /**
     * During the constructor, initialize the board-coordinate to screen-coordinate mappings:
     * {@link #edgeMap}, {@link #nodeMap}, {@link #hexMap},
     * {@link #hexIDtoNum}, {@link #hexX}, {@link #hexY},
     * {@link #inactiveHexNums}.
     *<P>
     * Not used when {@link #isLargeBoard}.
     * @since 2.0.00
     */
    private void initCoordMappings()
    {
        int i;
        // init edge map
        edgeMap = new int[345];
        Arrays.fill(edgeMap, 0);

        if (is6player)
        {
            // since 0x00 is a valid edge for 6player, it's
            // marked in the map as -1 (0 means invalid in the map).
            initEdgeMapAux(3, 0, 9, 3, 0x17);    // Top row: 0x17 is first land hex of this row
            initEdgeMapAux(2, 3, 10, 6, 0x15);
            initEdgeMapAux(1, 6, 11, 9, 0x13);
            initEdgeMapAux(0, 9, 12, 12, 0x11);  // Middle row: 0x11 is leftmost land hex
            initEdgeMapAux(1, 12, 11, 15, 0x31);
            initEdgeMapAux(2, 15, 10, 18, 0x51);
            initEdgeMapAux(3, 18, 9, 21, 0x71);  // Bottom row: 0x71 is first land hex of this row
        } else {
            initEdgeMapAux(4, 3, 10, 6, 0x37);    // Top row: 0x37 is first land hex of this row
            initEdgeMapAux(3, 6, 11, 9, 0x35);
            initEdgeMapAux(2, 9, 12, 12, 0x33);  // Middle row: 0x33 is leftmost land hex
            initEdgeMapAux(3, 12, 11, 15, 0x53);
            initEdgeMapAux(4, 15, 10, 18, 0x73);  // Bottom row: 0x73 is first land hex of this row
        }

        // init node map
        nodeMap = new int[345];
        Arrays.fill(nodeMap, 0);

        if (is6player)
        {
            initNodeMapAux(3,  0,  9,  4, 0x17);  // Very top row: 3 across
            initNodeMapAux(2,  3, 10,  7, 0x15);
            initNodeMapAux(1,  6, 11, 10, 0x13);
            initNodeMapAux(0,  9, 12, 13, 0x11);  // Middle row: 6 across, 0x11 is leftmost land hex
            initNodeMapAux(1, 12, 11, 16, 0x31);
            initNodeMapAux(2, 15, 10, 19, 0x51);
            initNodeMapAux(3, 18,  9, 22, 0x71);  // Very bottom row: 3 across
        } else {
            initNodeMapAux(4,  3, 10,  7, 0x37);  // Top row: 0x37 is first land hex of this row
            initNodeMapAux(3,  6, 11, 10, 0x35);
            initNodeMapAux(2,  9, 12, 13, 0x33);  // Middle row: 0x33 is leftmost land hex
            initNodeMapAux(3, 12, 11, 16, 0x53);
            initNodeMapAux(4, 15, 10, 19, 0x73);  // Bottom row: 0x73 is first land hex of this row
        }

        // init hex map
        hexMap = new int[345];
        Arrays.fill(hexMap, 0);

        if (is6player)
        {
            initHexMapAux(3, 1, 8, 2, 0x17);    // Top row: 0x17 is first land hex
            initHexMapAux(2, 4, 9, 5, 0x15);
            initHexMapAux(1, 7, 10, 8, 0x13);
            initHexMapAux(0, 10, 11, 11, 0x11);
            initHexMapAux(1, 13, 10, 14, 0x31);
            initHexMapAux(2, 16, 9, 17, 0x51);
            initHexMapAux(3, 19, 8, 20, 0x71);  // Bottom row: 0x71 is first land hex
        } else {
            initHexMapAux(4, 4, 9, 5, 0x37);    // Top row: 0x37 is first land hex
            initHexMapAux(3, 7, 10, 8, 0x35);
            initHexMapAux(2, 10, 11, 11, 0x33);
            initHexMapAux(3, 13, 10, 14, 0x53);
            initHexMapAux(4, 16, 9, 17, 0x73);  // Bottom row: 0x73 is first land hex
        }

        hexIDtoNum = new int[0xDE];
        Arrays.fill(hexIDtoNum, 0);

        initHexIDtoNumAux(0x17, 0x7D, 0);
        initHexIDtoNumAux(0x15, 0x9D, 4);
        initHexIDtoNumAux(0x13, 0xBD, 9);
        initHexIDtoNumAux(0x11, 0xDD, 15);
        initHexIDtoNumAux(0x31, 0xDB, 22);
        initHexIDtoNumAux(0x51, 0xD9, 28);
        initHexIDtoNumAux(0x71, 0xD7, 33);

        if (is6player)
        {
            if (hexX_6pl == null)
            {
                final int L = hexX_st.length;
                hexX_6pl = new int[L];
                hexY_6pl = new int[L];
                for (i = 0; i < L; ++i)
                    hexX_6pl[i] = hexX_st[i] + HEXX_OFF_6PL;
                for (i = 0; i < L; ++i)
                    hexY_6pl[i] = hexY_st[i] + HEXY_OFF_6PL;
            }
            hexX = hexX_6pl;
            hexY = hexY_6pl;

            // Hex numbers (in range 0-36) to skip: (coords 7D-DD-D7).
            inactiveHexNums = new boolean[hexX_6pl.length];
            int[] inacIdx = {3, 8, 14, 21, 27, 32, 36};
            for (i = 0; i < inacIdx.length; ++i)
                inactiveHexNums[inacIdx[i]] = true;
        } else {
            hexX = hexX_st;
            hexY = hexY_st;
            inactiveHexNums = null;
        }
    }

    /**
     * Initialize {@link #edgeMap}'s valid edges across 1 row of hexes,
     * for use by {@link #findEdge(int, int, boolean)}.
     *<P>
     * For details of {@link #edgeMap}'s layout and usage, see its javadoc.
     * For more details of the initialization algorithm used in this
     * method, see comments within
     * {@link #initNodeMapAux(int, int, int, int, int)}.
     *<P>
     * Not applicable when {@link #isLargeBoard}.
     *
     * @param x1  Leftmost x-value to init within edgeMap; the x-value
     *    of the row's leftmost vertical edge
     * @param y1  Topmost y-value to init within edgeMap; the y-value of
     *    the upper angled edges of the hex (angled "/" and "\")
     * @param x2  Rightmost x-value to init; the x-value of the
     *    row's rightmost vertical edge
     * @param y2  Bottommost y-value to init; the y-value of
     *    the lower angled edges of the hex (angled "\" and "/"),
     *    should be <tt>y1</tt> + 3.
     * @param startHex  Hex coordinate of row's first valid hex;
     *   this row's {@link #edgeMap}[x,y] values will be set to
     *   edge coordinates offset from <tt>startHex</tt>.
     */
    private final void initEdgeMapAux(int x1, int y1, int x2, int y2, int startHex)
    {
        final int hexVerticalXmod2 = x1 % 2;  // to find vertical-edge (vs middle) x-coordinates within each hex
        int x;
        int y;
        int facing = 0;
        int count = 0;
        int hexNum;
        int edgeNum = 0;

        // See initNodeMapAux for comments on this algorithm.

        for (y = y1; y <= y2; y++)  // Outer loop: each y
        {
            hexNum = startHex;

            switch (count)
            {
            case 0:
                facing = 6;
                edgeNum = hexNum - 0x10;

                break;

            case 1:
                facing = 5;
                edgeNum = hexNum - 0x11;

                break;

            case 2:
                facing = 5;
                edgeNum = hexNum - 0x11;

                break;

            case 3:
                facing = 4;
                edgeNum = hexNum - 0x01;

                break;

            default:
                System.out.println("initEdgeMap error");

                return;
            }

            if (edgeNum == 0x00)
                edgeNum = -1;  // valid edge 0x00 is stored as -1 in map

            final boolean inMiddleRowsOfHex = (y > y1) && (y < y2);

            for (x = x1; x <= x2; x++)  // Inner: each x for this y
            {
                if (inMiddleRowsOfHex)
                {
                    // center of hex isn't a valid edge
                    if ((x % 2) != hexVerticalXmod2)
                        edgeNum = 0;
                }

                edgeMap[x + (y * 15)] = edgeNum;

                switch (facing)
                {
                case 1:
                    facing = 6;
                    hexNum += 0x22;
                    edgeNum = hexNum - 0x10;

                    break;

                case 2:
                    facing = 5;
                    hexNum += 0x22;
                    edgeNum = hexNum - 0x11;

                    break;

                case 3:
                    facing = 4;
                    hexNum += 0x22;
                    edgeNum = hexNum - 0x01;

                    break;

                case 4:
                    facing = 3;
                    edgeNum = hexNum + 0x10;

                    break;

                case 5:
                    facing = 2;
                    edgeNum = hexNum + 0x11;

                    break;

                case 6:
                    facing = 1;
                    edgeNum = hexNum + 0x01;

                    break;

                default:
                    System.out.println("initEdgeMap error");

                    return;
                }
            }

            count++;
        }
    }

    private final void initHexMapAux(int x1, int y1, int x2, int y2, int startHex)
    {
        int x;
        int y;
        int hexNum;
        int count = 0;

        for (y = y1; y <= y2; y++)
        {
            hexNum = startHex;

            for (x = x1; x <= x2; x++)
            {
                hexMap[x + (y * 15)] = hexNum;

                if ((count % 2) != 0)
                {
                    hexNum += 0x22;
                }

                count++;
            }
        }
    }

    /**
     * Within {@link #nodeMap}, set the node coordinates within a rectangular section
     * from (x1,y1) to (x2,y2) covering all nodes of one horizontal row of hexes.
     *<P>
     * The grid maps graphical coordinates to the board coordinate system.
     * Each row of hexes covers 5 rows here. For instance, hex 0x35 has its top-center
     * point (node) in row 6, and its bottom-center point in row 10.
     * All 6 nodes of each hex in range will be initialized within {@link #nodeMap}.
     *<P>
     * For node coordinates, see RST dissertation figure A2. For hex coordinates, see figure A1.
     *<P>
     * {@link #initEdgeMapAux(int, int, int, int, int)} uses a similar structure.
     *<P>
     * Not applicable when {@link #isLargeBoard}.
     *
     * @param x1 Starting x-coordinate within {@link #nodeMap}'s index;
     *           should correspond to left edge of <tt>startHex</tt>
     * @param y1 Starting y-coordinate within {@link #nodeMap}'s index;
     *           should correspond to top point of <tt>startHex</tt>
     * @param x2 Ending x-coordinate; should correspond to right edge of the last hex in the
     *           row of hexes being initialized.  Each hex is 2 units wide in the grid.
     * @param y2 Ending y-coordinate; should correspond to bottom point of <tt>startHex</tt>,
     *           and thus should be y1 + 4.
     * @param startHex  Starting hex ID (0x-coordinate of first hex in this row), to use with nodeMap[x1, y1].
     */
    private final void initNodeMapAux(int x1, int y1, int x2, int y2, int startHex)
    {
        int rowState = 0;  // current state; related to row# and logic for node coords from hex coords
        int row = 0;  // 0 for first row (y==y1), 1 for second, etc.
        int hexNum;  // starts with startHex, incr by 0x22 to move across a horizontal row of board coords
                     // during rowStates 01, 12, 32, 41.
        int nodeNum = 0;  // node number

        /**
         * Brief Illustration of row, rowState, nodeNum:
         *   As seen for startHex = 0x37.  Node numbers below are in hex.
         *         x-- 4     5     6     7     8        4     5     6     7     8
         * row   y
         *  |    |     nodeNums: (0 where blank)       rowState at top of x-loop:
         *  |    |
         *  0    3     0     38          5A            00    01    00    01    00
         *                /      \    /      \    /       /      \    /      \    /
         *  1    4     27          49          6B      10    11    12    11    12
         *             |           |           |       |           |           |
         *  2    5     0           0           0       20    20    20    20    20
         *             |           |           |       |           |           |
         *  3    6     36          58          7A      30    31    32    31    32
         *           /    \      /    \      /    \       \      /    \      /    \
         *  4    7     0     47          69            40    41    40    41    40
         */

        for (int y = y1; y <= y2; y++, row++)
        {
            hexNum = startHex;

            switch (row)
            {
            case 0:
                rowState = 00;
                nodeNum = 0;

                break;

            case 1:
                rowState = 10;
                nodeNum = hexNum - 0x10;

                break;

            case 2:
                rowState = 20;
                nodeNum = 0;

                break;

            case 3:
                rowState = 30;
                nodeNum = hexNum - 0x01;

                break;

            case 4:
                rowState = 40;
                nodeNum = 0;

                break;

            default:
                System.out.println("initNodeMap error");

                return;
            }

            for (int x = x1; x <= x2; x++)
            {
                nodeMap[x + (y * 15)] = nodeNum;

                switch (rowState)
                {
                // Used in top row (row==0) //
                case 01:
                    rowState = 00;
                    hexNum += 0x22;
                    nodeNum = 0;

                    break;

                case 00:
                    rowState = 01;
                    nodeNum = hexNum + 0x01;

                    break;

                // Used in row 1 (row==1) //
                case 12:
                    rowState = 11;
                    hexNum += 0x22;
                    nodeNum = 0;

                    break;

                case 11:
                    rowState = 12;
                    nodeNum = hexNum + 0x12;

                    break;

                case 10:
                    rowState = 11;
                    nodeNum = 0;

                    break;

                // Used in middle row (row==2) //
                case 20:
                    nodeNum = 0;

                    break;

                // Used in row 3 //
                case 30:
                    rowState = 31;
                    nodeNum = 0;

                    break;

                case 32:
                    rowState = 31;
                    hexNum += 0x22;
                    nodeNum = 0;

                    break;

                case 31:
                    rowState = 32;
                    nodeNum = hexNum + 0x21;

                    break;

                // Used in bottom row (row==4) //
                case 41:
                    rowState = 40;
                    hexNum += 0x22;
                    nodeNum = 0;

                    break;

                case 40:
                    rowState = 41;
                    nodeNum = hexNum + 0x10;

                    break;

                default:
                    System.out.println("initNodeMap error");

                    return;
                }
            }  // for (x)
        }  // for (y)
    }

    private final void initHexIDtoNumAux(int begin, int end, int num)
    {
        int i;

        for (i = begin; i <= end; i += 0x22)
        {
            hexIDtoNum[i] = num;
            num++;
        }
    }

    /**
     * DOCUMENT ME!
     *
     * @return DOCUMENT ME!
     */
    @Override
    public Dimension getPreferredSize()
    {
        return new Dimension(scaledPanelX, scaledPanelY);
    }

    /**
     * Minimum required width and height, as determined by options and {@link #isRotated()}.
     *<P>
     * Minimum size is set in the constructor.
     * On the classic 4-player and 6-player boards, the size is based on {@link #PANELX} and {@link #PANELY}.
     * When {@link SOCGame#hasSeaBoard}, the size is based on {@link SOCBoard#getBoardWidth()}
     * and {@link SOCBoard#getBoardHeight() .getBoardHeight()}.
     *
     * @return minimum size
     */
    @Override
    public Dimension getMinimumSize()
    {
        return minSize;
    }

    /**
     * Set the board to a new size, rescale graphics and repaint if needed.
     *
     * @param newW New width in pixels, no less than {@link #getMinimumSize()}.width
     * @param newH New height in pixels, no less than {@link #getMinimumSize()}.height
     * @throws IllegalArgumentException if newW or newH is too small but not 0.
     *   During initial layout, the layoutmanager may make calls to setSize(0,0);
     *   such a call is passed to super without scaling graphics.
     */
    @Override
    public void setSize(int newW, int newH)
        throws IllegalArgumentException
    {
        if ((newW == scaledPanelX) && (newH == scaledPanelY) && hasCalledSetSize)
            return;  // Already sized.

        // If below min-size, rescaleBoard throws
        // IllegalArgumentException. Pass to our caller.
        rescaleBoard(newW, newH);

        // Resize
        super.setSize(newW, newH);
        hasCalledSetSize = true;
        repaint();
    }

    /**
     * Set the board to a new size, rescale graphics and repaint if needed.
     *
     * @param sz New size in pixels, no less than {@link #panelMinBW} wide by {@link #panelMinBH} tall
     * @throws IllegalArgumentException if sz is too small but not 0.
     *   During initial layout, the layoutmanager may make calls to setSize(0,0);
     *   such a call is passed to super without scaling graphics.
     */
    @Override
    public void setSize(Dimension sz)
        throws IllegalArgumentException
    {
        setSize (sz.width, sz.height);
    }

    /**
     * Set the board to a new location and size, rescale graphics and repaint if needed.
     * Called from {@link SOCPlayerInterface#doLayout()}.
     *
     * @param x New location's x-coordinate
     * @param y new location's y-coordinate
     * @param w New width in pixels, no less than {@link #PANELX} (or if rotated, {@link #PANELY}})
     * @param h New height in pixels, no less than {@link #PANELY} (or if rotated, {@link #PANELX})
     * @throws IllegalArgumentException if w or h is too small but not 0.
     *   During initial layout, the layoutmanager may make calls to setBounds(0,0,0,0);
     *   such a call is passed to super without scaling graphics.
     */
    @Override
    public void setBounds(int x, int y, int w, int h)
        throws IllegalArgumentException
    {
        if ((w != scaledPanelX) || (h != scaledPanelY))
        {
            rescaleBoard(w, h);
        }
        super.setBounds(x, y, w, h);
    }

    /**
     * Clear the board layout (as rendered in the
     * empty-board buffer) and trigger a repaint.
     * @since 1.1.08
     * @see SOCPlayerInterface#updateAtNewBoard()
     */
    public void flushBoardLayoutAndRepaint()
    {
        if (emptyBoardBuffer != null)
        {
            emptyBoardBuffer.flush();
            emptyBoardBuffer = null;
        }
        if (isScaled)
            scaledAt = System.currentTimeMillis();  // reset the image-scaling timeout
        repaint();
    }

    /**
     * Clear the board layout (as rendered in the
     * empty-board buffer) and trigger a repaint,
     * only if we're showing potential/legal
     * settlements/roads/cities for debug purposes.
     * @since 2.0.00
     */
    public void flushBoardLayoutAndRepaintIfDebugShowPotentials()
    {
        boolean foundAny = false;
        for (int i = debugShowPotentials.length - 1; i >= 0; --i)
        {
            if (debugShowPotentials[i])
            {
                foundAny = true;
                break;
            }
        }

        if (! foundAny)
            return;

        flushBoardLayoutAndRepaint();
    }

    /**
     * Set the board fields to a new size, rescale graphics if needed.
     * Does not call repaint.  Does not call setSize.
     * Will update {@link #isScaledOrRotated}, {@link #scaledPanelX}, and other fields.
     *
     * @param newW New width in pixels, no less than {@link #PANELX} (or if rotated, {@link #PANELY}})
     * @param newH New height in pixels, no less than {@link #PANELY} (or if rotated, {@link #PANELX})
     * @throws IllegalArgumentException if newW or newH is too small but not 0.
     *   During initial layout, the layoutmanager may cause calls to rescaleBoard(0,0);
     *   such a call is ignored, no rescaling of graphics is done.
     */
    private void rescaleBoard(final int newW, final int newH)
        throws IllegalArgumentException
    {
        if ((newW == 0) || (newH == 0))
            return;
        if ((newW < minSize.width) || (newH < minSize.height))
            throw new IllegalArgumentException("Below minimum size");

        /**
         * Set vars
         */
        scaledPanelX = newW;
        scaledPanelY = newH;
        isScaled = ((scaledPanelX != minSize.width) || (scaledPanelY != minSize.height));
        scaledAt = System.currentTimeMillis();
        isScaledOrRotated = (isScaled || isRotated);

        /**
         * Off-screen buffer is now the wrong size.
         * paint() will create a new one.
         */
        if (buffer != null)
        {
            buffer.flush();
            buffer = null;
        }
        if (emptyBoardBuffer != null)
        {
            emptyBoardBuffer.flush();
            emptyBoardBuffer = null;
        }
        diceNumberCircleFont = null;
        diceNumberCircleFM = null;

        /**
         * Scale coordinate arrays for drawing pieces,
         * or (if not isScaled) point to static arrays.
         */
        rescaleCoordinateArrays();

        /**
         * Scale images, or point to static arrays.
         */
        Image[] hex, por;
        if (isRotated)
        {
            hex = rotatHexes;
            por = rotatPorts;
        } else {
            hex = hexes;
            por = ports;
        }
        if (! isScaled)
        {
            int i;
            for (i = scaledHexes.length - 1; i>=0; --i)
                scaledHexes[i] = hex[i];
            for (i = ports.length - 1; i>=0; --i)
                scaledPorts[i] = por[i];
        }
        else
        {
            int w = scaleToActualX(hex[0].getWidth(null));
            int h = scaleToActualY(hex[0].getHeight(null));
            for (int i = scaledHexes.length - 1; i>=0; --i)
            {
                if (hex[i] != null)
                {
                    scaledHexes[i] = hex[i].getScaledInstance(w, h, Image.SCALE_SMOOTH);
                    scaledHexFail[i] = false;
                } else {
                    scaledHexes[i] = null;
                    scaledHexFail[i] = true;
                }
            }

            w = scaleToActualX(por[1].getWidth(null));
            h = scaleToActualY(por[1].getHeight(null));
            for (int i = scaledPorts.length - 1; i>=0; --i)
            {
                scaledPorts[i] = por[i].getScaledInstance(w, h, Image.SCALE_SMOOTH);
                scaledPortFail[i] = false;
            }
        }

        if ((superText1 != null) && (superTextBox_w > 0))
        {
            superTextBox_x = (newW - superTextBox_w) / 2;
            superTextBox_y = (newH - superTextBox_h) / 2;
        }
    }

    /**
     * Scale coordinate arrays for drawing pieces
     * (from internal coordinates to actual on-screen pixels),
     * or (if not isScaled) point to static arrays.
     * Called from constructor and rescaleBoard.
     */
    private void rescaleCoordinateArrays()
    {
        if (! isScaled)
        {
            if (! isRotated)
            {
                scaledVertRoadX = vertRoadX;     scaledVertRoadY = vertRoadY;
                scaledUpRoadX   = upRoadX;       scaledUpRoadY   = upRoadY;
                scaledDownRoadX = downRoadX;     scaledDownRoadY = downRoadY;
                scaledHexCornersX = hexCornersX; scaledHexCornersY = hexCornersY;
            } else {
                // (cw):  P'=(width-y, x)
                scaledVertRoadX = rotateScaleCopyYToActualX(vertRoadY, HEXWIDTH, false);
                scaledVertRoadY = vertRoadX;
                scaledUpRoadX   = rotateScaleCopyYToActualX(upRoadY, HEXWIDTH, false);
                scaledUpRoadY   = upRoadX;
                scaledDownRoadX = rotateScaleCopyYToActualX(downRoadY, HEXWIDTH, false);
                scaledDownRoadY = downRoadX;
                scaledHexCornersX = rotateScaleCopyYToActualX(hexCornersY, HEXWIDTH, false);
                scaledHexCornersY = hexCornersX;
            }
            scaledSettlementX = settlementX; scaledSettlementY = settlementY;
            scaledCityX     = cityX;         scaledCityY     = cityY;
            scaledShipX     = shipX;         scaledShipY     = shipY;
            scaledFortressX = fortressX;     scaledFortressY = fortressY;
            scaledVillageX  = villageX;      scaledVillageY  = villageY;
            scaledWarshipX  = warshipX;      scaledWarshipY  = warshipY;
            scaledRobberX   = robberX;       scaledRobberY   = robberY;
            scaledArrowXL   = arrowXL;       scaledArrowY    = arrowY;
            if (arrowXR == null)
            {
                int[] axr = new int[arrowXL.length];
                for (int i = 0; i < arrowXL.length; ++i)
                    axr[i] = (ARROW_SZ - 1) - arrowXL[i];
                arrowXR = axr;

                // Assigned to static field only when complete,
                // so another thread won't see a partially
                // calculated arrowXR.
            }
            scaledArrowXR = arrowXR;
        }
        else
        {
            if (! isRotated)
            {
                scaledVertRoadX = scaleCopyToActualX(vertRoadX);
                scaledVertRoadY = scaleCopyToActualY(vertRoadY);
                scaledUpRoadX   = scaleCopyToActualX(upRoadX);
                scaledUpRoadY   = scaleCopyToActualY(upRoadY);
                scaledDownRoadX = scaleCopyToActualX(downRoadX);
                scaledDownRoadY = scaleCopyToActualY(downRoadY);
                scaledHexCornersX = scaleCopyToActualX(hexCornersX);
                scaledHexCornersY = scaleCopyToActualY(hexCornersY);
            } else {
                // (cw):  P'=(width-y, x)
                scaledVertRoadX = rotateScaleCopyYToActualX(vertRoadY, HEXWIDTH, true);
                scaledVertRoadY = scaleCopyToActualY(vertRoadX);
                scaledUpRoadX   = rotateScaleCopyYToActualX(upRoadY, HEXWIDTH, true);
                scaledUpRoadY   = scaleCopyToActualY(upRoadX);
                scaledDownRoadX = rotateScaleCopyYToActualX(downRoadY, HEXWIDTH, true);
                scaledDownRoadY = scaleCopyToActualY(downRoadX);
                scaledHexCornersX = rotateScaleCopyYToActualX(hexCornersY, HEXWIDTH, true);
                scaledHexCornersY = scaleCopyToActualY(hexCornersX);
            }
            scaledSettlementX = scaleCopyToActualX(settlementX);
            scaledSettlementY = scaleCopyToActualY(settlementY);
            scaledCityX     = scaleCopyToActualX(cityX);
            scaledCityY     = scaleCopyToActualY(cityY);
            scaledShipX = scaleCopyToActualX(shipX);
            scaledShipY = scaleCopyToActualY(shipY);
            scaledFortressX = scaleCopyToActualX(fortressX);
            scaledFortressY = scaleCopyToActualY(fortressY);
            scaledVillageX  = scaleCopyToActualX(villageX);
            scaledVillageY  = scaleCopyToActualY(villageY);
            scaledWarshipX = scaleCopyToActualX(warshipX);
            scaledWarshipY = scaleCopyToActualY(warshipY);
            scaledRobberX   = scaleCopyToActualX(robberX);
            scaledRobberY   = scaleCopyToActualY(robberY);
            scaledArrowXL   = scaleCopyToActualX(arrowXL);
            scaledArrowY    = scaleCopyToActualY(arrowY);

            // Ensure arrow-tip sides are 45 degrees.
            int p = Math.abs(scaledArrowXL[0] - scaledArrowXL[1]);
            if (p != Math.abs(scaledArrowY[0] - scaledArrowY[1]))
            {
                scaledArrowY[0] = scaledArrowY[1] + p;
            }
            int L = scaledArrowXL.length - 1;
            p = Math.abs(scaledArrowXL[L] - scaledArrowXL[L-1]);
            if (p != Math.abs(scaledArrowY[L] - scaledArrowY[L-1]))
            {
                scaledArrowY[L] = scaledArrowY[L-1] - p;
            }

            // Now, flip for scaledArrowXR
            scaledArrowXR = new int[scaledArrowXL.length];
            int xmax = scaledArrowXL[4];  // Element defined as having max coord in arrowXL
            for (int i = 0; i < scaledArrowXR.length; ++i)
                scaledArrowXR[i] = xmax - scaledArrowXL[i];
        }
    }

    /**
     * Rescale to actual screen coordinates - Create a copy
     * of array, and scale the copy's elements as X coordinates.
     *
     * @param xorig Int array to be scaled; each member is an x-coordinate.
     * @return Scaled copy of xorig
     *
     * @see #scaleToActualX(int[])
     * @see #rotateScaleCopyYToActualX(int[], int, boolean)
     */
    public int[] scaleCopyToActualX(int[] xorig)
    {
        int[] xs = new int[xorig.length];
        for (int i = xorig.length - 1; i >= 0; --i)
            xs[i] = (int) ((xorig[i] * (long) scaledPanelX) / panelMinBW);
        return xs;
    }

    /**
     * Rescale to actual screen coordinates - Create a copy
     * of array, and scale the copy's elements as Y coordinates.
     *
     * @param yorig Int array to be scaled; each member is a y-coordinate.
     * @return Scaled copy of yorig
     *
     * @see #scaleToActualY(int[])
     */
    public int[] scaleCopyToActualY(int[] yorig)
    {
        int[] ys = new int[yorig.length];
        for (int i = yorig.length - 1; i >= 0; --i)
            ys[i] = (int) ((yorig[i] * (long) scaledPanelY) / panelMinBH);
        return ys;
    }

    /**
     * Copy and rotate this array of y-coordinates, optionally also rescaling.
     * Rotates internal to actual (clockwise):  P'=(width-y, x)
     * @param yorig Array to copy and rotate, not null
     * @param width Width to rotate against
     * @param rescale Should we also rescale, same formula as {@link #scaleCopyToActualX(int[])}?
     * @return Rotated copy of <tt>yorig</tt> for use as x-coordinates
     * @since 1.1.08
     */
    public int[] rotateScaleCopyYToActualX(final int[] yorig, final int width, final boolean rescale)
    {
        int[] xr = new int[yorig.length];
        for (int i = yorig.length - 1; i >= 0; --i)
            xr[i] = width - yorig[i];
        if (rescale)
            for (int i = yorig.length - 1; i >= 0; --i)
                xr[i] = (int) ((xr[i] * (long) scaledPanelX) / panelMinBW);
        return xr;
    }

    /**
     * Set or clear a debug flag to show player 0's potential/legal coordinate sets.
     * @param pieceType  Piece type; 0=road, 1=settle, 2=city, 3=ship;
     *         Use 8 for land hexes, 9 for nodes on board.  Or, -1 for all.
     * @param setPotential  If true, show/hide the potential set, not the legal set
     * @param setOn  If true, set the flag; if false, clear it
     * @since 2.0.00
     */
    void setDebugShowPotentialsFlag
        (int pieceType, final boolean setPotential, final boolean setOn)
    {
        if (pieceType == -1)
        {
            Arrays.fill(debugShowPotentials, setOn);  // all flags
        } else {
            if (setPotential && (pieceType < 4))
                pieceType += 4;
            if (setOn == debugShowPotentials[pieceType])
                return;  // nothing to do

            debugShowPotentials[pieceType] = setOn;
        }

        scaledMissedImage = true;  // force redraw of the empty board
        repaint();  // to call drawBoard, drawBoardEmpty
    }

    /**
     * Redraw the board using double buffering. Don't call this directly, use
     * {@link Component#repaint()} instead.
     *<P>
     * See {@link #drawBoard(Graphics)} for related painting methods.
     *<P>
     * To protect against bugs, paint contains a try-catch that will
     * print stack traces to the player chat print area.
     */
    @Override
    public void paint(Graphics g)
    {
        Image ibuf = buffer;  // Local var in case field becomes null in other thread during paint
        try {
        if (ibuf == null)
        {
            ibuf = this.createImage(scaledPanelX, scaledPanelY);
            buffer = ibuf;
        }

        // Because of message timing during placement, watch for
        // the board's lists of roads, settlements, ships, etc
        // being modified as we're drawing them.
        // Happens with java 5 foreach loop iteration; wasn't
        // previously an issue with java 1.4 piece enumerations.
        try
        {
            drawBoard(ibuf.getGraphics());  // Do the actual drawing
        } catch (ConcurrentModificationException cme) {
            repaint();  // try again soon
            return;
        }

        if (hoverTip.isVisible())
            hoverTip.paint(ibuf.getGraphics());
        ibuf.flush();
        g.drawImage(ibuf, 0, 0, this);

        } catch (Throwable th) {
            playerInterface.chatPrintStackTrace(th);
        }
    }

    /**
     * Overriden so the peer isn't painted, which clears background. Don't call
     * this directly, use {@link Component#repaint()} instead.
     */
    @Override
    public void update(Graphics g)
    {
        paint(g);
    }

    /**
     * Draw a board tile by its hex number (v1 or v2 board encoding).
     *<P>
     * Not used if {@link #isLargeBoard}.
     * When {@link #isLargeBoard}, call {@link #drawHex(Graphics, int, int, int, int, int)} instead.
     *
     * @param g       graphics
     * @param hexNum  hex number (0-36)
     */
    private final void drawHex(Graphics g, int hexNum)
    {
        final int portFacing;
        int hexType = board.getHexLayout()[hexNum];

        if (hexType < SOCBoard.MISC_PORT_HEX)
        {
            portFacing = -1;
        }
        else if (hexType < 0x10)
        {
            portFacing = hexType - 6;  // 7-12 -> 1-6
            hexType = SOCBoard.MISC_PORT;
        }
        else
        {
            // Decode port bit mask:
            // (port facing, 1-6)        (kind of port)
            //      \--> [0 0 0][0 0 0 0] <--/
            portFacing = hexType >> 4;
            hexType = hexType & 0x0F;
        }

        drawHex(g, hexX[hexNum], hexY[hexNum], hexType, portFacing, hexNum);
    }

    /**
     * Draw a land, water, or port hex tile at a given location.
     * Use <tt>hexType</tt> to determine the hex graphic,
     * and <tt>portFacing</tt> to determine a port overlay (if any).
     * When <tt>hexNum</tt> is -1, no dice number is drawn.
     * Otherwise, also draw the dice number for this hex (if any).
     *
     * @param g      graphics
     * @param x      board-graphics x-coordinate to draw at; upper-left corner of hex
     * @param y      board-graphics y-coordinate to draw at; upper-left corner of hex
     * @param hexType hex type, as in {@link SOCBoard#getHexTypeFromCoord(int)};
     *                also the index into {@link #hexes}.
     *                If drawing a port (<tt>portFacing</tt> != -1),
     *                <tt>hexType</tt> is {@link SOCBoard#getPortTypeFromNodeCoord(int)},
     *                such as {@link SOCBoard#SHEEP_PORT} or {@link SOCBoard#MISC_PORT}.
     * @param portFacing  port facing (1-6), or -1 for no port: the edge of the port's hex
     *                touching land, which contains 2 nodes where player can build a
     *                port settlement/city.  Valid range is
     *                {@link SOCBoard#FACING_NE} to {@link SOCBoard#FACING_NW}.
     * @param hexNum  hex number (0-36), or -1 if this isn't a valid hex number
     *                   or if the dice number shouldn't be drawn.
     *                   When {@link #isLargeBoard}, pass in the hex coordinate as hexNum.
     * @since 1.1.08
     */
    private final void drawHex
        (Graphics g, int x, int y, final int hexType, final int portFacing, final int hexNum)
    {
        if (hexType < 0)
        {
            playerInterface.chatPrintDebug("* bad hex type " + hexType + " at x,y(" + x + "," + y + ")");
            return;
        }

        if (isScaledOrRotated)
        {
            if (isRotated)
            {
                // (cw):  P'=(panelMinBH-y, x)
                int y1 = x;
                x = panelMinBH - y - HEXHEIGHT;  // move 1 hex over, since corner of image has rotated
                y = y1;
            }
            if (isScaled)
            {
                x = scaleToActualX(x);
                y = scaleToActualY(y);
            }
        }

        /**
         * If previous scaling has failed, fallback image will be smaller
         * compared to rest of the board graphics.  This is rare but
         * must be visually handled.  Center the smaller graphic in
         * the larger hex space, so it won't overlap other hexes.
         */
        boolean recenterPrevMiss = false;
        int xm=0, ym=0;  // offset for re-centering miss

        /**
         * If board is scaled, could be waiting for an image to resize.
         * If it still hasn't appeared after 7 seconds, give up and
         * create a new one.  (This can happen due to AWT bugs.)
         * drawBoard will then repaint with the new image.
         * If the new image also fails, a "fallback" will occur; a reference
         * to the static original-resolution image will be used.
         */
        boolean missedDraw = false;

        // Don't draw a hex image for 3:1 ports,
        // because it'll be entirely covered over.

        if ((portFacing == -1) || (hexType != SOCBoard.MISC_PORT))
        {
            final Image[] hexis = (isRotated ? rotatHexes : hexes);  // Fall back to original, or to rotated?
    
            if (isScaled && (scaledHexes[hexType] == hexis[hexType]))
            {
                recenterPrevMiss = true;
                int w = hexis[hexType].getWidth(null);
                int h = hexis[hexType].getHeight(null);
                xm = (scaleToActualX(w) - w) / 2;
                ym = (scaleToActualY(h) - h) / 2;
                x += xm;
                y += ym;
            }
    
            /**
             * Draw the hex graphic
             */
            if (! g.drawImage(scaledHexes[hexType], x, y, this))
            {
                // for now, draw the placeholder; try to rescale and redraw soon if we can
    
                g.translate(x, y);
                g.setColor(hexColor(hexType));
                g.fillPolygon(scaledHexCornersX, scaledHexCornersY, 6);
                g.setColor(Color.BLACK);
                g.drawPolyline(scaledHexCornersX, scaledHexCornersY, 6);
                g.translate(-x, -y);
    
                missedDraw = true;
                if (isScaled && (7000 < (drawnEmptyAt - scaledAt)))
                {
                    // rescale the image or give up
                    if (scaledHexFail[hexType])
                    {
                        scaledHexes[hexType] = hexis[hexType];  // fallback
                    }
                    else
                    {
                        scaledHexFail[hexType] = true;
                        int w = scaleToActualX(hexis[0].getWidth(null));
                        int h = scaleToActualY(hexis[0].getHeight(null));
                        scaledHexes[hexType] = hexis[hexType].getScaledInstance(w, h, Image.SCALE_SMOOTH);
                    }
                }
            }
            if (recenterPrevMiss)
            {
                // Don't "center" further drawing
                x -= xm;
                y -= ym;
                recenterPrevMiss = false;
            }
        }

        /**
         * Draw the port graphic
         */
        if (portFacing != -1)
        {
            final Image[] portis = (isRotated ? rotatPorts : ports);  // Fall back to original, or to rotated?

            final int tmp;
            if (hexType != SOCBoard.MISC_PORT)
                tmp = portFacing + 5;  // 1-6 -> 6-11 (skip past the misc port images)
            else
                tmp = portFacing - 1;

            if (isScaled && (scaledPorts[tmp] == portis[tmp]))
            {
                recenterPrevMiss = true;
                int w = portis[tmp].getWidth(null);
                int h = portis[tmp].getHeight(null);
                xm = (scaleToActualX(w) - w) / 2;
                ym = (scaleToActualY(h) - h) / 2;
                x += xm;
                y += ym;
            }
            if (! g.drawImage(scaledPorts[tmp], x, y, this))
            {
                g.drawImage(portis[tmp], x, y, null);  // show small port graphic, instead of a blank space
                missedDraw = true;
                if (isScaled && (7000 < (drawnEmptyAt - scaledAt)))
                {
                    if (scaledPortFail[tmp])
                    {
                        scaledPorts[tmp] = portis[tmp];  // fallback
                    }
                    else
                    {
                        scaledPortFail[tmp] = true;
                        int w = scaleToActualX(portis[1].getWidth(null));
                        int h = scaleToActualY(portis[1].getHeight(null));
                        scaledPorts[tmp] = portis[tmp].getScaledInstance(w, h, Image.SCALE_SMOOTH);
                    }
                }
            }

            // Don't adj x,y to un-"center" further drawing:
            // If scaled, x,y will be recalculated anyway.
            // If not scaled, recenterPrevMiss is false.
        }

        if (hexNum == -1)
        {
            if (missedDraw)
            {
                // drawBoard will check this field after all hexes are drawn.
                scaledMissedImage = true;
            }
            return;  // <---- Early return: This hex isn't within hexLayout/numberLayout ----
        }

        /**
         * Draw the number
         */
        final int hnl = board.getNumberOnHexFromNumber(hexNum);
        if (hnl > 0)
        {
            if (diceNumberCircleFont == null)
            {
                int fsize = DICE_NUMBER_FONTPOINTS;
                if (isScaled)
                    fsize = scaleToActualY(fsize);
                diceNumberCircleFont = new Font("Dialog", Font.BOLD, fsize);
            }
            if ((diceNumberCircleFM == null) && (diceNumberCircleFont != null))
            {
                diceNumberCircleFM = getFontMetrics(diceNumberCircleFont);
            }

            if ((diceNumberCircleFM != null) && (diceNumberCircleFont != null))
            {
                final int dx, dy;  // Offset of number graphic from upper-left corner of hex
                if (isRotated)
                {
                    dx = 22;  dy = 17;
                } else {
                    dx = 17;  dy = 22;
                }
    
                if (! isScaled)
                {
                    x += dx;
                    y += dy;
                }
                else
                {
                    x += scaleToActualX(dx);
                    y += scaleToActualY(dy);
                }
    
                // Draw the circle and dice number:
                int dia = DICE_NUMBER_CIRCLE_DIAMETER;
                if (isScaled)
                    dia = scaleToActualX(dia);
                ++dia;
    
                // Set background color:
                {
                    int colorIdx;
                    if (hnl < 7)
                        colorIdx = hnl - 2;
                    else
                        colorIdx = 12 - hnl;
                    g.setColor(DICE_NUMBER_CIRCLE_COLORS[colorIdx]);
                }
                g.fillOval(x, y, dia, dia);
                g.setColor(Color.BLACK);
                g.drawOval(x, y, dia, dia);
    
                final String numstr = Integer.toString(hnl);
                x += (dia - diceNumberCircleFM.stringWidth(numstr)) / 2;
                y += (dia + diceNumberCircleFM.getAscent() - diceNumberCircleFM.getDescent()) / 2;
                g.setFont(diceNumberCircleFont);
                g.drawString(numstr, x, y);

            }  // if (diceNumber fonts OK)
        }  // if (hnl > 0)

        if (missedDraw)
        {
            // drawBoard will check this field after all hexes are drawn.
            scaledMissedImage = true;
        }
    }

    /**
     * Draw the robber.
     *<P>
     * The pirate ship (if any) is drawn via
     * {@link #drawRoadOrShip(Graphics, int, int, boolean, boolean)}.
     *
     * @param g       Graphics context
     * @param hexID   Board hex encoded position
     * @param fullNotGhost  Draw with normal colors, not faded-out "ghost"
     *                (as during PLACE_ROBBER movement)
     * @param fillNotOutline  Fill the robber, not just outline
     *                (as for previous robber position)
     */
    private final void drawRobber
        (Graphics g, final int hexID, final boolean fullNotGhost, final boolean fillNotOutline)
    {
        int hx, hy;
        if (isLargeBoard)
        {
            hx = halfdeltaX * (hexID & 0xFF);
            hy = halfdeltaY * (hexID >> 8) + HALF_HEXHEIGHT;  // HALF_HEXHEIGHT == halfdeltaY + 9
        } else {
            int hexNum = hexIDtoNum[hexID];
            hx = hexX[hexNum] + halfdeltaX;
            hy = hexY[hexNum] + HALF_HEXHEIGHT;
        }

        if (isRotated)
        {
            // (cw):  P'=(panelMinBH-y, x)
            int hy1 = hx;
            hx = panelMinBH - hy;
            hy = hy1;
        }
        if (isScaled)
        {
            hx = scaleToActualX(hx);
            hy = scaleToActualY(hy);
        }

        Color rFill, rOutline;
        if (fullNotGhost && fillNotOutline)
        {
            rFill = Color.lightGray;
            rOutline = Color.black;
        } else {
            // Determine "ghost" color, we're moving the robber
            int hexType = board.getHexTypeFromCoord(hexID);
            if ((hexType >= robberGhostFill.length) || (hexType < 0))
            {
                // should not happen
                rFill = Color.lightGray;
                rOutline = Color.black;
            } else if (robberGhostFill[hexType] != null)
            {
                // was cached from previous calculation
                rFill = robberGhostFill[hexType];
                rOutline = robberGhostOutline[hexType];

                if (! fillNotOutline)
                {
                    final int dnum = board.getNumberOnHexFromCoord(hexID);
                    if ((hexType == SOCBoard.DESERT_HEX)
                        || (dnum <= 3) || (dnum >= 11))
                    {
                        // outline-only against a light background.
                        rFill = Color.BLACK;
                    }
                }
            } else {
                // find basic color, "ghost" it
                rOutline = hexColor(hexType);
                if (rOutline == ColorSquare.WATER)
                {
                    // Should not happen
                    rOutline = Color.lightGray;
                }

                // If hex is light, robber fill color should be dark. (average with gray)
                // If hex is dark or midtone, it should be light. (average with white)
                rFill = SOCPlayerInterface.makeGhostColor(rOutline);
                rOutline = rOutline.darker();  // Always darken the outline

                // Remember for next time
                robberGhostFill[hexType] = rFill;
                robberGhostOutline[hexType] = rOutline;
                
            }  // cached ghost color?
        }  // normal or ghost?

        g.translate(hx, hy);
        if (fillNotOutline)
        {
            g.setColor(rFill);
            g.fillPolygon(scaledRobberX, scaledRobberY, 13);
        } else {
            rOutline = rFill;  // stands out better against hex color
        }
        g.setColor(rOutline);
        g.drawPolygon(scaledRobberX, scaledRobberY, 14);
        g.translate(-hx, -hy);
    }

    /**
     * draw a road or ship along an edge.
     * Or, draw the pirate ship in the center of a hex.
     * @param g  graphics
     * @param edgeNum  Edge number of this road or ship; accepts -1 for edgeNum 0x00.
     *           For the pirate ship in the middle of a hex, <tt>edgeNum</tt>
     *           can be a hex coordinate, and <tt>pn</tt> must be -2 or -3.
     * @param pn   Player number, or -1 for a white outline or fill color (depending on <tt>isHilight</tt>)
     *             or -2 for the black pirate ship, -3 for the previous-pirate outline.
     * @param isHilight  Is this the hilight for showing a potential placement?
     * @param isRoadNotShip  True to draw a road; false to draw a ship if {@link #isLargeBoard}
     * @param isWarship   True to draw a war ship (not normal ship) if {@link #isLargeBoard}, for scenario _SC_PIRI
     */
    private final void drawRoadOrShip
        (Graphics g, int edgeNum, final int pn, final boolean isHilight,
         final boolean isRoadNotShip, final boolean isWarship)
    {
        // Draw a road or ship
        int roadX[], roadY[];
        int hx, hy;
        if (edgeNum == -1)
            edgeNum = 0x00;

        if (! isLargeBoard)
        {
            final int hexNum;
            int dy = 0;  // y-offset, if edge's hex would draw it off the map

            if ((((edgeNum & 0x0F) + (edgeNum >> 4)) % 2) == 0)
            { // If first and second digit
              // are even, then it is '|'.
                hexNum = hexIDtoNum[edgeNum + 0x11];
                roadX = scaledVertRoadX;
                roadY = scaledVertRoadY;
            }
            else if (((edgeNum >> 4) % 2) == 0)
            { // If first digit is even,
              // then it is '/'.
                if ((edgeNum >= 0x81) && (0 == ((edgeNum - 0x81) % 0x22)))
                {
                    // hex is off the south edge of the board.
                    // move 2 hexes north and offset y.
                    hexNum = hexIDtoNum[edgeNum - 0x10 + 0x02];
                    dy = 2 * deltaY;
                } else {
                    hexNum = hexIDtoNum[edgeNum + 0x10];
                }
                roadX = scaledUpRoadX;
                roadY = scaledUpRoadY;
            }
            else
            { // Otherwise it is '\'.
                if ((edgeNum >= 0x18) && (0 == ((edgeNum - 0x18) % 0x22)))
                {
                    // hex is off the north edge of the board.
                    // move 2 hexes south and offset y.
                    hexNum = hexIDtoNum[edgeNum + 0x20 - 0x01];
                    dy = -2 * deltaY;
                } else {
                    hexNum = hexIDtoNum[edgeNum + 0x01];
                }
                roadX = scaledDownRoadX;
                roadY = scaledDownRoadY;
            }

            hx = hexX[hexNum];
            hy = hexY[hexNum] + dy;

        } else {

            // isLargeBoard:
            // Determining (r,c) edge direction: | / \
            //   "|" if r is odd
            //   Otherwise: s = r/2
            //   "/" if (s,c) is even,odd or odd,even
            //   "\" if (s,c) is odd,odd or even,even
            // Remember the vertical margin of halfdeltaY (or, r+1).

            final int r = (edgeNum >> 8),
                      c = (edgeNum & 0xFF);

            if (isWarship) {
                roadX = scaledWarshipX;
                roadY = scaledWarshipY;
            } else if (! isRoadNotShip) {
                roadX = scaledShipX;
                roadY = scaledShipY;
            } else {
                // roadX,roadY contents vary by edge direction
                roadX = null;  // always set below; null here
                roadY = null;  // to satisfy compiler
            }

            if ((pn <= -2) || ((r % 2) == 1))  // -2 or -3 is pirate ship, at a hex coordinate
            {
                // "|"
                hx = halfdeltaX * c;
                hy = halfdeltaY * r;  // offset: scaledVertRoadY is center of hex, not upper corner
                if (isRoadNotShip)
                {
                    roadX = scaledVertRoadX;
                    roadY = scaledVertRoadY;
                }
            } else {
                if ((c % 2) != ((r/2) % 2))
                {
                    // "/"
                    hx = halfdeltaX * c;
                    hy = halfdeltaY * (r+1);
                    if (isRoadNotShip)
                    {
                        roadX = scaledUpRoadX;
                        roadY = scaledUpRoadY;
                    } else {
                        hx += (halfdeltaX / 2);
                        hy -= halfdeltaY;
                    }
                } else {
                    // "\"
                    hx = halfdeltaX * c;
                    hy = halfdeltaY * (r-1);  // offset: scaledDownRoadY is bottom of hex, not upper corner
                    if (isRoadNotShip)
                    {
                        roadX = scaledDownRoadX;
                        roadY = scaledDownRoadY;
                    } else {
                        hx += (halfdeltaX / 2);
                        hy += halfdeltaY;
                    }
                }
            }

        }  // if (! isLargeBoard)

        if (isRotated)
        {
            // (cw):  P'=(panelMinBH-y, x)
            int hy1 = hx;
            hx = panelMinBH - hy - deltaX;  // -deltaX is because road poly coords are against hex width/height,
                                        // and the hex image gets similar translation in drawHex.
            hy = hy1;
        }
        if (isScaled)
        {
            hx = scaleToActualX(hx);
            hy = scaleToActualY(hy);
        }

        g.translate(hx, hy);

        if (pn != -3)
        {
            if (pn == -1)
                g.setColor(Color.WHITE);
            else if (pn == -2)  // pirate ship
            {
                if (isHilight)
                    g.setColor(Color.LIGHT_GRAY);
                else
                    g.setColor(Color.BLACK);
            }
            else if (isHilight)
                g.setColor(playerInterface.getPlayerColor(pn, true));
            else
                g.setColor(playerInterface.getPlayerColor(pn));
    
            g.fillPolygon(roadX, roadY, roadX.length);
        }

        if (! ((pn == -1) && isHilight))
        {
            if (pn == -2)
                g.setColor(Color.darkGray);
            else if (pn == -3)
                g.setColor(Color.lightGray);
            else if (isHilight)
                g.setColor(playerInterface.getPlayerColor(pn, false));
            else
                g.setColor(Color.black);
        }
        g.drawPolygon(roadX, roadY, roadX.length);
        g.translate(-hx, -hy);
    }

    /**
     * draw a settlement
     */
    private final void drawSettlement(Graphics g, int nodeNum, int pn, boolean isHilight)
    {
        drawSettlementOrCity(g, nodeNum, pn, isHilight, false);
    }

    /**
     * draw a city
     */
    private final void drawCity(Graphics g, int nodeNum, int pn, boolean isHilight)
    {
        drawSettlementOrCity(g, nodeNum, pn, isHilight, true);
    }

    /**
     * draw a settlement or city; they have the same logic for determining (x,y) from nodeNum.
     * @since 1.1.08
     */
    private final void drawSettlementOrCity
        (Graphics g, final int nodeNum, final int pn, final boolean isHilight, final boolean isCity)
    {
        int hx, hy;

        if (! isLargeBoard)
        {
            final int hexNum;

            if (((nodeNum >> 4) % 2) == 0)
            { // If first digit is even,
              // then it is a 'Y' node
              // in the northwest corner of a hex.
                if ((nodeNum >= 0x81) && (0 == ((nodeNum - 0x81) % 0x22)))
                {
                    // this node's hex would be off the southern edge of the board.
                    // shift 1 hex north, then add to y.
                    hexNum = hexIDtoNum[nodeNum - 0x20 + 0x02 + 0x10];
                    hx = hexX[hexNum];
                    hy = hexY[hexNum] + 17 + (2 * deltaY);
                } else {
                    hexNum = hexIDtoNum[nodeNum + 0x10];
                    hx = hexX[hexNum];
                    hy = hexY[hexNum] + 17;
                }
            }
            else
            { // otherwise it is an 'A' node
              // in the northern corner of a hex.
                if ((nodeNum >= 0x70) && (0 == ((nodeNum - 0x70) % 0x22)))
                {
                    // this node's hex would be off the southern edge of the board.
                    // shift 1 hex north, then add to y.
                    hexNum = hexIDtoNum[nodeNum - 0x20 + 0x02 - 0x01];
                    hx = hexX[hexNum] + halfdeltaX;
                    hy = hexY[hexNum] + 2 + (2 * deltaY);
                }
                else if ((nodeNum & 0x0F) > 0)
                {
                    hexNum = hexIDtoNum[nodeNum - 0x01];
                    hx = hexX[hexNum] + halfdeltaX;
                    hy = hexY[hexNum] + 2;
                } else {
                    // this node's hex would be off the southwest edge of the board.
                    // shift 1 hex to the east, then subtract from x.
                    hexNum = hexIDtoNum[nodeNum + 0x22 - 0x01];
                    hx = hexX[hexNum] - halfdeltaX;
                    hy = hexY[hexNum] + 2;
                }
            }

        } else {
            // isLargeBoard

            final int r = (nodeNum >> 8),
                      c = (nodeNum & 0xFF);
            hx = halfdeltaX * c;
            hy = halfdeltaY * (r+1);

            // If the node isn't at the top center of a hex,
            // it will need to move up or down a bit vertically.
            //
            // 'Y' nodes vertical offset: move down
            final int s = r / 2;
            if ((s % 2) != (c % 2))
                hy += HEXY_OFF_SLOPE_HEIGHT;
        }

        if (isRotated)
        {
            // (cw):  P'=(panelMinBH-y, x)
            int hy1 = hx;
            hx = panelMinBH - hy;
            hy = hy1;
        }
        if (isScaled)
        {
            hx = scaleToActualX(hx);
            hy = scaleToActualY(hy);
        }

        // System.out.println("NODEID = "+Integer.toHexString(nodeNum)+" | HEXNUM = "+hexNum);

        if (isCity)
        {
            g.translate(hx, hy);
            if (isHilight)
            {
                g.setColor(playerInterface.getPlayerColor(pn, true));
                g.drawPolygon(scaledCityX, scaledCityY, 8);
                // Draw again, slightly offset, for "ghost", since we can't fill and
                // cover up the underlying settlement.
                g.translate(1,1);
                g.drawPolygon(scaledCityX, scaledCityY, 8);
                g.translate(-(hx+1), -(hy+1));
                return;
            }

            g.setColor(playerInterface.getPlayerColor(pn));
            g.fillPolygon(scaledCityX, scaledCityY, 8);
            g.setColor(Color.black);
            g.drawPolygon(scaledCityX, scaledCityY, 8);
            g.translate(-hx, -hy);
        } else {
            // settlement
            if (isHilight)
                g.setColor(playerInterface.getPlayerColor(pn, true));
            else
                g.setColor(playerInterface.getPlayerColor(pn));
            g.translate(hx, hy);
            g.fillPolygon(scaledSettlementX, scaledSettlementY, 6);
            if (isHilight)
                g.setColor(playerInterface.getPlayerColor(pn, false));
            else
                g.setColor(Color.black);
            g.drawPolygon(scaledSettlementX, scaledSettlementY, 7);
            g.translate(-hx, -hy);
        }
    }

    /**
     * Draw a pirate fortress, for scenario <tt>SC_PIRI</tt>.
     * @since 2.0.00
     */
    private final void drawFortress
        (Graphics g, final SOCFortress fo, final int pn, final boolean isHilight)
    {
        final int nodeNum = fo.getCoordinates();
        int hx, hy;

        // always isLargeBoard

        final int r = (nodeNum >> 8),
                  c = (nodeNum & 0xFF);
        hx = halfdeltaX * c;
        hy = halfdeltaY * (r+1);

        // If the node isn't at the top center of a hex,
        // it will need to move up or down a bit vertically.
        //
        // 'Y' nodes vertical offset: move down
        final int s = r / 2;
        if ((s % 2) != (c % 2))
            hy += HEXY_OFF_SLOPE_HEIGHT;

        if (isScaled)
        {
            hx = scaleToActualX(hx);
            hy = scaleToActualY(hy);
        }

        if (isHilight)
            g.setColor(playerInterface.getPlayerColor(pn, true));
        else
            g.setColor(playerInterface.getPlayerColor(pn));
        g.translate(hx, hy);
        g.fillPolygon(scaledFortressX, scaledFortressY, scaledFortressY.length);
        if (isHilight)
            g.setColor(playerInterface.getPlayerColor(pn, false));
        else
            g.setColor(Color.black);
        g.drawPolygon(scaledFortressX, scaledFortressY, scaledFortressY.length);

        // strength
        final String numstr = Integer.toString(fo.getStrength());
        int x = -diceNumberCircleFM.stringWidth(numstr) / 2;
        int y = (diceNumberCircleFM.getAscent() - diceNumberCircleFM.getDescent()) / 2;
        g.setFont(diceNumberCircleFont);
        g.drawString(numstr, x, y);

        g.translate(-hx, -hy);
    }

    /**
     * Draw a cloth trade village (used in some scenarios in the large sea board).
     * Same logic for determining (x,y) from nodeNum as {@link #drawSettlementOrCity(Graphics, int, int, boolean, boolean)}.
     * @param v  Village
     * @since 2.0.00
     */
    private void drawVillage(Graphics g, final SOCVillage v)
    {
        final int nodeNum = v.getCoordinates();

        // assume isLargeBoard

        final int r = (nodeNum >> 8),
                  c = (nodeNum & 0xFF);
        int hx = halfdeltaX * c;
        int hy = halfdeltaY * (r+1);

        // If the node isn't at the top center of a hex,
        // it will need to move up or down a bit vertically.
        //
        // 'Y' nodes vertical offset: move down
        final int s = r / 2;
        if ((s % 2) != (c % 2))
            hy += HEXY_OFF_SLOPE_HEIGHT;

        if (isRotated)
        {
            // (cw):  P'=(panelMinBH-y, x)
            int hy1 = hx;
            hx = panelMinBH - hy;
            hy = hy1;
        }
        if (isScaled)
        {
            hx = scaleToActualX(hx);
            hy = scaleToActualY(hy);
        }

        g.translate(hx, hy);
        g.setColor(Color.YELLOW);
        g.fillPolygon(scaledVillageX, scaledVillageY, 4);
        g.setColor(Color.black);
        g.drawPolygon(scaledVillageX, scaledVillageY, 5);
 
        // dice # for village
        final String numstr = Integer.toString(v.diceNum);
        int x = -diceNumberCircleFM.stringWidth(numstr) / 2;
        int y = (diceNumberCircleFM.getAscent() - diceNumberCircleFM.getDescent()) / 2;
        g.setFont(diceNumberCircleFont);
        g.drawString(numstr, x, y);

        g.translate(-hx, -hy);
   }

    /**
     * draw the arrow that shows whose turn it is.
     *
     * @param g Graphics
     * @param pnum Current player number.
     *             Player positions are clockwise from top-left:
     *           <BR>
     *             For the standard 4-player board:<BR>
     *             0 for top-left, 1 for top-right,
     *             2 for bottom-right, 3 for bottom-left
     *           <BR>
     *             For the 6-player board:<BR>
     *             0 for top-left, 1 for top-right, 2 for middle-right,
     *             3 for bottom-right, 4 for bottom-left, 5 for middle-left.
     * @param diceResult Roll result to show, if rolled.
     *                   To show, diceResult must be at least 2,
     *                   and gamestate not SOCGame.PLAY.
     */
    private final void drawArrow(Graphics g, int pnum, int diceResult)
    {
        int arrowX, arrowY, diceX, diceY;  // diceY always arrowY + 5
        boolean arrowLeft;

        // Player numbers are clockwise, starting at upper-left.
        // Since we have seats 0-3 in the corners already for 4-player,
        // just change pnum for 6-player.  Seats 0 and 1 need no change.
        // We'll use 4 for middle-right, and 5 for middle-left.
        // Must check game.maxPlayers and not the is6player flag,
        // in case we're on the large sea board (isLargeBoard).

        if (game.maxPlayers > 4)
        {
            switch (pnum)
            {
            case 2:  // middle-right
                pnum = 4;  break;
            case 3:  // lower-right
                pnum = 2;  break;
            case 4:  // lower-left
                pnum = 3;  break;
            }
        }

        switch (pnum)
        {
        case 0:

            // top left
            arrowX = 3;  arrowY = 5;
            diceX = 13;
            arrowLeft = true;

            break;

        case 1:

            // top right
            arrowX = minSize.width - 40;  arrowY = 5;
            diceX = minSize.width - 40;
            arrowLeft = false;

            break;

        case 2:

            // bottom right
            arrowX = minSize.width - 40;  arrowY = minSize.height - 42;
            diceX = minSize.width - 40;
            arrowLeft = false;

            break;

        default:  // 3: (Default prevents compiler var-not-init errors)

            // bottom left
            arrowX = 3;  arrowY = minSize.height - 42;
            diceX = 13;
            arrowLeft = true;

            break;

        case 4:

            // middle right
            arrowX = minSize.width - 40;  arrowY = minSize.height / 2 - 12;
            diceX = minSize.width - 40;
            arrowLeft = false;
            break;

        case 5:

            // middle left
            arrowX = 3;  arrowY = minSize.height / 2 - 12;
            diceX = 13;
            arrowLeft = true;
            break;
        }

        diceY = arrowY + 5;

        /**
         * Draw Arrow
         */
        final int gameState = game.getGameState();
        if (isScaled)
        {
            arrowX = scaleToActualX(arrowX);
            arrowY = scaleToActualY(arrowY);
        }
        int[] scArrowX;
        if (arrowLeft)
            scArrowX = scaledArrowXL;
        else
            scArrowX = scaledArrowXR;
        g.translate(arrowX, arrowY);
        if (! (game.isSpecialBuilding() || (gameState == SOCGame.OVER)))
            g.setColor(ARROW_COLOR);
        else
            g.setColor(ARROW_COLOR_PLACING);
        g.fillPolygon(scArrowX, scaledArrowY, scArrowX.length);
        g.setColor(Color.BLACK);
        g.drawPolygon(scArrowX, scaledArrowY, scArrowX.length);
        g.translate(-arrowX, -arrowY);

        /**
         * Draw Dice result number
         */
        if ((diceResult >= 2) && (gameState != SOCGame.PLAY) && (gameState != SOCGame.SPECIAL_BUILDING))
        {
            if (isScaled)
            {
                // Dice number is not scaled, but arrow is.
                // Move to keep centered in arrow.
                int adj = (scaleToActualX(DICE_SZ) - DICE_SZ) / 2;
                diceX = scaleToActualX(diceX) + adj;
                diceY = scaleToActualY(diceY) + adj;
            }
            g.drawImage(dice[diceResult], diceX, diceY, this);
        }
    }

    // TODO maybe move to socboard? otherwise refactor?
    /**
     * Hex numbers of start of each row of hexes in the board coordinates.
     * Does not apply to v3 encoding ({@link SOCBoardLarge}).
     * @since 1.1.08
     */
    private static final int[] ROW_START_HEXNUM = { 0, 4, 9, 15, 22, 28, 33 };

    /**
     * for the 6-player board, draw the ring of surrounding water/ports.
     * This is outside the coordinate system, and doesn't have hex numbers,
     * and so can't be drawn in the standard drawHex loop.
     * @since 1.1.08
     */
    private final void drawPortsRing(Graphics g)
    {
        int hnum, hx, hy, ptype;

        /**
         * First, draw the ring of water hexes.
         * Then we'll overlay ports on them.
         */

        // To left of each of hex numbers: 0, 4, 9, 15, 22, 28, 33.
        for (int r = 0; r <= 6; ++r)
        {
            hnum = ROW_START_HEXNUM[r];

            // Water/port to left of hex row:
            hx = hexX[hnum] - deltaX;
            hy = hexY[hnum];
            drawHex(g, hx, hy, SOCBoard.WATER_HEX, -1, -1);

            // Water/port to right of hex row:
            --hnum;  // is now rightmost hexnum of previous row
            if (hnum < 0)
                hnum = hexX.length - 1;  // wrap around
            hx = hexX[hnum];  // since the rightmost hexnum isn't within 6pl coord,
            hy = hexY[hnum];  // its (x,y) is right where we want to draw.
            drawHex(g, hx, hy, SOCBoard.WATER_HEX, -1, -1);
        }

        hx = hexX[0] - halfdeltaX;
        hy = hexY[0] - deltaY;        // Above top row
        final int hy2 = hexY[33] + deltaY;  // Below bottom row

        for (int c = 0, nodeCoord = 0x07;
             c < 4;
             ++c, nodeCoord += 0x22, hx += deltaX)
        {
            ptype = board.getPortTypeFromNodeCoord(nodeCoord);
            if (ptype == -1)
                drawHex(g, hx, hy, SOCBoard.WATER_HEX, -1, -1);

            // bottom-row coords swap the hex digits of top-row coords.
            ptype = board.getPortTypeFromNodeCoord((nodeCoord >> 4) | ((nodeCoord & 0x0F) << 4));
            if (ptype == -1)
                drawHex(g, hx, hy2, SOCBoard.WATER_HEX, -1, -1);
        }

        /**
         * Draw each port
         * Similar code to drawPorts_LargeBoard.
         */
        final int[] portsLayout = board.getPortsLayout();
        if (portsLayout == null)
            return;  // <--- Too early: board not created & sent from server ---

        final int[] portsFacing = board.getPortsFacing();
        final int[] portsEdges = board.getPortsEdges();
        for (int i = board.getPortsCount()-1; i>=0; --i)
        {
            // The (x,y) graphic location for this port isn't in hexX/hexY, because
            // the port is just beyond the coordinate system.  Get its facing land hex
            // and base (x,y) off that.
            final int landFacing = portsFacing[i];
            final int landHexCoord = board.getAdjacentHexToEdge(portsEdges[i], landFacing);
            hnum = board.getHexNumFromCoord(landHexCoord);
            // now move 1 hex "backwards" from hnum
            hx = hexX[hnum] - DELTAX_FACING[landFacing];
            hy = hexY[hnum] - DELTAY_FACING[landFacing];

            drawHex(g, hx, hy, portsLayout[i], landFacing, -1);
        }
    }

    /**
     * Draw the ports for the {@link #isLargeBoard large board}.
     * These can occur anywhere on the board.
     * @since 2.0.00
     */
    private final void drawPorts_LargeBoard(Graphics g)
    {
        int px, py;

        /**
         * Draw each port
         * Similar code to drawPortsRing.
         */
        final int[] portsLayout = board.getPortsLayout();
        if (portsLayout == null)
            return;  // <--- Too early: board not created & sent from server ---

        final int[] portsFacing = board.getPortsFacing();
        final int[] portsEdges = board.getPortsEdges();
        for (int i = board.getPortsCount()-1; i>=0; --i)
        {
            // For each port, get its facing land hex
            // and base (x,y) off that.
            final int landFacing = portsFacing[i];
            final int landHexCoord = board.getAdjacentHexToEdge(portsEdges[i], landFacing);
            px = halfdeltaX * ((landHexCoord & 0xFF) - 1);
            py = halfdeltaY * (landHexCoord >> 8);
            // now move 1 hex "backwards" from that hex's upper-left corner
            px -= DELTAX_FACING[landFacing];
            py -= DELTAY_FACING[landFacing];

            drawHex(g, px, py, portsLayout[i], landFacing, -1);
        }
    }

    /**
     * draw the whole board, including pieces and tooltip if applicable.
     * The basic board without pieces is drawn just once, then buffered.
     * If the board layout changes (at start of game, for example),
     * call {@link #flushBoardLayoutAndRepaint()} to clear the buffered copy.
     *
     * @see #drawBoardEmpty(Graphics)
     */
    private void drawBoard(Graphics g)
    {
        Image ebb = emptyBoardBuffer;
            // Local copy, in case field becomes null in another thread
            // during drawBoardEmpty or other calls. (this has happened)

        if (scaledMissedImage || ebb == null)
        {
            if (ebb == null)
            {
                ebb = createImage(scaledPanelX, scaledPanelY);
                emptyBoardBuffer = ebb;
            }

            drawnEmptyAt = System.currentTimeMillis();
            scaledMissedImage = false;    // drawBoardEmpty, drawHex will set this flag if missed
            drawBoardEmpty(ebb.getGraphics());

            ebb.flush();
            if (scaledMissedImage && (7000 < (drawnEmptyAt - scaledAt)))
                scaledMissedImage = false;  // eventually give up scaling it
        }

        // draw from local variable, to avoid occasional NPE
        g.setPaintMode();
        g.drawImage(ebb, 0, 0, this);

        int gameState = game.getGameState();

        if (board.getRobberHex() != -1)
        {
            drawRobber(g, board.getRobberHex(), (gameState != SOCGame.PLACING_ROBBER), true);
        }
        if (board.getPreviousRobberHex() != -1)
        {
            drawRobber(g, board.getPreviousRobberHex(), (gameState != SOCGame.PLACING_ROBBER), false);
        }

        if (isLargeBoard)
        {
            int hex = ((SOCBoardLarge) board).getPirateHex();
            if (hex > 0)
            {
                drawRoadOrShip(g, hex, -2, (gameState == SOCGame.PLACING_PIRATE), false, false);
            }

            hex = ((SOCBoardLarge) board).getPreviousPirateHex();
            if (hex > 0)
            {
                drawRoadOrShip(g, hex, -3, (gameState == SOCGame.PLACING_PIRATE), false, false);
            }
        }

        if (gameState != SOCGame.NEW)
        {
            drawArrow(g, game.getCurrentPlayerNumber(), game.getCurrentDice());
        }

        /**
         * draw the roads and ships
         */
        if (! game.isGameOptionSet(SOCGameOption.K_SC_PIRI))
        {
            for (SOCRoad r : board.getRoads())
            {
                drawRoadOrShip(g, r.getCoordinates(), r.getPlayerNumber(), false, ! (r instanceof SOCShip), false);
            }
        } else {
            for (int pn = 0; pn < game.maxPlayers; ++pn)
            {
                final SOCPlayer pl = game.getPlayer(pn);
                int numWarships = pl.getNumWarships();
                for (SOCRoad r : pl.getRoads())
                {
                    final boolean isShip = (r instanceof SOCShip);
                    final boolean isWarship = isShip && (numWarships > 0);
                    drawRoadOrShip(g, r.getCoordinates(), pn, false, ! isShip, isWarship);
                    if (isWarship)
                        --numWarships;  // this works since warships begin with player's 1st-placed ship in getRoads()
                }

                /**
                 * draw the player's fortress, if any
                 */
                SOCFortress fo = pl.getFortress();
                if (fo != null)
                    drawFortress(g, fo, pn, false);
            }
        }

        /**
         * draw the settlements
         */
        for (SOCSettlement s : board.getSettlements())
        {
            drawSettlement(g, s.getCoordinates(), s.getPlayerNumber(), false);
        }

        /**
         * draw the cities
         */
        for (SOCCity c : board.getCities())
        {
            drawCity(g, c.getCoordinates(), c.getPlayerNumber(), false);
        }

        if (player != null)
        {
        /**
         * Draw the hilight when in interactive mode;
         * No hilight when null player (before game started).
         * The "hovering" road/settlement/city are separately painted
         * in {@link soc.client.SOCBoardPanel.BoardToolTip#paint()}.
         */
        switch (mode)
        {
        case MOVE_SHIP:
            if (moveShip_fromEdge != 0)
                drawRoadOrShip(g, moveShip_fromEdge, -1, false, false, false);
            // fall through to road modes, to draw new location (hilight)

        case PLACE_ROAD:
        case PLACE_INIT_ROAD:
        case PLACE_FREE_ROAD_OR_SHIP:

            if (hilight != 0)
            {
                drawRoadOrShip
                    (g, hilight, playerNumber, true, ! hilightIsShip, false);
            }
            break;

        case PLACE_SETTLEMENT:
        case PLACE_INIT_SETTLEMENT:

            if (hilight > 0)
            {
                drawSettlement(g, hilight, playerNumber, true);
            }
            break;

        case PLACE_CITY:

            if (hilight > 0)
            {
                drawCity(g, hilight, playerNumber, true);
            }
            break;

        case PLACE_SHIP:

            if (hilight > 0)
            {
                drawRoadOrShip(g, hilight, playerNumber, true, false, false);
            }
            break;

        case CONSIDER_LM_SETTLEMENT:
        case CONSIDER_LT_SETTLEMENT:

            if (hilight > 0)
            {
                drawSettlement(g, hilight, otherPlayer.getPlayerNumber(), true);
            }
            break;

        case CONSIDER_LM_ROAD:
        case CONSIDER_LT_ROAD:

            if (hilight != 0)
            {
                drawRoadOrShip(g, hilight, otherPlayer.getPlayerNumber(), false, true, false);
            }
            break;

        case CONSIDER_LM_CITY:
        case CONSIDER_LT_CITY:

            if (hilight > 0)
            {
                drawCity(g, hilight, otherPlayer.getPlayerNumber(), true);
            }
            break;

        case PLACE_ROBBER:

            if (hilight > 0)
            {
                drawRobber(g, hilight, true, true);
            }
            break;

        case PLACE_PIRATE:
            if (hilight > 0)
            {
                drawRoadOrShip(g, hilight, -2, false, false, false);
            }
            break;

        }  // switch
        }  // if (player != null)

        if (superText1 != null)
        {
            drawSuperText(g);
        }
        if (superTextTop != null)
        {
            drawSuperTextTop(g);
        }
    }

    /**
     * Draw the whole board (water, hexes, ports, numbers) but no placed pieces.
     * This is drawn once, then stored.
     * If the board layout changes (at start of game or
     * {@link SOCBoardLarge#FOG_HEX fog hex} reveal, for example),
     * call {@link #flushBoardLayoutAndRepaint()} to clear the buffered copy.
     *<P>
     * For scenario option {@link SOCGameOption#K_SC_CLVI _SC_CLVI},
     * <tt>drawBoardEmpty</tt> draws the board's {@link SOCVillage}s.
     * @param g Graphics, typically from {@link #emptyBoardBuffer}
     * @since 1.1.08
     * @see SOCPlayerInterface#updateAtNewBoard()
     */
    private void drawBoardEmpty(Graphics g)
    {
        Set<Integer> landHexShow;
        if (debugShowPotentials[8] && isLargeBoard)
            landHexShow = ((SOCBoardLarge) board).getLandHexCoordsSet();
        else
            landHexShow = null;  // almost always null, unless debugging large board

        g.setPaintMode();

        g.setColor(getBackground());
        g.fillRect(0, 0, scaledPanelX, scaledPanelY);

        // Draw hexes:
        // drawHex will set scaledMissedImage if missed.
        if (! isLargeBoard)
        {
            // Normal board draws all 37 hexes.
            // The 6-player board skips the rightmost row (hexes 7D-DD-D7).

            for (int i = 0; i < hexX.length; i++)
            {
                if ((inactiveHexNums == null) || ! inactiveHexNums[i])
                    drawHex(g, i);
            }
            if (is6player)
                drawPortsRing(g);

        } else {

            // Large Board has a rectangular array of hexes.
            // (r,c) are board coordinates.
            // (x,y) are pixel coordinates.

            final int bw = board.getBoardWidth();
            for (int r = 1, y = halfdeltaY;
                 r < board.getBoardHeight();
                 r += 2, y += deltaY)
            {
                final int rshift = (r << 8);
                int c, x;
                if (((r/2) % 2) == 1)
                {
                    c = 1;  // odd hex rows start at 1
                    x = 0;
                } else {
                    c = 2;  // top row, even rows start at 2
                    x = halfdeltaX;
                }
                for (; c < bw; c += 2, x += deltaX)
                {
                    final int hexCoord = rshift | c;
                    drawHex(g, x, y, board.getHexTypeFromCoord(hexCoord), -1, hexCoord);
                    if ((landHexShow != null) && landHexShow.contains(new Integer(hexCoord)))
                    {
                       g.setColor(Color.RED);
                       g.drawRoundRect
                           (x + (halfdeltaX / 2),
                            y + ((halfdeltaY + HEXY_OFF_SLOPE_HEIGHT) / 2) + 1,
                            halfdeltaX, halfdeltaY + 1, 6, 6);
                    }
                }

                // If board is narrower than panel, fill in with water
                while (x < (panelMinBW - PANELPAD_LBOARD_RT))
                {
                    final int hexCoord = rshift | c;
                    drawHex(g, x, y, SOCBoard.WATER_HEX, -1, hexCoord);
                    c += 2;
                    x += deltaX;
                }
            }

            // For scenario _SC_PIRI, check for the Pirate Path
            final int[] ppath = ((SOCBoardLarge) board).getAddedLayoutPart("PP");
            if (ppath != null)
                drawBoardEmpty_drawPiratePath(g, ppath);

            drawPorts_LargeBoard(g);

            HashMap<Integer, SOCVillage> villages = ((SOCBoardLarge) board).getVillages();
            if (villages != null)
            {
                Iterator<SOCVillage> villIter = villages.values().iterator();
                while (villIter.hasNext())
                    drawVillage(g, villIter.next());
            }

            // check debugShowPotentials[0 - 9]
            drawBoardEmpty_drawDebugShowPotentials(g);
        }

        if (scaledMissedImage)
        {
            // With recent board resize, one or more rescaled images still hasn't
            // been completed after 7 seconds.  We've asked for a new scaled copy
            // of this image.  Repaint now, and repaint 3 seconds later.
            // (The delay gives time for the new scaling to complete.)
            scaledAt = System.currentTimeMillis();
            repaint();
            new DelayedRepaint(this).start();
        }
    }

    /**
     * For the {@link SOCGameOption#K_SC_PIRI _SC_PIRI} game scenario on {@link SOCBoardLarge},
     * draw the path that the pirate fleet takes around the board.
     * @param ppath  Path of hex coordinates
     */
    private final void drawBoardEmpty_drawPiratePath(Graphics g, final int[] ppath)
    {
        int hc = ppath[ppath.length - 1];
        int r = hc >> 8, c = hc & 0xFF;
        int yprev = scaleToActualY(r * halfdeltaY + HALF_HEXHEIGHT),  // HALF_HEXHEIGHT == halfdeltaY + 9
            xprev = scaleToActualX(c * halfdeltaX);

        Stroke prevStroke;
        if (g instanceof Graphics2D)
        {
            // Draw as a dotted line with some thickness
            prevStroke = ((Graphics2D) g).getStroke();
            final int hexPartWidth = scaleToActualX(halfdeltaX);
            final float[] dash = { hexPartWidth * 0.2f, hexPartWidth * 0.3f };  // length of dash/break
            ((Graphics2D) g).setStroke
                (new BasicStroke(2.5f, BasicStroke.CAP_BUTT, BasicStroke.JOIN_MITER, 2.5f, dash, 0.8f));
        } else {
            prevStroke = null;
        }

        g.setColor(ColorSquare.WATER.brighter());
        for (int i = 0; i < ppath.length; ++i)
        {
            hc = ppath[i];
            r = hc >> 8; c = hc & 0xFF;
            int y = scaleToActualY(r * halfdeltaY + HALF_HEXHEIGHT),
                x = scaleToActualX(c * halfdeltaX);
            g.drawLine(xprev, yprev, x, y);
            xprev = x; yprev = y;
        }

        if (g instanceof Graphics2D)
            ((Graphics2D) g).setStroke(prevStroke);
    }

    /**
     * If any bit in {@link #debugShowPotentials}[] is set, besides 8,
     * draw it on the board.
     * (<tt>debugShowPotentials[8]</tt> is drawn in the per-hex loop
     *  of {@link #drawBoardEmpty(Graphics)}).
     *<P>
     * <b>Note:</b> For {@link #isLargeBoard} only for now (TODO).
     * @since 2.0.00
     * @throws IllegalStateException if ! isLargeBoard; temporary restriction
     */
    private void drawBoardEmpty_drawDebugShowPotentials(Graphics g)
        throws IllegalStateException
    {
        if (! isLargeBoard)
            throw new IllegalStateException("not supported yet");

        final SOCPlayer pl = game.getPlayer(0);
        final int bw = board.getBoardWidth();

        // Iterate over all nodes for:
        // 1,5: settlements: squares (Legal yellow, potential green)
        // 2,6: cities: larger squares (potential green; there is no legal set)
        // 9: nodes on land: red round rects

        for (int r = 0, y = halfdeltaY + (HEXY_OFF_SLOPE_HEIGHT / 2);
             r <= board.getBoardHeight();
             ++r, y += halfdeltaY)
        {
            final int rshift = (r << 8);
            for (int c=0, x=0; c <= bw; ++c, x += halfdeltaX)
            {
                final int nodeCoord = rshift | c;
                // TODO each node, adjust y by +- HEXY_OFF_SLOPE_HEIGHT

                    // 1,5: settlements
                if (debugShowPotentials[1] && pl.isLegalSettlement(nodeCoord))
                {
                    g.setColor(Color.YELLOW);
                    g.drawRect(x-6, y-6, 12, 12);
                }
                if (debugShowPotentials[5] && pl.isPotentialSettlement(nodeCoord))
                {
                    g.setColor(Color.GREEN);
                    g.drawRect(x-7, y-7, 14, 14);
                }

                    // 6: cities (potential only)
                if (debugShowPotentials[6] && pl.isPotentialCity(nodeCoord))
                {
                    g.setColor(Color.GREEN);
                    g.drawRect(x-9, y-9, 18, 18);
                }

                    // 9: nodes on land
                if (debugShowPotentials[9] && board.isNodeOnLand(nodeCoord))
                {
                    g.setColor(Color.RED);
                    g.drawRoundRect(x-5, y-5, 10, 10, 3, 3);
                }
            }
        }

        // Iterate over all edges for:
        // 0,4: roads: parallel lines (Legal yellow, potential green)
        // 3,7: ships: diamonds (Legal yellow, potential green)

        for (int r = 0, y = halfdeltaY + (HEXY_OFF_SLOPE_HEIGHT / 2);
             r <= board.getBoardHeight();
             ++r, y += halfdeltaY)
        {
            final int rshift = (r << 8);
            final boolean edgeIsVert = ((r % 2) == 1);
            int x = (edgeIsVert) ? 0 : (halfdeltaX / 2);

            for (int c=0; c <= bw; ++c, x += halfdeltaX)
            {
                final int edgeCoord = rshift | c;

                    // 3,7: ships - diamonds
                if (debugShowPotentials[3] && pl.isLegalShip(edgeCoord))
                {
                    g.setColor(Color.YELLOW);
                    g.drawLine(x-4, y, x, y-4);
                    g.drawLine(x, y-4, x+4, y);
                    g.drawLine(x+4, y, x, y+4);
                    g.drawLine(x, y+4, x-4, y);
                }
                if (debugShowPotentials[7] && pl.isPotentialShip(edgeCoord))
                {
                    g.setColor(Color.GREEN);
                    g.drawLine(x-6, y, x, y-6);
                    g.drawLine(x, y-6, x+6, y);
                    g.drawLine(x+6, y, x, y+6);
                    g.drawLine(x, y+6, x-6, y);
                }

                    // 0,4: roads - parallel lines
                if (debugShowPotentials[0] && pl.isLegalRoad(edgeCoord))
                {
                    drawBoardEmpty_drawDebugShowPotentialRoad
                        (g, x, y, r, c, edgeIsVert, Color.YELLOW, 4);
                }
                if (debugShowPotentials[4] && pl.isPotentialRoad(edgeCoord))
                    drawBoardEmpty_drawDebugShowPotentialRoad
                        (g, x, y, r, c, edgeIsVert, Color.GREEN, 6);
            }
        }

    }

    /**
     * Draw around one potential/legal road edge,
     * for {@link #drawBoardEmpty_drawDebugShowPotentials(Graphics)}.
     * (x,y) is the center of the edge.
     *<P>
     * For large board only for now (TODO).
     *
     * @param g  Graphics
     * @param x  Pixel x-coordinate of center of this edge
     * @param y  Pixel y-coordinate of center of this edge
     * @param r  Board row coordinate of this edge
     * @param c  Board column coordinate of this edge
     * @param isVert  Is this edge vertical (running north-south), not diagonal?
     * @param co  Color to draw the edge
     * @param offset  Approx pixel offset, outwards parallel to road
     */
    private final void drawBoardEmpty_drawDebugShowPotentialRoad
        (Graphics g, final int x, final int y, final int r, final int c,
         final boolean isVert, final Color co, final int offset)
    {
        g.setColor(co);

        if (isVert)
        {
            g.drawLine(x-offset, y-10, x-offset, y+10);
            g.drawLine(x+offset, y-10, x+offset, y+10);
            return;
        }

        // Determining SOCBoardLarge (r,c) edge direction: | / \
        //   "|" if r is odd
        //   Otherwise: s = r/2
        //   "/" if (s,c) is even,odd or odd,even
        //   "\" if (s,c) is odd,odd or even,even

        final int off2 = offset / 2;
        if ((c % 2) != ((r/2) % 2))
        {
            // road is "/"
            g.drawLine(x-10-off2, y+6-offset, x+10-off2, y-6-offset);
            g.drawLine(x-10+off2, y+6+offset, x+10+off2, y-6+offset);
        } else {
            // road is "\"
            g.drawLine(x+10+off2, y+6-offset, x-10+off2, y-6-offset);
            g.drawLine(x+10-off2, y+6+offset, x-10-off2, y-6+offset);
        }
    }

    /**
     * Draw {@link #superText1}, {@link #superText2}; if necessary, calculate {@link #superText1_w} and other fields.
     * @since 1.1.07
     */
    private void drawSuperText(Graphics g)
    {
        // Do we need to calculate the metrics?

        if ((superText1_w == 0) || ((superText2 != null) && (superText2_w == 0)))
        {
            final Font bpf = getFont();
            if (bpf == null)
            {
                repaint();  // We'll have to try again
                return;
            }
            
            final FontMetrics fm = getFontMetrics(bpf);
            if (fm == null)
            {
                repaint();
                return;  // We'll have to try again
            }

            if (superText1_w == 0)
            {
                if (superText1 == null)
                    return;  // avoid NPE from multi-threading
                superText1_w = fm.stringWidth(superText1);
                superText_h = fm.getHeight();
                superText_des = fm.getDescent();
            }
            if ((superText2 != null) && (superText2_w == 0))
            {
                superText2_w = fm.stringWidth(superText2);
            }
            // box size
            if (superText2_w > superText1_w)
                superTextBox_w = superText2_w;
            else
                superTextBox_w = superText1_w;
            if (superText2 != null)
                superTextBox_h = 2 * superText_h;
            else
                superTextBox_h = superText_h;

            superTextBox_w += 2 * SUPERTEXT_INSET + 2 * SUPERTEXT_PADDING_HORIZ;
            superTextBox_h += SUPERTEXT_INSET + 2 * fm.getDescent();

            superTextBox_x = (scaledPanelX - superTextBox_w) / 2;
            superTextBox_y = (scaledPanelY - superTextBox_h) / 2;
        }

        // adj from center
        g.setColor(Color.black);
        g.fillRoundRect(superTextBox_x, superTextBox_y, superTextBox_w, superTextBox_h, SUPERTEXT_INSET, SUPERTEXT_INSET);
        g.setColor(Color.white);
        g.fillRoundRect(superTextBox_x + SUPERTEXT_INSET, superTextBox_y + SUPERTEXT_INSET,
             superTextBox_w - 2 * SUPERTEXT_INSET, superTextBox_h - 2 * SUPERTEXT_INSET, SUPERTEXT_INSET, SUPERTEXT_INSET);
        g.setColor(Color.black);

        // draw text at center
        int tx = (scaledPanelX - superText1_w) / 2;
        int ty = superTextBox_y + SUPERTEXT_INSET + superText_h - superText_des;
        if (superText1 == null)
            return;  // avoid NPE from multi-threading
        g.drawString(superText1, tx, ty);
        if (superText2 != null)
        {
            tx -= (superText2_w - superText1_w) / 2;
            ty += superText_h;
            g.drawString(superText2, tx, ty);
        }
    }

    /**
     * Draw {@link #superTextTop}; if necessary, calculate {@link #superTextTop_w} and other fields.
     * @since 1.1.08
     */
    private void drawSuperTextTop(Graphics g)
    {
        // Force the font, so we know its metrics.
        // This avoids an OSX fm.stringWidth bug.
        final Font bpf = new Font("Dialog", Font.PLAIN, 10);

        // Do we need to calculate the metrics?

        if (superTextTop_w == 0)
        {
            final FontMetrics fm = g.getFontMetrics(bpf);
            if (fm == null)
            {
                repaint();
                return;  // We'll have to try again
            }
            if (superTextTop_w == 0)
            {
                if (superTextTop == null)
                    return;  // avoid NPE from multi-threading
                superTextTop_w = fm.stringWidth(superTextTop);
                superTextTop_h = fm.getHeight() - fm.getDescent();
            }

            // box size
            superTextTopBox_w = superTextTop_w;
            superTextTopBox_h = superTextTop_h;

            superTextTopBox_w += 2 * SUPERTEXT_INSET + 2 * SUPERTEXT_PADDING_HORIZ;
            superTextTopBox_h += SUPERTEXT_INSET + 2 * fm.getDescent();

            superTextTopBox_x = (scaledPanelX - superTextTopBox_w) / 2;
        }

        // adj from center
        g.setColor(Color.black);
        g.fillRoundRect(superTextTopBox_x, SUPERTEXT_INSET, superTextTopBox_w, superTextTopBox_h, SUPERTEXT_INSET, SUPERTEXT_INSET);
        g.setColor(Color.white);
        g.fillRoundRect(superTextTopBox_x + SUPERTEXT_INSET, 2 * SUPERTEXT_INSET,
             superTextTopBox_w - 2 * SUPERTEXT_INSET, superTextTopBox_h - 2 * SUPERTEXT_INSET, SUPERTEXT_INSET, SUPERTEXT_INSET);
        g.setColor(Color.black);
        // draw text at center
        int tx = (scaledPanelX - superTextTop_w) / 2;
        int ty = 2 * SUPERTEXT_INSET + superTextTop_h;
        g.setFont(bpf);
        if (superTextTop == null)
            return;  // avoid NPE from multi-threading
        g.drawString(superTextTop, tx, ty);

        /**
         * To debug OSX stringwidth... temp/in progress (20091129)
         *
        // green == box
        g.setColor(Color.green);
        g.drawLine(superTextTopBox_x, 0, superTextTopBox_x, 20);
        g.drawLine(superTextTopBox_x + superTextTopBox_w, 0, superTextTopBox_x + superTextTopBox_w, 20);
        // red == text
        g.setColor(Color.red);
        g.drawLine(tx, 0, tx, 20);
        g.drawLine(tx+superTextTop_w, 0, tx+superTextTop_w, 20);
        */
    }

    /**
     * Scale x-array from internal to actual screen-pixel coordinates.
     * If not isScaled, do nothing.
     *
     * @param xa Int array to be scaled; each member is an x-coordinate.
     *
     * @see #scaleCopyToActualX(int[])
     */
    public void scaleToActualX(int[] xa)
    {
        if (! isScaled)
            return;
        for (int i = xa.length - 1; i >= 0; --i)
            xa[i] = (int) ((xa[i] * (long) scaledPanelX) / panelMinBW);
    }

    /**
     * Scale y-array from internal to actual screen-pixel coordinates.
     * If not isScaled, do nothing.
     *
     * @param ya Int array to be scaled; each member is an y-coordinate.
     *
     * @see #scaleCopyToActualY(int[])
     */
    public void scaleToActualY(int[] ya)
    {
        if (! isScaled)
            return;
        for (int i = ya.length - 1; i >= 0; --i)
            ya[i] = (int) ((ya[i] * (long) scaledPanelY) / panelMinBH);
    }

    /**
     * Scale x-coordinate from internal to actual screen-pixel coordinates.
     * If not isScaled, return input.
     *
     * @param x x-coordinate to be scaled
     */
    public int scaleToActualX(int x)
    {
        if (! isScaled)
            return x;
        else
            return (int) ((x * (long) scaledPanelX) / panelMinBW);
    }

    /**
     * Scale y-coordinate from internal to actual screen-pixel coordinates.
     * If not isScaled, return input.
     *
     * @param y y-coordinate to be scaled
     */
    public int scaleToActualY(int y)
    {
        if (! isScaled)
            return y;
        else
            return (int) ((y * (long) scaledPanelY) / panelMinBH);
    }

    /**
     * Convert an x-coordinate from actual-scaled to internal-scaled coordinates.
     * If not isScaled, return input.
     *
     * @param x x-coordinate to be scaled
     */
    public int scaleFromActualX(int x)
    {
        if (! isScaled)
            return x;
        else
            return (int) ((x * (long) panelMinBW) / scaledPanelX);
    }

    /**
     * Convert a y-coordinate from actual-scaled to internal-scaled coordinates.
     * If not isScaled, return input.
     *
     * @param y y-coordinate to be scaled
     */
    public int scaleFromActualY(int y)
    {
        if (! isScaled)
            return y;
        else
            return (int) ((y * (long) panelMinBH) / scaledPanelY);
    }

    /**
     * Is the board currently scaled larger than
     * {@link #PANELX} x {@link #PANELY} pixels?
     * If so, use {@link #scaleToActualX(int)}, {@link #scaleFromActualY(int)},
     * etc to convert between internal and actual screen pixel coordinates.
     *
     * @return Is the board scaled larger than default size?
     * @see #isRotated()
     */
    public boolean isScaled()
    {
        return isScaled;
    }

    /**
     * Is the board currently rotated 90 degrees clockwise?
     * If so, the minimum size swaps {@link #PANELX} and {@link #PANELY}.
     *
     * @return Is the board rotated?
     * @see #isScaled()
     * @since 1.1.08
     */
    public boolean isRotated()
    {
        return isRotated;
    }

    /**
     * update the type of interaction mode, and trigger a repaint.
     * Also calls {@link #updateHoverTipToMode()} and
     * (for 6-player board's Special Building Phase) updates top-center text.
     * For {@link soc.game.SOCGameOption#initAllOptions() Game Option "N7"},
     * updates the top-center countdown of rounds.
     * For the {@link SOCGame#debugFreePlacement Free Placement debug mode},
     * indicates that in the top center.
     */
    public void updateMode()
    {
        String topText = null;  // assume not Special Building Phase

        if (player != null)
        {
            final int cpn = game.getCurrentPlayerNumber();
            if (game.isDebugFreePlacement())
            {
                topText = "DEBUG: Free Placement Mode";
                switch(player.getPieces().size())
                {
                case 1:
                case 3:
                    mode = PLACE_INIT_ROAD;
                    break;

                case 0:
                case 2:
                    mode = PLACE_INIT_SETTLEMENT;
                    break;

                default:
                    mode = NONE;
                }
            }
            else if (cpn == playerNumber)
            {
                switch (game.getGameState())
                {
                case SOCGame.START1A:
                case SOCGame.START2A:
                case SOCGame.START3A:
                    mode = PLACE_INIT_SETTLEMENT;
                    break;

                case SOCGame.START1B:
                case SOCGame.START2B:
                case SOCGame.START3B:
                    mode = PLACE_INIT_ROAD;
                    break;

                case SOCGame.PLACING_ROAD:
                    mode = PLACE_ROAD;
                    break;

                case SOCGame.PLACING_FREE_ROAD1:
                case SOCGame.PLACING_FREE_ROAD2:
                    if (isLargeBoard)
                        mode = PLACE_FREE_ROAD_OR_SHIP;
                    else
                        mode = PLACE_ROAD;
                    break;

                case SOCGame.PLACING_SETTLEMENT:
                    mode = PLACE_SETTLEMENT;
                    break;

                case SOCGame.PLACING_CITY:
                    mode = PLACE_CITY;
                    break;

                case SOCGame.PLACING_SHIP:
                    mode = PLACE_SHIP;
                    break;

                case SOCGame.PLACING_ROBBER:
                    mode = PLACE_ROBBER;
                    break;
                    
                case SOCGame.PLACING_PIRATE:
                    mode = PLACE_PIRATE;
                    break;

                case SOCGame.NEW:
                case SOCGame.READY:
                    mode = GAME_FORMING;
                    break;

                case SOCGame.OVER:
                    mode = GAME_OVER;
                    break;

                case SOCGame.PLAY:
                    mode = TURN_STARTING;
                    if (game.isGameOptionSet("N7"))
                    {
                        // N7: Roll no 7s during first # rounds.
                        // Show if we can roll a 7 yet.  (1.1.09)

                        final int no7roundsleft = game.getGameOptionIntValue("N7") - game.getRoundCount();
                        if (no7roundsleft == 0)
                        {
                            topText = /*I*/"Last round for \"No 7s\""/*18N*/;
                        } else if (no7roundsleft > 0)
                        {
                            if (playerInterface.clientIsCurrentPlayer()
                              && playerInterface.getClientHand().isClientAndCurrentlyCanRoll())
                                topText = /*I*/(1 + no7roundsleft) + " rounds left for \"No 7s\""/*18N*/;
                        }
                    }
                    break;

                case SOCGame.SPECIAL_BUILDING:
                    mode = NONE;
                    topText = /*I*/"Special Building: " + player.getName()/*18N*/;
                    break;

                default:
                    mode = NONE;
                    break;
                }
            }
            else
            {
                // Not current player
                mode = NONE;

                if (game.isSpecialBuilding())
                {
                    topText = /*I*/"Special Building: " + game.getPlayer(cpn).getName()/*18N*/;
                }
                else if (game.isGameOptionSet("N7"))
                {
                    // N7: Roll no 7s during first # rounds.
                    // Show if we're about to be able to roll a 7.  (1.1.09)
                    final int no7roundsleft = game.getGameOptionIntValue("N7") - game.getRoundCount();
                    if (no7roundsleft == 0)
                        /*I*/topText = "Last round for \"No 7s\""/*18N*/;
                }
            }
        }
        else
        {
            mode = NONE;
        }

        moveShip_fromEdge = 0;

        setSuperimposedTopText(topText);  // usually null
        updateHoverTipToMode();
    }
    
    protected void updateHoverTipToMode()
    {
        if ((mode == NONE) || (mode == TURN_STARTING) || (mode == GAME_OVER))
            hoverTip.setOffsetX(0);
        else if ((mode == PLACE_ROBBER) || (mode == PLACE_PIRATE))
            hoverTip.setOffsetX(HOVER_OFFSET_X_FOR_ROBBER);
        else if ((mode == PLACE_INIT_SETTLEMENT) || (mode == PLACE_INIT_ROAD))
            hoverTip.setOffsetX(HOVER_OFFSET_X_FOR_INIT_PLACE);
        else
        {
            hoverTip.setHoverText_modeChangedOrMouseMoved = true;
            hoverTip.setHoverText(null);
        }
    }

    /**
     * Set board mode to {@link #NONE}, no hilight, usually from a piece-placement mode.
     *
     * @param ptype Piece type to clear, like {@link SOCPlayingPiece#ROAD}, or -1 for robber.
     *              Used to avoid race condition during initial placement,
     *              where server has already replied with mode for another piece type,
     *              and board has already set mode to place that piece type.
     *              If ptype doesn't match the board's current mode/piece type,
     *              board's mode is not changed to NONE.
     */
    protected void clearModeAndHilight(final int ptype)
    {
        int expectedPtype;  // based on current mode

        switch (mode)
        {
        case PLACE_ROAD:
        case PLACE_INIT_ROAD:
        case PLACE_FREE_ROAD_OR_SHIP:
        case CONSIDER_LM_ROAD:
        case CONSIDER_LT_ROAD:
            expectedPtype = SOCPlayingPiece.ROAD;  // also will expect SHIP
            break;

        case PLACE_SETTLEMENT:
        case PLACE_INIT_SETTLEMENT:
        case CONSIDER_LM_SETTLEMENT:
        case CONSIDER_LT_SETTLEMENT:
            expectedPtype = SOCPlayingPiece.SETTLEMENT;
            break;

        case PLACE_CITY:
        case CONSIDER_LM_CITY:
        case CONSIDER_LT_CITY:
            expectedPtype = SOCPlayingPiece.CITY;
            break;

        case PLACE_SHIP:
        case MOVE_SHIP:
            expectedPtype = SOCPlayingPiece.SHIP;
            break;

        case PLACE_ROBBER:
        case PLACE_PIRATE:
            expectedPtype = -1;
            break;

        default:
            expectedPtype = ptype;  // Not currently placing
        }

        if ((ptype == expectedPtype)
            || (  ((mode == PLACE_INIT_ROAD) || (mode == PLACE_FREE_ROAD_OR_SHIP))
                  && (ptype == SOCPlayingPiece.SHIP)  ))
        {
            mode = NONE;
            hilight = 0;
            hilightIsShip = false;
            moveShip_fromEdge = 0;
        }
        updateHoverTipToMode();
    }

    /**
     * set the player that is using this board panel to be the client's player in this game.
     */
    public void setPlayer()
    {
        setPlayer(null);
    }

    /**
     * Temporarily change the player that is using this board panel.
     * Used during {@link SOCGame#debugFreePlacement} mode.
     * @param pl Player to set, or null to change back to the client player
     * @see #getPlayerNumber()
     * @since 1.1.12
     */
    void setPlayer(SOCPlayer pl)
    {
        if (pl == null)
            pl = game.getPlayer(playerInterface.getClient().getNickname());
        if (pl == player)
            return;
        player = pl;
        playerNumber = player.getPlayerNumber();
        updateMode();
    }

    /**
     * Get our player number.
     * Almost always the client's player number.
     * During {@link SOCGame#debugFreePlacement}, the temporary
     * player set by {@link #setPlayer(SOCPlayer)}.
     * @since 1.1.12
     */
    int getPlayerNumber()
    {
        return playerNumber;
    }

    /**
     * set the other player
     *
     * @param op  the other player
     */
    public void setOtherPlayer(SOCPlayer op)
    {
        otherPlayer = op;
    }

    /*********************************
     * Handle Events
     *********************************/
    public void mouseEntered(MouseEvent e)
    {
        ;
    }

    /**
     * DOCUMENT ME!
     *
     * @param e DOCUMENT ME!
     */
    public void mousePressed(MouseEvent e)
    {
        ;  // JM: was mouseClicked (moved to avoid conflict with e.isPopupTrigger)
        mouseReleased(e);  // JM 2008-01-01 testing for MacOSX popup-trigger
    }

    /**
     * DOCUMENT ME!
     *
     * @param e DOCUMENT ME!
     */
    public void mouseReleased(MouseEvent e)
    {
        try {
        // Needed in Windows for popup-menu handling
        if (e.isPopupTrigger())
        {
            popupMenuSystime = e.getWhen();
            e.consume();
            doBoardMenuPopup(e.getX(), e.getY());
            return;
        }
        } catch (Throwable th) {
            playerInterface.chatPrintStackTrace(th);
        }
    }

    /**
     * DOCUMENT ME!
     *
     * @param e DOCUMENT ME!
     */
    public void mouseDragged(MouseEvent e)
    {
        ;
    }

    /**
     * Mouse has left the panel; hide tooltip and any hovering piece.
     *
     * @param e MouseEvent
     */
    public void mouseExited(MouseEvent e)
    {
        boolean wantsRepaint = false;
        if (hoverTip.isVisible())
        {
            hoverTip.hideHoverAndPieces();
            wantsRepaint = true;
        }
        if ((mode != NONE) && (mode != TURN_STARTING))
        {
            hilight = 0;
            hilightIsShip = false;
            wantsRepaint = true;
        }
        if (wantsRepaint)
            repaint();
    }

    /**
     * DOCUMENT ME!
     *
     * @param e DOCUMENT ME!
     */
    public void mouseMoved(MouseEvent e)
    {
        try {
        int x = e.getX();
        int y = e.getY();
        int xb, yb;
        if (isScaled)
        {
            xb = scaleFromActualX(x);
            yb = scaleFromActualY(y);
        }
        else
        {
            xb = x;
            yb = y;
        }
        if (isRotated)
        {
            // (ccw): P'=(y, panelMinBW-x)
            int xb1 = yb;
            yb = panelMinBW - xb - deltaY;  // -deltaY for similar reasons as -HEXHEIGHT in drawHex
            xb = xb1;
        }

        int edgeNum;
        int nodeNum;
        int hexNum;

        switch (mode)
        {
        case PLACE_INIT_ROAD:

            /**** Code for finding an edge ********/
            edgeNum = 0;

            if ((ptrOldX != x) || (ptrOldY != y))
            {
                ptrOldX = x;
                ptrOldY = y;
                boolean isShip = false;
                edgeNum = findEdge(xb, yb, true);
                if (edgeNum < 0)
                {
                    edgeNum = -edgeNum;
                    if ((player != null) && game.canPlaceShip(player, edgeNum))
                        isShip = true;
                } else {
                    // check potential roads, not ships, to keep it false if coastal edge
                    isShip = ((player != null) && ! player.isPotentialRoad(edgeNum));
                }

                // Figure out if this is a legal road/ship;
                // It must be attached to the last stlmt
                if ((player == null)
                    || (! (player.isPotentialRoad(edgeNum)
                           || game.canPlaceShip(player, edgeNum) ))
                    || (! (game.isDebugFreePlacement()
                           || board.isEdgeAdjacentToNode
                              (initstlmt,
                               (edgeNum != -1) ? edgeNum : 0))))
                {
                    edgeNum = 0;
                }

                if ((hilight != edgeNum) || (hilightIsShip != isShip))
                {
                    hilight = edgeNum;
                    hilightIsShip = isShip;
                    repaint();
                }
            }

            break;

        case PLACE_ROAD:
        case PLACE_FREE_ROAD_OR_SHIP:
        case MOVE_SHIP:

            /**** Code for finding an edge; see also PLACE_SHIP ********/
            edgeNum = 0;

            if ((ptrOldX != x) || (ptrOldY != y))
            {
                ptrOldX = x;
                ptrOldY = y;
                edgeNum = findEdge(xb, yb, true);
                final boolean hasShips = (player != null) && (player.getNumPieces(SOCPlayingPiece.SHIP) > 0);
                final boolean canPlaceShip =
                    (hasShips) ? game.canPlaceShip(player, edgeNum) : false;
                boolean isShip;
                if (edgeNum < 0)
                {
                    edgeNum = -edgeNum;
                    isShip = canPlaceShip
                        || ((mode == PLACE_FREE_ROAD_OR_SHIP) && hasShips && player.isPotentialShip(edgeNum));
                } else {
                    isShip = false;
                }

                if ((edgeNum != 0) && (player != null))
                {
                    if (mode == MOVE_SHIP)
                    {
                        isShip = true;
                        if (! player.isPotentialShip(edgeNum, moveShip_fromEdge))
                            edgeNum = 0;

                        // Check edgeNum vs pirate hex:
                        final SOCBoardLarge bL = (SOCBoardLarge) board;
                        final int ph = bL.getPirateHex();
                        if ((ph != 0) && bL.isEdgeAdjacentToHex(edgeNum, ph))
                            edgeNum = 0;
                    }
                    else {
                        if ((player.isPotentialRoad(edgeNum) && (player.getNumPieces(SOCPlayingPiece.ROAD) > 0))
                            || ((mode == PLACE_FREE_ROAD_OR_SHIP) && canPlaceShip))
                        {
                            // edgeNum is OK.

                            if (! isShip)
                            {
                                // check potential roads, not ships, to keep it false if coastal edge
                                isShip = (player != null) && canPlaceShip
                                    && ! player.isPotentialRoad(edgeNum);
                            }
                        } else {
                            edgeNum = 0;
                        }
                    }
                }

                if ((hilight != edgeNum) || (hilightIsShip != isShip))
                {
                    hilight = edgeNum;
                    hilightIsShip = isShip;
                    repaint();
                }
            }

            break;

        case PLACE_SETTLEMENT:
        case PLACE_INIT_SETTLEMENT:

            /**** Code for finding a node *********/
            nodeNum = 0;

            if ((ptrOldX != x) || (ptrOldY != y))
            {
                ptrOldX = x;
                ptrOldY = y;
                nodeNum = findNode(xb, yb);

                if ((player == null) || ! player.canPlaceSettlement(nodeNum))
                {
                    nodeNum = 0;
                }

                if (hilight != nodeNum)
                {
                    hilight = nodeNum;
                    hilightIsShip = false;
                    if (mode == PLACE_INIT_SETTLEMENT)
                        hoverTip.handleHover(x,y);
                    repaint();
                }
                else if (mode == PLACE_INIT_SETTLEMENT)
                {
                    hoverTip.handleHover(x,y);  // Will call repaint() if needed
                }
            }

            break;

        case PLACE_CITY:

            /**** Code for finding a node *********/
            nodeNum = 0;

            if ((ptrOldX != x) || (ptrOldY != y))
            {
                ptrOldX = x;
                ptrOldY = y;
                nodeNum = findNode(xb, yb);

                if ((player == null) || !player.isPotentialCity(nodeNum))
                {
                    nodeNum = 0;
                }

                if (hilight != nodeNum)
                {
                    hilight = nodeNum;
                    hilightIsShip = false;
                    repaint();
                }
            }

            break;

        case PLACE_SHIP:

            /**** Code for finding an edge; see also PLACE_ROAD ********/
            edgeNum = 0;

            if ((ptrOldX != x) || (ptrOldY != y))
            {
                ptrOldX = x;
                ptrOldY = y;
                edgeNum = findEdge(xb, yb, false);

                if (edgeNum != 0)
                {
                    if ((player == null) || (player.getNumPieces(SOCPlayingPiece.SHIP) < 1)
                        || ! game.canPlaceShip(player, edgeNum))
                        edgeNum = 0;
                }

                if (hilight != edgeNum)
                {
                    hilight = edgeNum;
                    hilightIsShip = true;
                    repaint();
                }
            }

            break;

        case PLACE_ROBBER:
        case PLACE_PIRATE:

            /**** Code for finding a hex *********/
            hexNum = 0;

            if ((ptrOldX != x) || (ptrOldY != y))
            {
                ptrOldX = x;
                ptrOldY = y;
                hexNum = findHex(xb, yb);
                final boolean canMove =
                    (mode == PLACE_ROBBER)
                    ? game.canMoveRobber(playerNumber, hexNum)
                    : game.canMovePirate(playerNumber, hexNum);

                if (! canMove)
                {
                    // Not a hex, or can't move to this hex (water, etc)
                    if (hexNum != 0)
                    {
                        if ((board instanceof SOCBoardLarge)
                            && ((SOCBoardLarge) board).isHexInLandAreas
                                (hexNum, ((SOCBoardLarge) board).getRobberExcludedLandAreas()))
                        {
                            hoverTip.setHoverText(/*I*/"Cannot move the robber here."/*18N*/);
                        } else {
                            hoverTip.setHoverText(null);  // clear any previous
                        }
                        
                        hexNum = 0;
                    }
                }

                if (hilight != hexNum)
                {
                    hilight = hexNum;
                    hilightIsShip = false;
                    hoverTip.handleHover(x,y);
                    repaint();
                }
                else
                {
                    hoverTip.positionToMouse(x,y); // calls repaint
                }
            }

            break;

        case CONSIDER_LM_SETTLEMENT:
        case CONSIDER_LT_SETTLEMENT:

            /**** Code for finding a node *********/
            nodeNum = 0;

            if ((ptrOldX != x) || (ptrOldY != y))
            {
                ptrOldX = x;
                ptrOldY = y;
                nodeNum = findNode(xb, yb);

                //if (!otherPlayer.isPotentialSettlement(nodeNum))
                //  nodeNum = 0;
                if (hilight != nodeNum)
                {
                    hilight = nodeNum;
                    hilightIsShip = false;
                    repaint();
                }
            }

            break;

        case CONSIDER_LM_ROAD:
        case CONSIDER_LT_ROAD:

            /**** Code for finding an edge ********/
            edgeNum = 0;

            if ((ptrOldX != x) || (ptrOldY != y))
            {
                ptrOldX = x;
                ptrOldY = y;
                edgeNum = findEdge(xb, yb, false);

                if (!otherPlayer.isPotentialRoad(edgeNum))
                {
                    edgeNum = 0;
                }

                if (hilight != edgeNum)
                {
                    hilight = edgeNum;
                    hilightIsShip = false;
                    repaint();
                }
            }

            break;

        case CONSIDER_LM_CITY:
        case CONSIDER_LT_CITY:

            /**** Code for finding a node *********/
            nodeNum = 0;

            if ((ptrOldX != x) || (ptrOldY != y))
            {
                ptrOldX = x;
                ptrOldY = y;
                nodeNum = findNode(xb, yb);

                if (!otherPlayer.isPotentialCity(nodeNum))
                {
                    nodeNum = 0;
                }

                if (hilight != nodeNum)
                {
                    hilight = nodeNum;
                    hilightIsShip = false;
                    repaint();
                }
            }

            break;

        case NONE:
        case TURN_STARTING:
        case GAME_OVER:
            // see hover
            if ((ptrOldX != x) || (ptrOldY != y))
            {
                ptrOldX = x;
                ptrOldY = y;
                hoverTip.handleHover(x,y);
            }
            
            break;
            
        case GAME_FORMING:
            // No hover for forming
            break;
        
        }
        } catch (Throwable th) {
            playerInterface.chatPrintStackTrace(th);
        }
    }

    /**
     * DOCUMENT ME!
     *
     * @param evt DOCUMENT ME!
     */
    public void mouseClicked(MouseEvent evt)
    {
        try {
        int x = evt.getX();
        int y = evt.getY();

        if (evt.isPopupTrigger())
        {
            popupMenuSystime = evt.getWhen();
            evt.consume();
            doBoardMenuPopup(x,y);
            return;  // <--- Pop up menu, nothing else to do ---
        }

        if (evt.getWhen() < (popupMenuSystime + POPUP_MENU_IGNORE_MS))
        {
            return;  // <--- Ignore click: too soon after popup click ---
        }

        boolean tempChangedMode = false;
        if ((mode == NONE) && game.isDebugFreePlacement() && hoverTip.isVisible())
        {
            // Normally, NONE mode ignores single clicks.
            // But in the Free Placement debug mode, these
            // can be used to place pieces.

            if (hoverTip.hoverSettlementID != 0)
            {
                hilight = hoverTip.hoverSettlementID;
                hilightIsShip = false;
                mode = PLACE_SETTLEMENT;
                tempChangedMode = true;
            } else if (hoverTip.hoverCityID != 0)
            {
                hilight = hoverTip.hoverCityID;
                hilightIsShip = false;
                mode = PLACE_CITY;
                tempChangedMode = true;
            } else if (hoverTip.hoverRoadID != 0)
            {
                hilight = hoverTip.hoverRoadID;
                hilightIsShip = false;
                mode = PLACE_ROAD;
                tempChangedMode = true;
            } else if (hoverTip.hoverShipID != 0)
            {
                hilight = hoverTip.hoverShipID;
                hilightIsShip = true;
                mode = PLACE_SHIP;
                tempChangedMode = true;
            }
        }

        if ((hilight != 0) && (player != null) && (x == ptrOldX) && (y == ptrOldY))
        {
            SOCPlayerClient client = playerInterface.getClient();

            switch (mode)
            {
            case NONE:
                break;

            case TURN_STARTING:
                break;

            case PLACE_INIT_ROAD:
            case PLACE_ROAD:
            case PLACE_FREE_ROAD_OR_SHIP:

                if (hilight == -1)
                    hilight = 0;  // Road on edge 0x00
                if (player.isPotentialRoad(hilight) && ! hilightIsShip)
                {
                    client.getGameManager().putPiece(game, new SOCRoad(player, hilight, board));

                    // Now that we've placed, clear the mode and the hilight.
                    clearModeAndHilight(SOCPlayingPiece.ROAD);
                    if (tempChangedMode)
                        hoverTip.hideHoverAndPieces();
                }
                else if (game.canPlaceShip(player, hilight))  // checks isPotentialShip, pirate ship
                {
                    client.getGameManager().putPiece(game, new SOCShip(player, hilight, board));

                    // Now that we've placed, clear the mode and the hilight.
                    clearModeAndHilight(SOCPlayingPiece.SHIP);
                    if (tempChangedMode)
                        hoverTip.hideHoverAndPieces();
                }

                break;

            case MOVE_SHIP:
                if (moveShip_fromEdge != 0)
                {
                    if (game.canMoveShip(playerNumber, moveShip_fromEdge, hilight) != null)
                    {
                        client.getGameManager().movePieceRequest
                            (game, playerNumber, SOCPlayingPiece.SHIP, moveShip_fromEdge, hilight);
                        clearModeAndHilight(SOCPlayingPiece.SHIP);
                    }
                    moveShip_fromEdge = 0;
                } else {
                    clearModeAndHilight(SOCPlayingPiece.SHIP);  // exit the mode, since can't move from 0
                }
                break;

            case PLACE_INIT_SETTLEMENT:
                if (playerNumber == playerInterface.getClientPlayerNumber())
                {
                    initstlmt = hilight;
                }
                // no break: fall through

            case PLACE_SETTLEMENT:

                if (player.canPlaceSettlement(hilight))
                {
                    client.getGameManager().putPiece(game, new SOCSettlement(player, hilight, board));
                    clearModeAndHilight(SOCPlayingPiece.SETTLEMENT);
                    if (tempChangedMode)
                        hoverTip.hideHoverAndPieces();
                }

                break;

            case PLACE_CITY:

                if (player.isPotentialCity(hilight))
                {
                    client.getGameManager().putPiece(game, new SOCCity(player, hilight, board));
                    clearModeAndHilight(SOCPlayingPiece.CITY);
                    if (tempChangedMode)
                        hoverTip.hideHoverAndPieces();
                }

                break;

            case PLACE_SHIP:

                if (game.canPlaceShip(player, hilight))  // checks isPotentialShip, pirate ship
                {
                    client.getGameManager().putPiece(game, new SOCShip(player, hilight, board));
                    clearModeAndHilight(SOCPlayingPiece.SHIP);
                    if (tempChangedMode)
                        hoverTip.hideHoverAndPieces();
                }
                break;

            case PLACE_ROBBER:

                if (hilight != board.getRobberHex())
                {
                    // do we have an adjacent settlement/city?
                    boolean cliAdjacent = false;
                    {
                        for (SOCPlayer pl : game.getPlayersOnHex(hilight))
                        {
                            if (pl.getPlayerNumber() == playerNumber)
                            {
                                cliAdjacent = true;
                                break;
                            }
                        }
                    }

                    if (cliAdjacent)
                    {
                        // ask player to confirm first
                        new MoveRobberConfirmDialog(player, hilight).showInNewThread();
                    }
                    else
                    {
                        // ask server to move it
                        client.getGameManager().moveRobber(game, player, hilight);
                        clearModeAndHilight(-1);
                    }
                }

                break;

            case PLACE_PIRATE:

                if (hilight != ((SOCBoardLarge) board).getPirateHex())
                {
                    // do we have an adjacent ship?
                    boolean cliAdjacent = false;
                    {
                        for (SOCPlayer pl : game.getPlayersShipsOnHex(hilight))
                        {
                            if (pl.getPlayerNumber() == playerNumber)
                            {
                                cliAdjacent = true;
                                break;
                            }
                        }
                    }

                    if (cliAdjacent)
                    {
                        // ask player to confirm first
                        new MoveRobberConfirmDialog(player, -hilight).showInNewThread();
                    }
                    else
                    {
                        // ask server to move it
                        client.getGameManager().moveRobber(game, player, -hilight);
                        clearModeAndHilight(-1);
                    }
                }

                break;

            case CONSIDER_LM_SETTLEMENT:

                if (otherPlayer.canPlaceSettlement(hilight))
                {
                    client.getGameManager().considerMove(game, otherPlayer.getName(), new SOCSettlement(otherPlayer, hilight, board));
                    clearModeAndHilight(SOCPlayingPiece.SETTLEMENT);
                }

                break;

            case CONSIDER_LM_ROAD:

                if (otherPlayer.isPotentialRoad(hilight))
                {
                    client.getGameManager().considerMove(game, otherPlayer.getName(), new SOCRoad(otherPlayer, hilight, board));
                    clearModeAndHilight(SOCPlayingPiece.ROAD);
                }

                break;

            case CONSIDER_LM_CITY:

                if (otherPlayer.isPotentialCity(hilight))
                {
                    client.getGameManager().considerMove(game, otherPlayer.getName(), new SOCCity(otherPlayer, hilight, board));
                    clearModeAndHilight(SOCPlayingPiece.CITY);
                }

                break;

            case CONSIDER_LT_SETTLEMENT:

                if (otherPlayer.canPlaceSettlement(hilight))
                {
                    client.getGameManager().considerTarget(game, otherPlayer.getName(), new SOCSettlement(otherPlayer, hilight, board));
                    clearModeAndHilight(SOCPlayingPiece.SETTLEMENT);
                }

                break;

            case CONSIDER_LT_ROAD:

                if (otherPlayer.isPotentialRoad(hilight))
                {
                    client.getGameManager().considerTarget(game, otherPlayer.getName(), new SOCRoad(otherPlayer, hilight, board));
                    clearModeAndHilight(SOCPlayingPiece.ROAD);
                }

                break;

            case CONSIDER_LT_CITY:

                if (otherPlayer.isPotentialCity(hilight))
                {
                    client.getGameManager().considerTarget(game, otherPlayer.getName(), new SOCCity(otherPlayer, hilight, board));
                    clearModeAndHilight(SOCPlayingPiece.CITY);
                }

                break;
            }
        }
        else if ((player != null)
                 && ((game.getCurrentPlayerNumber() == playerNumber)
                     || game.isDebugFreePlacement()))
        {
            // No hilight. But, they clicked the board, expecting something.
            // It's possible the mode is incorrect.
            // Update and wait for the next click.
            updateMode();
            ptrOldX = 0;
            ptrOldY = 0;
            mouseMoved(evt);  // mouseMoved will establish hilight using click's x,y
        }

        evt.consume();
        if (tempChangedMode)
            mode = NONE;

        } catch (Throwable th) {
            playerInterface.chatPrintStackTrace(th);
        }
    }
    
    /**
     * Bring up the popup menu; called from mousePressed.
     *
     * @param x x-coordinate of click, actual screen pixels (not unscaled internal)
     * @param y y-coordinate of click, actual screen pixels (not unscaled internal)
     */
    protected void doBoardMenuPopup (int x, int y)
    {
        // Determine mode, to see if we're building or cancelling.
        switch (mode)
        {
        case PLACE_ROAD:
            popupMenu.showCancelBuild(SOCPlayingPiece.ROAD, x, y, hilight);
            break;

        case PLACE_SETTLEMENT:
            popupMenu.showCancelBuild(SOCPlayingPiece.SETTLEMENT, x, y, hilight);
            break;

        case PLACE_CITY:
            popupMenu.showCancelBuild(SOCPlayingPiece.CITY, x, y, hilight);
            break;

        case PLACE_SHIP:
        case MOVE_SHIP:
            popupMenu.showCancelBuild(SOCPlayingPiece.SHIP, x, y, hilight);
            break;

        case PLACE_INIT_ROAD:
        case PLACE_FREE_ROAD_OR_SHIP:
            // might be road or ship
            {
                final int hilightRoad =
                    ((! game.hasSeaBoard) || player.isLegalRoad(hilight)) ? hilight : 0;
                int hilightShip =
                    (game.hasSeaBoard && player.isLegalShip(hilight)) ? hilight : 0;
                popupMenu.showBuild
                    (x, y, hilightRoad, 0, 0, hilightShip);
            }
            break;
            
        case PLACE_INIT_SETTLEMENT:
            popupMenu.showBuild(x, y, 0, hilight, 0, 0);
            break;
            
        default:  // NONE, GAME_FORMING, PLACE_ROBBER, etc

            // Along coastline, can build either road or ship
            final int hilightRoad, hilightShip;
            if (game.hasSeaBoard &&
                ((hoverTip.hoverRoadID != 0) || (hoverTip.hoverShipID != 0)))
            {
                int edge = hoverTip.hoverRoadID;
                if (edge == 0)
                    edge = hoverTip.hoverShipID;
                hilightRoad =
                    (player.isLegalRoad(edge)) ? edge : 0;
                if (hoverTip.hoverIsShipMovable)
                    hilightShip = -hoverTip.hoverShipID;
                else
                    hilightShip =
                      (player.isLegalShip(edge)) ? edge : 0;
            } else {
                hilightRoad = hoverTip.hoverRoadID;
                hilightShip = 0;
            }

            popupMenu.showBuild(x, y, hilightRoad, hoverTip.hoverSettlementID, hoverTip.hoverCityID, hilightShip);
        }
    }
    
    /** If the client has used the board popup menu to request building a piece,
     *  this method is used in client network-receive message treatment.
     */
    public boolean popupExpectingBuildRequest()
    {
        if (buildReqTimerTask == null)
            return false;
        return ! buildReqTimerTask.wasItSentAlready();
    }

    public void popupSetBuildRequest(int coord, int ptype)
    {
        if (coord == -1)
            coord = 0;  // road on edge 0x00
        Timer piTimer = playerInterface.getEventTimer();
        synchronized (piTimer)
        {
            if (buildReqTimerTask != null)
            {
                buildReqTimerTask.doNotSend();
                buildReqTimerTask.cancel();  // cancel any previous
            }
            buildReqTimerTask = new BoardPanelSendBuildTask(coord, ptype);
            // Run once, at maximum permissable delay;
            // hopefully the network is responsive and
            // we've heard back by then.
            piTimer.schedule(buildReqTimerTask, 1000 * BUILD_REQUEST_MAX_DELAY_SEC );
        }
    }

    /**
     * player decided to not build something, so cancel the {@link TimerTask}
     * that's waiting to tell the server what they wanted to build.
     * @since 1.1.00
     */
    public void popupClearBuildRequest()
    {
        Timer piTimer = playerInterface.getEventTimer();
        synchronized (piTimer)
        {
            if (buildReqTimerTask == null)
                return;
            buildReqTimerTask.doNotSend();
            buildReqTimerTask.cancel();
            buildReqTimerTask = null;
        }
    }
    
    /** Have received gamestate placing message; send the building request in reply. */
    public void popupFireBuildingRequest()
    {
        Timer piTimer = playerInterface.getEventTimer();
        synchronized (piTimer)
        {
            if (buildReqTimerTask == null)
                return;
            buildReqTimerTask.sendOnceFromClientIfCurrentPlayer();
            buildReqTimerTask.cancel();
            buildReqTimerTask = null;
        }
        hoverTip.hideHoverAndPieces();  // Reset hover state
    }

    /**
     * Text to be displayed as 2 lines superimposed over the
     * center of the board graphic (during game setup).
     * Either text2, or both, can be null to display nothing.
     * Keep the text short, because boardPanel may not be very wide ({@link #PANELX} pixels).
     * Will trigger a repaint.
     * @param text1 Line 1 (or only line) of text, or null
     * @param text2 Line 2 of text, or null; must be null if text1 is null
     * @throws IllegalArgumentException if text1 null, text2 non-null
     * @since 1.1.07
     * @see #setSuperimposedTopText(String)
     */
    public void setSuperimposedText(String text1, String text2)
        throws IllegalArgumentException
    {
        if ((superText1 == text1) && (superText2 == text2))
        {
            return;  // <--- Early return: text unchanged ---
            // This quick check is an optimization.
            // Any of the 4 variables could be null.
            // It's not worth the additional complexity
            // needed to check vs null and then String.equals.
        }
        if ((superText1 == null) && (superText2 != null))
            throw new IllegalArgumentException("text2 not null, text1 null");

        superText1 = text1;
        superText2 = text2;
        superText1_w = 0;
        superText2_w = 0;
        superTextBox_w = 0;
        repaint();
    }

    /**
     * Text to be displayed as 1 lines superimposed over the
     * top center of the board graphic (during game play).
     * text can be null to display nothing.
     * Keep the text short, because boardPanel may not be very wide ({@link #PANELX} pixels).
     * Will trigger a repaint.
     * @param text Line of text, or null
     * @since 1.1.08
     * @see #setSuperimposedText(String, String)
     */
    public void setSuperimposedTopText(String text)
    {
        superTextTop = text;
        superTextTop_w = 0;
        superTextTopBox_w = 0;
        repaint();
    }

    /**
     * given a pixel on the board, find the edge that contains it
     *<P>
     * <b>Note:</b> For the 6-player board, edge 0x00 is a valid edge that
     * can be built on.  It is found here as -1, since a value of 0 marks an
     * invalid edge.
     *
     * @param x  x coordinate, in unscaled board, not actual pixels;
     *           use {@link #scaleFromActualX(int)} to convert
     * @param y  y coordinate, in unscaled board, not actual pixels
     * @param checkCoastal  If true, check for coastal edges for ship placement:
     *           Return positive edge coordinate for land, negative edge for sea.
     *           Ignored unless {@link #isLargeBoard}.
     *           Returns positive edge for non-coastal sea edges.
     * @return the coordinates of the edge, or 0 if none; -1 for the 6-player
     *     board's valid edge 0x00
     */
    private final int findEdge(int x, int y, final boolean checkCoastal)
    {
        // find which grid section the pointer is in
        int secX, secY;

        if (isLargeBoard)
        {
            secY = ((y - ((22*3)/2)) / (deltaY / 3));
            if ((secY % 3) == 1)
                x += 12;  // middle part of hex: adjust sector x-boundary
            secY = ((y - 22) / halfdeltaY);
            secX = ((x) / halfdeltaX);

            if ((secX < 0) || (secY < 0)
                || (secX > board.getBoardWidth())
                || (secY > board.getBoardHeight()))
                return 0;
                // TODO consider local fields for width,height

            int edge = (secY << 8) | secX;
            if (! (checkCoastal
                   && ((SOCBoardLarge) board).isEdgeCoastline(edge)))
                return edge;

            /**
             * Coastal edge.  Check for land vs sea.
             * We'll find the edge's line through this sector,
             * then determine if we're left or right of it,
             * then check that hex to see if it's land or sea.
             */
            final int edgeX, hexLeft, hexRight;

            // Determining (r,c) edge direction: | / \
            //   "|" if r is odd
            //   Otherwise: s = r/2
            //   "/" if (s,c) is even,odd or odd,even
            //   "\" if (s,c) is odd,odd or even,even
            if ((secY % 2) == 1)
            {
                // edge is "|".
                // middle is w / 2
                edgeX = halfdeltaX / 2;
                hexLeft = board.getAdjacentHexToEdge(edge, SOCBoard.FACING_W);
                hexRight = board.getAdjacentHexToEdge(edge, SOCBoard.FACING_E);
            }
            else
            {
                // y, relative to sector's upper-left corner
                final int yrel = ((y - 22) % halfdeltaY);
                if ((secX % 2) == ((secY/2) % 2))
                {
                    // edge is "\".
                    // at y=0 (relative to sector), check x=0
                    // at y=h, check x=w
                    // in middle, check x=(y/h)*w
                    //             which is (y*w) / h
                    edgeX = (yrel * halfdeltaX) / halfdeltaY;
                    hexLeft = board.getAdjacentHexToEdge(edge, SOCBoard.FACING_SW);
                    hexRight = board.getAdjacentHexToEdge(edge, SOCBoard.FACING_NE);
                } else {
                    // edge is "/".
                    // check x=((h-y)/h)*w
                    //  which is ((h-y)*w) / h
                    edgeX = ((halfdeltaY - yrel) * halfdeltaX) / halfdeltaY;
                    hexLeft = board.getAdjacentHexToEdge(edge, SOCBoard.FACING_NW);
                    hexRight = board.getAdjacentHexToEdge(edge, SOCBoard.FACING_SE);
                }
            }

            // check hex based on x, relative to sector's upper-left corner
            final int hex;
            if ((x % halfdeltaX) <= edgeX)
                hex = hexLeft;
            else
                hex = hexRight;

            if (board.isHexOnLand(hex))
                return edge;
            else
                return -edge;

        }  // if (isLargeBoard) ends

        // ( 46 is the y-distance between the centers of two hexes )
        // See edgeMap javadocs for secY, secX meanings.

        //int sector = (x / 18) + ((y / 10) * 15);
        if (is6player)
        {
            secY = (y - HEXY_OFF_6PL_FIND) / 15;
            if ((secY % 3) != 0)
                x += 8;  // middle part of hex: adjust sector boundary
            secX = (x - HEXX_OFF_6PL) / 27;
        } else {
            secY = y / 15;
            if ((secY % 3) != 0)
                x += 8;  // middle part of hex: adjust sector boundary
            secX = x / 27;
        }

        int sector = secX + (secY * 15);

        // System.out.println("SECTOR = "+sector+" | EDGE = "+edgeMap[sector]);
        if ((sector >= 0) && (sector < edgeMap.length))
            return edgeMap[sector];
        else
            return 0;
    }

    /**
     * given a pixel on the board, find the node that contains it
     *
     * @param x  x coordinate, in unscaled board, not actual pixels;
     *           use {@link #scaleFromActualX(int)} to convert
     * @param y  y coordinate, in unscaled board, not actual pixels
     * @return the coordinates of the node, or 0 if none
     */
    private final int findNode(int x, int y)
    {
        // find which grid section the pointer is in
        int secX, secY;

        if (isLargeBoard)
        {
            secX = ((x + 13) / halfdeltaX);
            secY = ((y - 20) / halfdeltaY);
            if ((secX < 0) || (secY < 0)
                || (secX > board.getBoardWidth())
                || (secY > board.getBoardHeight()))
                return 0;
            return (secY << 8) | secX;
        }

        // ( 46 is the y-distance between the centers of two hexes )
        //int sector = ((x + 9) / 18) + (((y + 5) / 10) * 15);

        if (is6player)
        {
            secX = ((x + 13 - HEXX_OFF_6PL) / 27);
            secY = ((y + 7 - HEXY_OFF_6PL_FIND) / 15);
        } else {
            secX = ((x + 13) / 27);
            secY = ((y + 7) / 15);
        }

        int sector = secX + (secY * 15);

        // System.out.println("SECTOR = "+sector+" | NODE = "+nodeMap[sector]);
        if ((sector >= 0) && (sector < nodeMap.length))
            return nodeMap[sector];
        else
            return 0;
    }

    /**
     * given a pixel on the board, find the hex that contains it
     *
     * @param x  x coordinate, in unscaled board, not actual pixels;
     *           use {@link #scaleFromActualX(int)} to convert
     * @param y  y coordinate, in unscaled board, not actual pixels
     * @return the coordinates of the hex, or 0 if none
     */
    private final int findHex(int x, int y)
    {
        // find which grid section the pointer is in
        int secX, secY;

        if (isLargeBoard)
        {
            secX = ((x + 13) / halfdeltaX);
            secY = ((y - 20) / halfdeltaY);
            final int hex = (secY << 8) | secX;
            if (-1 != ((SOCBoardLarge) board).getHexTypeFromCoord(hex))
                return hex;
            return 0;
        }

        // ( 46 is the y-distance between the centers of two hexes )
        //int sector = (x / 18) + ((y / 10) * 15);

        if (is6player)
        {
            secX = (x - HEXX_OFF_6PL) / 27;
            secY = (y - HEXY_OFF_6PL_FIND) / 15;
        } else {
            secX = x / 27;
            secY = y / 15;
        }

        int sector = secX + (secY * 15);

        // System.out.println("SECTOR = "+sector+" | HEX = "+hexMap[sector]);
        if ((sector >= 0) && (sector < hexMap.length))
            return hexMap[sector];
        else
            return 0;
    }

    /**
     * Set the interaction mode, for debugging purposes.
     *
     * @param m  mode, such as {@link #CONSIDER_LM_SETTLEMENT} or {@link #CONSIDER_LT_CITY}
     * 
     * @see #updateMode()
     * @see #setModeMoveShip(int)
     * @see SOCPlayerClient#doLocalCommand(SOCGame, String)
     */
    public void setMode(int m)
    {
        mode = m;
        updateHoverTipToMode();
    }

    /**
     * Set the interaction mode to "move ship";
     * the player must now click where they want the ship to be moved.
     * Repaints the board immediately.
     * @param edge  Edge coordinate of our player's ship we're moving.
     *              Not checked for validity.
     */
    public void setModeMoveShip(final int edge)
    {
        if (mode != NONE)
            throw new IllegalStateException();
        mode = MOVE_SHIP;
        moveShip_fromEdge = edge;
        hilight = 0;
        repaint();
    }

    /**
     * Load the images for the board.
     * {@link #hexes}, {@link #dice}, and {@link #ports}.
     * Loads all hex types, up through {@link SOCBoardLarge#FOG_HEX},
     * because {@link #hexes} is static for all boards and all game options.
     * @param c  Our component, to load image resources
     * @param wantsRotated  True for the 6-player non-sea board
     *          (v2 encoding {@link SOCBoard#BOARD_ENCODING_6PLAYER}), false otherwise.
     *          The large board (v3 encoding)'s gold-hex image has no rotated version,
     *          because that board layout is never rotated.
     */
    private static synchronized void loadImages(Component c, final boolean wantsRotated)
    {
        if ((hexes != null) && ((rotatHexes != null) || ! wantsRotated))
            return;

        Toolkit tk = c.getToolkit();
        Class<?> clazz = c.getClass();

        if (hexes == null)
        {
            MediaTracker tracker = new MediaTracker(c);

            hexes = new Image[9];  // water, desert, 5 resources, gold, fog
            ports = new Image[12];
            dice = new Image[14];

            loadHexesPortsImages(hexes, ports, IMAGEDIR, tracker, tk, clazz, false);

            for (int i = 2; i < 13; i++)
            {
                dice[i] = tk.getImage(clazz.getResource(IMAGEDIR + "/dice" + i + ".gif"));
                tracker.addImage(dice[i], 0);
            }

            try
            {
                tracker.waitForID(0);
            }
            catch (InterruptedException e) {}

            if (tracker.isErrorID(0))
            {
                System.out.println("Error loading board images");
            }
        }

        if (wantsRotated && (rotatHexes == null))
        {
            MediaTracker tracker = new MediaTracker(c);

            rotatHexes = new Image[7];  // only 7: large board (gold,fog) is not rotated
            rotatPorts = new Image[12];
            loadHexesPortsImages(rotatHexes, rotatPorts, IMAGEDIR + "/rotat", tracker, tk, clazz, true);

            try
            {
                tracker.waitForID(0);
            }
            catch (InterruptedException e) {}

            if (tracker.isErrorID(0))
            {
                System.out.println("Error loading rotated board images");
            }
        }
    }

    /**
     * Load hex and port images from either normal, or rotated, resource location.
     * Remember that miscPort0.gif - miscPort5.gif are loaded into hexes, not ports.
     * @param newHexes Array to store hex images into; {@link #hexes} or {@link #rotatHexes}
     * @param newPorts Array to store port images into; {@link #ports} or {@link #rotatPorts}
     * @param imageDir Location for {@link Class#getResource(String)}
     * @param tracker Track image loading progress here
     * @param tk   Toolkit to load image from resource
     * @param clazz  Class for getResource
     * @param wantsRotated  True for rotated, false otherwise;
     *             some hex types (goldHex, fogHex) aren't available in rotated versions,
     *             because their board layout is never rotated.
     *             This parameter isn't about whether the current board is rotated,
     *             but about whether this image directory's contents are rotated.
     * @since 1.1.08
     */
    private static final void loadHexesPortsImages
        (Image[] newHexes, Image[] newPorts, String imageDir,
         MediaTracker tracker, Toolkit tk, Class<?> clazz,
         final boolean wantsRotated)
    {
        final int numHexImage;
        newHexes[0] = tk.getImage(clazz.getResource(imageDir + "/waterHex.gif"));
        newHexes[1] = tk.getImage(clazz.getResource(imageDir + "/clayHex.gif"));
        newHexes[2] = tk.getImage(clazz.getResource(imageDir + "/oreHex.gif"));
        newHexes[3] = tk.getImage(clazz.getResource(imageDir + "/sheepHex.gif"));
        newHexes[4] = tk.getImage(clazz.getResource(imageDir + "/wheatHex.gif"));
        newHexes[5] = tk.getImage(clazz.getResource(imageDir + "/woodHex.gif"));
        newHexes[6] = tk.getImage(clazz.getResource(imageDir + "/desertHex.gif"));
        if (wantsRotated)
        {
            numHexImage = 7;
        } else {
            numHexImage = 9;
            newHexes[7] = tk.getImage(clazz.getResource(imageDir + "/goldHex.gif"));
            newHexes[8] = tk.getImage(clazz.getResource(imageDir + "/fogHex.gif"));
        }
        for (int i = 0; i < numHexImage; i++)
        {
            tracker.addImage(newHexes[i], 0);
        }

        for (int i = 0; i < 6; i++)
        {
            newPorts[i] = tk.getImage(clazz.getResource(imageDir + "/miscPort" + i + ".gif"));
            tracker.addImage(newPorts[i], 0);
        }

        for (int i = 0; i < 6; i++)
        {
            newPorts[i + 6] = tk.getImage(clazz.getResource(imageDir + "/port" + i + ".gif"));
            tracker.addImage(newPorts[i + 6], 0);
        }
    }

    ///
    // ----- Utility methods -----
    ///

    /**
     * Hex color for a hex resource type
     * @param hexType  hexType value, as in {@link SOCBoard#DESERT_HEX}, {@link SOCBoard#WOOD_HEX},
     *                 {@link SOCBoard#WATER_HEX}.
     *                 Same value and meaning as those in {@link SOCBoard#getHexTypeFromCoord(int)}
     * @return The corresponding color from ColorSquare, or {@link ColorSquare#WATER} if hexType not recognized.
     * @since 1.1.07
     */
    public final Color hexColor(int hexType)
    {
        Color hexColor;
        switch (hexType)
        {
        case SOCBoard.DESERT_HEX:
            hexColor = ColorSquare.DESERT;
            break;
        case SOCBoard.CLAY_HEX:
            hexColor = ColorSquare.CLAY;
            break;
        case SOCBoard.ORE_HEX:
            hexColor = ColorSquare.ORE;
            break;
        case SOCBoard.SHEEP_HEX:
            hexColor = ColorSquare.SHEEP;
            break;
        case SOCBoard.WHEAT_HEX:
            hexColor = ColorSquare.WHEAT;
            break;
        case SOCBoard.WOOD_HEX:
            hexColor = ColorSquare.WOOD;
            break;
        case SOCBoardLarge.GOLD_HEX:
            if (isLargeBoard)
                hexColor = ColorSquare.GOLD;
            else
                hexColor = ColorSquare.WATER;  // for MISC_PORT_HEX
            break;
        case SOCBoardLarge.FOG_HEX:
            if (isLargeBoard)
                hexColor = ColorSquare.FOG;
            else
                hexColor = ColorSquare.WATER;  // for CLAY_PORT_HEX
            break;

        default:  // WATER_HEX
            hexColor = ColorSquare.WATER;
        }
        return hexColor;
    }

    /**
     * With a recent board resize, one or more rescaled images still hasn't
     * been completed after 7 seconds.  We've asked for a new scaled copy
     * of this image.  Wait 3 seconds and repaint the board.
     * (The delay gives time for the new scaling to complete.)
     *
     * @see SOCBoardPanel#scaledMissedImage
     * @see SOCBoardPanel#drawHex(Graphics, int)
     * @author Jeremy D Monin <jeremy@nand.net>
     */
    protected static class DelayedRepaint extends Thread
    {
        /**
         * Are we already waiting in another thread?
         * Assumes since boolean is a simple var, will have atomic access.
         */
        private static boolean alreadyActive = false;
        private SOCBoardPanel bp;

        public DelayedRepaint (SOCBoardPanel bp)
        {
            setDaemon(true);
            this.bp = bp;
        }

        @Override
        public void run()
        {
            if (alreadyActive)
                return;

            alreadyActive = true;
            try
            {
                setName("delayedRepaint");
            }
            catch (Throwable th) {}
            try
            {
                Thread.sleep(3000);
            }
            catch (InterruptedException e) {}
            finally
            {
                bp.repaint();
                alreadyActive = false;
            }
        }
    }  // static class DelayedRepaint



    protected class BoardToolTip
    {
        private SOCBoardPanel bpanel;
        
        /** Text to hover-display, or null if nothing to show */
        private String hoverText;

        /** Uses board mode constants: Will be {@link SOCBoardPanel#NONE NONE},
         *  {@link SOCBoardPanel#PLACE_ROAD PLACE_ROAD}, PLACE_SHIP, PLACE_SETTLEMENT,
         *  PLACE_ROBBER for hex, or PLACE_INIT_SETTLEMENT for port.
         */
        private int hoverMode;

        /** "ID" of coord as returned by {@link SOCBoardPanel#findNode(int, int) findNode}, findEdge, findHex */
        private int hoverID;

        /** Object last pointed at; null for hexes and ports */
        private SOCPlayingPiece hoverPiece;

        /** hover road ID, or 0. Readonly please from outside this inner class. Drawn in {@link #paint(Graphics)}.
         *  value is -1 for a road at edge 0x00.
         *<P>
         *  If both <tt>hoverRoadID</tt> and {@link #hoverShipID} are non-zero, they must be the same coordinate,
         *  never different non-zero values.
         */
        int hoverRoadID;

        /** hover settlement or city node ID, or 0. Readonly please from outside this inner class. Drawn in {@link #paint(Graphics)}. */
        int hoverSettlementID, hoverCityID;

        /**
         * hover ship ID, or 0. Readonly please from outside this inner class. Drawn in {@link #paint(Graphics)}.
         *<P>
         *  If both {@link #hoverRoadID} and <tt>hoverShipID</tt> are non-zero, they must be the same coordinate,
         *  never different non-zero values.
         * @since 2.0.00
         */
        int hoverShipID;

        /**
         * Is hover a port at coordinate hoverID?
         * @see #PLACE_INIT_SETTLEMENT
         */
        boolean hoverIsPort;

        /**
         * Is hover a ship owned by our player, movable from its current position?
         * If true, {@link #hoverShipID} is also set.
         * @since 2.0.00
         */
        private boolean hoverIsShipMovable;

        /** Mouse position */
        private int mouseX, mouseY;

        /**
         * Flag to tell {@link #setHoverText(String)} to repaint, even if text hasn't changed.
         * @since 1.1.17
         */
        private boolean setHoverText_modeChangedOrMouseMoved;

        /** Our position (upper-left of tooltip box) */
        private int boxX, boxY;

        /** Requested X-offset from mouse pointer of tooltip box (used for robber placement) */
        private int offsetX;

        /** Our size.
         *  If boxw == 0, also indicates need fontmetrics - will be set in paint().
         */
        private int boxW, boxH;
        
        private final int TEXT_INSET = 3;
        private final int PADDING_HORIZ = 2 * TEXT_INSET + 2;
        
        BoardToolTip(SOCBoardPanel ourBoardPanel)
        {
            bpanel = ourBoardPanel;
            hoverText = null;
            hoverMode = NONE;
            hoverID = 0;
            hoverPiece = null;
            hoverRoadID = 0;
            hoverSettlementID = 0;
            hoverCityID = 0;
            hoverShipID = 0;
            hoverIsPort = false;
            hoverIsShipMovable = false;
            mouseX = 0;
            mouseY = 0;
            offsetX = 0;
            boxW = 0;
        }
        
        /** Currently displayed text.
         * 
         * @return Tooltip text, or null if nothing.
         */
        public String getHoverText()
        {
            return hoverText;
        }

        /**
         * Is the hoverText tip non-null,
         * or is any hover ID non-zero? (hoverRoadID, etc)
         */
        public boolean isVisible()
        {
            return ((hoverText != null) || (hoverRoadID != 0)
                    || (hoverSettlementID != 0) || (hoverCityID != 0)
                    || (hoverShipID != 0));
        }

        /**
         * Show tooltip at appropriate location when mouse
         * is at (x,y) relative to the board.
         * Repaint the board.
         * @param x x-coordinate of mouse, actual screen pixels (not unscaled internal)
         * @param y y-coordinate of mouse, actual screen pixels (not unscaled internal)
         * @see #setHoverText(String)
         */
        public void positionToMouse(final int x, int y)
        {
            mouseX = x;
            mouseY = y;

            boxX = mouseX + offsetX;
            boxY = mouseY;
            if (offsetX < 5)
                boxY += 12;

            if (panelMinBW < ( boxX + boxW ))
            {
                // Try to float it to left of mouse pointer
                boxX = mouseX - boxW - offsetX;
                if (boxX < 0)
                {
                    // Not enough room, just place flush against right-hand side
                    boxX = panelMinBW - boxW;
                }
            }

            // if boxW == 0, we don't have the fontmetrics yet,
            // so paint() might need to change boxX or boxY
            // if we're near the bottom or right edge.

            bpanel.repaint();
            setHoverText_modeChangedOrMouseMoved = false;
            // JM TODO consider repaint(boundingbox).
        }

        /**
         * Set the hover tip (tooltip) x-position,
         * but don't repaint the board.
         * Used in robber placement.
         * @param ofsX  New offset
         */
        public void setOffsetX(int ofsX)
        {
            offsetX = ofsX;
        }

        /**
         * Set the hover text (tooltip) based on where the mouse is now,
         * and repaint the board.
         *<P>
         * Calls {@link #positionToMouse(int, int) positionToMouse(mouseX,mouseY)}.
         *
         * @param t Hover text contents, or null to clear that text (but
         *          not hovering pieces) and repaint.  Do nothing if text is
         *          already equal to <tt>t</tt>, or if both are null.
         * @see #hideHoverAndPieces()
         */
        public void setHoverText(final String t)
        {
            // If text unchanged, and mouse hasn't moved, do nothing:
            if ( (t == hoverText)  // (also covers both == null)
                 || ((t != null) && t.equals(hoverText)) )
            {
                if (! setHoverText_modeChangedOrMouseMoved)
                    return;
            }

            hoverText = t;
            if (t == null)
            {
                bpanel.repaint();
                setHoverText_modeChangedOrMouseMoved = false;
                return;
            }
            boxW = 0;  // Paint method will calculate it
            positionToMouse(mouseX, mouseY);  // Also calls repaint, clears setHoverText_modeChangedOrMouseMoved
        }
        
        /**
         * Clear hover text, and cancel any hovering roads/settlements/cities.
         * Repaint the board.
         * The next call to {@link #handleHover(int, int)} will set up the
         * hovering pieces/text for the current mode.
         */
        public void hideHoverAndPieces()
        {
            hoverRoadID = 0;
            hoverSettlementID = 0;
            hoverCityID = 0;
            hoverShipID = 0;
            hoverIsPort = false;
            hoverIsShipMovable = false;
            hoverText = null;
            setHoverText_modeChangedOrMouseMoved = false;
            bpanel.repaint();
        }
        
        /** Draw; Graphics should be the boardpanel's gc, as seen in its paint method. */
        public void paint(Graphics g)
        {
            if (playerNumber != -1)
            {
                if (hoverRoadID != 0)
                {
                    if (! hoverIsShipMovable)
                        drawRoadOrShip(g, hoverRoadID, playerNumber, true, true, false);
                    else
                        drawRoadOrShip(g, hoverRoadID, -1, true, true, false);
                }
                if (hoverShipID != 0)
                {
                    drawRoadOrShip(g, hoverShipID, playerNumber, true, false, false);
                }
                if (hoverSettlementID != 0)
                {
                    drawSettlement(g, hoverSettlementID, playerNumber, true);
                }
                if (hoverCityID != 0)
                {
                    drawCity(g, hoverCityID, playerNumber, true);
                }
            }
            String ht = hoverText;  // cache against last-minute change in another thread
            if (ht == null)
                return;

            if (boxW == 0)
            {
                // FontMetrics lookup, now that we have graphics info.
                // Use '-' not ' ' to get around stringWidth spacing bug.
                final Font bpf = bpanel.getFont();
                if (bpf == null)
                    return;
                final FontMetrics fm = g.getFontMetrics(bpf);
                if (fm == null)
                    return;
                boxW = fm.stringWidth(ht.replace(' ', '-')) + PADDING_HORIZ;
                boxH = fm.getHeight();

                // Check if we'd be past the bottom or right edge
                final int bpwidth = bpanel.getWidth();
                if (boxX + boxW > bpwidth)
                    boxX = bpwidth - boxW - 2;
                final int bpheight = bpanel.getHeight();
                if (boxY + boxH > bpheight)
                    boxY = bpheight - boxH - 2;
            }
            g.setColor(Color.WHITE);
            g.fillRect(boxX, boxY, boxW, boxH - 1);
            g.setColor(Color.BLACK);
            g.drawRect(boxX, boxY, boxW, boxH - 1);
            g.setFont(bpanel.getFont());
            g.drawString(ht, boxX + TEXT_INSET, boxY + boxH - TEXT_INSET);
        }

        /**
         * Mouse is hovering during normal play; look for info for tooltip text.
         * Assumes x or y has changed since last call.
         * Does not affect the "hilight" variable used by SOCBoardPanel during
         * initial placement, and during placement from clicking "Buy" buttons.
         *<P>
         * If the board mode doesn't allow hovering pieces (ghost pieces), will clear
         * hoverRoadID, hoverSettlementID, and hoverCityID to 0.
         * Otherwise, these are set when the mouse is at a location where the
         * player can build or upgrade, and they have resources to build.
         *<P>
         * Priority when hovering over a point on the board:
         *<UL>
         *<LI> Look first for settlements or ports
         *<LI> If not over a settlement, look for a road or ship
         *<LI> If no road, look for a hex
         *</UL>
         *
         * @param x Cursor x, from upper-left of board: actual coordinates, not board-internal coordinates
         * @param y Cursor y, from upper-left of board: actual coordinates, not board-internal coordinates
         */
        private void handleHover(final int x, int y)
        {
            if ((x != mouseX) || (y != mouseY))
            {
                mouseX = x;
                mouseY = y;
                setHoverText_modeChangedOrMouseMoved = true;
            }

            int xb = x, yb = y;  // internal board coordinates
            if (isScaledOrRotated)
            {
                if (isScaled)
                {
                    xb = scaleFromActualX(xb);
                    yb = scaleFromActualY(yb);
                }
                if (isRotated)
                {
                    // (ccw): P'=(y, panelMinBW-x)
                    int xb1 = yb;
                    yb = panelMinBW - xb - deltaY;  // -deltaY for similar reasons as -HEXHEIGHT in drawHex
                    xb = xb1;
                }
            }

            // Variables set in previous call to handleHover:
            // hoverMode, hoverID, hoverText.
            // Check whether they have changed.
            // If not, just move the tooltip with positionToMouse.

            /** Coordinates on board (a node, edge, or hex) */
            int id;
            boolean modeAllowsHoverPieces = ((mode != PLACE_INIT_SETTLEMENT)
                && (mode != PLACE_INIT_ROAD) && (mode != PLACE_ROBBER) && (mode != PLACE_PIRATE)
                && (mode != TURN_STARTING) && (mode != GAME_OVER));

            final boolean debugPP = game.isDebugFreePlacement();
            final boolean playerIsCurrent =
                (player != null) && (debugPP || playerInterface.clientIsCurrentPlayer());
            boolean hoverTextSet = false;  // True once text is determined

            if (! modeAllowsHoverPieces)
            {
                hoverRoadID = 0;
                hoverSettlementID = 0;
                hoverCityID = 0;
                hoverShipID = 0;
            }

            // Look first for settlements/cities or ports
            id = findNode(xb,yb);
            if (id > 0)
            {
                // Are we already looking at it?
                if ((hoverMode == PLACE_SETTLEMENT) && (hoverID == id))
                {
                    positionToMouse(x,y);
                    return;  // <--- Early ret: No work needed ---
                }
                
                // Is anything there?
                SOCPlayingPiece p = board.settlementAtNode(id);
                if (p == null)
                    p = game.getFortress(id);  // pirate fortress (scenario option _SC_PIRI) or null

                if (p != null)
                {
                    hoverMode = PLACE_SETTLEMENT;
                    hoverPiece = p;
                    hoverID = id;

                    StringBuffer sb = new StringBuffer();
                    if (p instanceof SOCFortress)
                    {
<<<<<<< HEAD
                        sb.append(portDesc);  // "game.port.three", "game.port.wood"
                        if (p.getType() == SOCPlayingPiece.CITY)
                            sb.append(".city");
                        else
                            sb.append(".stlmt");  // port, not port city
                        hoverIsPort = true;
                    }
                    else
                    {
                        if (p.getType() == SOCPlayingPiece.CITY)
                            sb.append("game.city");
                        else
                            sb.append("game.stlmt");
                    }
                    String plName = p.getPlayer().getName();
                    if (plName == null)
                        plName = /*I*/"unowned"/*18N*/;
                    setHoverText(strings.get(sb.toString(), plName, board.getPortTypeFromNodeCoord(id)));
=======
                        sb.append("Pirate Fortress: ");
                    } else {
                        String portDesc = portDescAtNode(id);
                        if (portDesc != null)
                        {
                            sb.append(portDesc);  // "3:1 Port", "2:1 Wood port"
                            if (p.getType() == SOCPlayingPiece.CITY)
                                sb.append(" city: ");
                            else
                                sb.append(": ");  // port, not port city
                            hoverIsPort = true;
                        }
                        else
                        {
                            if (p.getType() == SOCPlayingPiece.CITY)
                                sb.append("City: ");
                            else
                                sb.append("Settlement: ");
                        }
                    }
                    String plName = p.getPlayer().getName();
                    if (plName == null)
                        plName = "unowned";
                    sb.append(plName);
                    if (p instanceof SOCFortress)
                        sb.append(" must defeat to win");
                    setHoverText(sb.toString());
>>>>>>> 850789dc
                    hoverTextSet = true;

                    // If we're at the player's settlement, ready to upgrade to city
                    if (modeAllowsHoverPieces && playerIsCurrent
                         && (p.getPlayer() == player)
                         && (p.getType() == SOCPlayingPiece.SETTLEMENT)
                         && (player.isPotentialCity(id))
                         && (player.getNumPieces(SOCPlayingPiece.CITY) > 0)
                         && (debugPP || player.getResources().contains(SOCGame.CITY_SET)))
                    {
                        hoverCityID = id;
                    } else {
                        hoverCityID = 0;
                    }
                    hoverSettlementID = 0;
                }
                else
                {
                    // Nothing currently here.
                    // Look for potential pieces.

                    hoverSettlementID = 0;

                    // Villages for Cloth trade scenario
                    if (game.isGameOptionSet(SOCGameOption.K_SC_CLVI))
                    {
                        SOCVillage vi = ((SOCBoardLarge) board).getVillageAtNode(id);
                        if (vi != null)
                        {
                            hoverMode = PLACE_ROBBER;  // const used for hovering-at-node
                            hoverID = id;
                            hoverIsPort = false;
                            hoverTextSet = true;
                            hoverCityID = 0;
                            setHoverText(/*I*/"Village for cloth trade on " + vi.diceNum + " (" + vi.getCloth() + " cloth)"/*18N*/);
                        }
                    }

                    if (playerIsCurrent && ! hoverTextSet)
                    {
                        // Can we place here?
                        hoverCityID = 0;
                        if (modeAllowsHoverPieces
                            && (player.getNumPieces(SOCPlayingPiece.SETTLEMENT) > 0)
                            && (debugPP || player.getResources().contains(SOCGame.SETTLEMENT_SET)))
                        {
                            if (player.canPlaceSettlement(id))
                            {
                                hoverSettlementID = id;
                            }
                            else if (player.isPotentialSettlement(id))
                            {
                                setHoverText(/*I*/"Not allowed to settle here"/*18N*/);
                                hoverMode = PLACE_ROBBER;  // const used for hovering-at-node
                                hoverID = id;
                                hoverIsPort = false;
                                hoverTextSet = true;
                            }
                        }
                    }

                    // Initial Placement on large board: Check for
                    // a restricted starting land area.
                    if (playerIsCurrent && game.hasSeaBoard && (! hoverTextSet)
                        && game.isInitialPlacement()
                        && player.isLegalSettlement(id)
                        && ! player.isPotentialSettlement(id))
                    {
                        setHoverText(/*I*/"Initial placement not allowed here"/*18N*/);
                        hoverMode = PLACE_ROBBER;  // const used for hovering-at-node
                        hoverID = id;
                        hoverIsPort = false;
                        hoverTextSet = true;
                    }

                    // Port check.  At most one adjacent will be a port.
                    if ((hoverMode == PLACE_INIT_SETTLEMENT) && (hoverID == id))
                    {
                        // Already looking at a port at this coordinate.
                        positionToMouse(x,y);
                        hoverTextSet = true;
                    }
                    else if (! hoverTextSet)
                    {
                        String portDesc = portDescAtNode(id);
                        if (portDesc != null)
                        {
                            setHoverText(strings.get(portDesc, board.getPortTypeFromNodeCoord(id)));
                            hoverTextSet = true;
                            hoverMode = PLACE_INIT_SETTLEMENT;  // const used for hovering-at-port
                            hoverID = id;
                            hoverIsPort = true;
                        }
                    }

                }  // end if-node-has-settlement
            }
            else
            {
                hoverSettlementID = 0;
                hoverCityID = 0;
            }

            // If not over a settlement, look for a road or ship
            id = findEdge(xb, yb, false);
            if (id != 0)
            {
                // Are we already looking at it?
                if ((hoverID == id) && ((hoverMode == PLACE_ROAD) || (hoverMode == PLACE_SHIP)))
                {
                    positionToMouse(x,y);
                    return;  // <--- Early ret: No work needed ---
                }

                hoverRoadID = 0;
                hoverShipID = 0;
                hoverIsShipMovable = false;

                // Is anything there?
                SOCPlayingPiece p = board.roadAtEdge(id);
                if (p != null)
                {
                    if (! hoverTextSet)
                    {
                        final boolean isRoad = (p.getType() == SOCPlayingPiece.ROAD);
                        if (isRoad)
                            hoverMode = PLACE_ROAD;
                        else
                            hoverMode = PLACE_SHIP;
                        hoverPiece = p;
                        hoverID = id;
                        String plName = p.getPlayer().getName();
                        if (plName == null)
                            plName = /*I*/"unowned"/*18N*/;
                        if (isRoad)
                            setHoverText(/*I*/"Road: " + plName/*18N*/);
                        else
                            setHoverText(/*I*/"Ship: " + plName/*18N*/);

                        // Can the player move their ship?
                        if (modeAllowsHoverPieces && playerIsCurrent
                             && (! isRoad)
                             && (p.getPlayer() == player)
                             && (game.canMoveShip(playerNumber, hoverID) != null))
                        {
                            hoverIsShipMovable = true;
                            hoverShipID = id;
                        }
                    }

                    return;  // <--- Early return: Found road ---
                }
                else if (playerIsCurrent)
                {
                    // No piece there
                    if (modeAllowsHoverPieces)
                    {
                        // If this edge is coastal, do we show a road or a ship?
                        // Have findEdge determine if we're on the land or sea side.
                        final boolean canPlaceShip = game.canPlaceShip(player, id);
                        boolean isShip = false;
                        if (isLargeBoard)
                        {
                            if (player.isPotentialRoad(id)
                                && ((SOCBoardLarge) board).isEdgeCoastline(id))
                            {
                                id = findEdge(xb, yb, true);
                                if (id < 0)
                                {
                                    id = -id;
                                    isShip = canPlaceShip;
                                }
                            } else {
                                isShip = canPlaceShip;
                            }
                        }

                        if ((! isShip)
                            && player.isPotentialRoad(id)
                            && (player.getNumPieces(SOCPlayingPiece.ROAD) > 0)
                            && (debugPP || player.getResources().contains(SOCGame.ROAD_SET)))
                        {
                            hoverRoadID = id;
                        }
                        else if (canPlaceShip  // checks isPotentialShip, pirate ship
                            && (player.getNumPieces(SOCPlayingPiece.SHIP) > 0)
                            && (debugPP || player.getResources().contains(SOCGame.SHIP_SET)))
                        {
                            hoverShipID = id;
                        }
                    }
                }
            }
            
            // By now we've set hoverRoadID, hoverShipID, hoverCityID, hoverSettlementID, hoverIsPort.
            if (hoverTextSet)
            {
                return;  // <--- Early return: Text and hover-pieces set ---
            }

            // If no road, look for a hex
            //  - reminder: socboard.getHexTypeFromCoord, getNumberOnHexFromCoord, socgame.getPlayersOnHex
            id = findHex(xb,yb);
            if (id > 0)
            {
                // Are we already looking at it?
                if (((hoverMode == PLACE_ROBBER) || (hoverMode == PLACE_PIRATE)) && (hoverID == id))
                {
                    positionToMouse(x,y);
                    return;  // <--- Early ret: No work needed ---
                }

                if (game.getGameState() == SOCGame.PLACING_PIRATE)
                    hoverMode = PLACE_PIRATE;
                else
                    hoverMode = PLACE_ROBBER;  // const used for hovering-at-hex
                hoverPiece = null;
                hoverID = id;

                {
                    final int htype = board.getHexTypeFromCoord(id);
                    final int dicenum = board.getNumberOnHexFromCoord(id);
                    
                    StringBuffer key = new StringBuffer("game.hex.hoverformat");
                    String hname = "";
                    String addinfo = "";
                    int hid = htype;
                    boolean showDice = false;
                    
                    switch (htype)
                    {
                    case SOCBoard.DESERT_HEX:
                        hname = "game.hex.desert";  break;
                    case SOCBoard.CLAY_HEX:
                        hname = "game.hex.clay";    break;
                    case SOCBoard.ORE_HEX:
                        hname = "game.hex.ore";     break;
                    case SOCBoard.SHEEP_HEX:
                        hname = "game.hex.sheep";   break;
                    case SOCBoard.WHEAT_HEX:
                        hname = "game.hex.wheat";   break;
                    case SOCBoard.WOOD_HEX:
                        hname = "game.hex.wood";    break;
                    case SOCBoard.WATER_HEX:
                        hname = "game.hex.water";   break;

                    case SOCBoardLarge.GOLD_HEX:
                        if (isLargeBoard)
                            hname = "game.hex.gold";
                        else
                            // GOLD_HEX is also MISC_PORT_HEX
                            hid = SOCBoard.MISC_PORT;
                            hname = portDescForType(hid);
                        break;

                    case SOCBoardLarge.FOG_HEX:
                        if (isLargeBoard)
                        {
                            if (game.isInitialPlacement())
                                hname = "game.hex.fog.s";
                            else
                                hname = "game.hex.fog.r";
                        } else {
                            // FOG_HEX is also CLAY_PORT_HEX
                            hid = SOCBoard.CLAY_PORT;
                            hname = portDescForType(hid);
                        }
                        break;

                    default:
                        {
                            // Check for a port at this hex.
                            // (May already have checked above for the node, using portDescAtNode;
                            //  only the original board layout encodes ports into the hex types.)
                            String portDesc = null;
                            if ((htype >= SOCBoard.MISC_PORT_HEX) && (htype <= SOCBoard.WOOD_PORT_HEX))
                            {
                                hid = htype - (SOCBoard.MISC_PORT_HEX - SOCBoard.MISC_PORT);
                                portDesc = portDescForType(hid);
                            }
                            if (portDesc != null)
                            {
                                hname = portDesc;
                            } else {
                                hid = htype;
                                hname = "game.hex.generic";
                            }
                        }
                    }
                    if (board.getRobberHex() == id)
                    {
                        showDice = dicenum > 0;
                        addinfo = "game.hex.addinfo.robber";
                    }
                    else if (board.getPreviousRobberHex() == id)
                    {
                        showDice = dicenum > 0;
                        addinfo = "game.hex.addinfo.past.robber";
                    }
                    else if (isLargeBoard)
                    {
                        final SOCBoardLarge bl = (SOCBoardLarge) board;
                        if (bl.getPirateHex() == id)
                        {
                            showDice = dicenum > 0;
                            addinfo = "game.hex.addinfo.pirate";
                        }
                        else if (bl.getPreviousPirateHex() == id)
                        {
                            showDice = dicenum > 0;
                            addinfo = "game.hex.addinfo.past.pirate";
                        }
                        else if (bl.isHexInLandAreas(id, bl.getPlayerExcludedLandAreas()))
                        {
                            // Give the player an early warning, even if roads/ships aren't near this hex
                            addinfo = "game.hex.addinfo.cantsettle";
                        }
                    }
                    hname = strings.get(hname, hid);
                    if(showDice){
                        key.append(".dice");
                    }
                    if(addinfo.length() != 0){
                        key.append(".addi");
                        addinfo = strings.get(addinfo);
                    }
                    setHoverText(strings.get(key.toString(), hname, dicenum, addinfo));
                }
                
                return;  // <--- Early return: Found hex ---
            }

            if ((hoverRoadID != 0) || (hoverShipID != 0))
            {
                setHoverText(null); // hoverMode = PLACE_ROAD;
                bpanel.repaint();
                return;
            }

            // If no hex, nothing.
            if (hoverMode != NONE)
            {
                setHoverText_modeChangedOrMouseMoved = true;
                hoverMode = NONE;
            }
            setHoverText(null);
        }

        /**
         * Check at this node coordinate for a port, and return its descriptive text.
         * Does not check for players' settlements or cities, only for the port.
         *
         * @param id Node coordinate ID for potential port
         *
         * @return Port text description, or null if no port at that node id.
         *    Text format is "3:1 Port" or "2:1 Wood port".
         */
        public String portDescAtNode(int id)
        {
            return portDescForType(board.getPortTypeFromNodeCoord(id));
        }

        /**
         * Descriptive text for a given port type.
         * @param portType Port type, as from {@link SOCBoard#getPortTypeFromNodeCoord(int)}.
         *           Should be in range {@link SOCBoard#MISC_PORT} to {@link SOCBoard#WOOD_PORT}.
         * @return Port text description, or null if no port for that value of <tt>portType</tt>
         *    Text format is "3:1 Port" or "2:1 Wood port".
         * @since 1.1.08
         */
        //TODO i18n docu new return type, now returns locale
        public String portDescForType(final int portType)
        {
            if (portType == -1)
                return null;  // <--- No port found ---

            String portDesc;
            switch (portType)
            {
            case SOCBoard.MISC_PORT:
                portDesc = "game.port.three";
                break;

            case SOCBoard.CLAY_PORT:
                portDesc = "game.port.clay";
                break;

            case SOCBoard.ORE_PORT:
                portDesc = "game.port.ore";
                break;

            case SOCBoard.SHEEP_PORT:
                portDesc = "game.port.sheep";
                break;

            case SOCBoard.WHEAT_PORT:
                portDesc = "game.port.wheat";
                break;

            case SOCBoard.WOOD_PORT:
                portDesc = "game.port.wood";
                break;

            default:
                // Just in case
                portDesc = "game.port.generic";
            }

            return portDesc;
        }
        
    }  // inner class BoardToolTip



    /**
     * This class creates a popup menu on the board,
     * to trade or build or cancel building.
     *<P>
     * {@link BoardPopupMenu#actionPerformed(ActionEvent)} usually calls
     * {@link SOCBuildingPanel#clickBuildingButton(SOCGame, String, boolean)}
     * to send messages to the server.
     */
    private class BoardPopupMenu extends PopupMenu
        implements java.awt.event.ActionListener
    {
      /** our parent boardpanel */
      SOCBoardPanel bp;

      MenuItem buildRoadItem, buildSettleItem, upgradeCityItem;

      /**
       * Menu item to build or move a ship if {@link SOCGame#hasSeaBoard}, or null.
       * @since 2.0.00
       */
      MenuItem buildShipItem;

      /**
       * Menu item to cancel a build as we're placing it,
       * or to cancel moving a ship.
       * Piece type to cancel is {@link #cancelBuildType}.
       */
      MenuItem cancelBuildItem;

      /** determined at menu-show time, only over a useable port. Added then, and removed at next menu-show */
      SOCHandPanel.ResourceTradePopupMenu portTradeSubmenu;

      /** determined at menu-show time */
      private int menuPlayerID;

      /** determined at menu-show time */
      private boolean menuPlayerIsCurrent;

      /** determined at menu-show time */
      private boolean wantsCancel;

      /** If allow cancel, type of building piece ({@link SOCPlayingPiece#ROAD}, SETTLEMENT, ...) to cancel */
      private int cancelBuildType;

      /** hover road edge ID, or 0, at menu-show time */
      private int hoverRoadID;

      /** hover settlement or city node ID, or 0, at menu-show time */
      private int hoverSettlementID, hoverCityID;

      /**
       * hover ship edge ID, or 0, at menu-show time.
       * @since 2.0.00
       */
      private int hoverShipID;

      /**
       * True if we can move a ship, at menu-show time.
       * {@link #hoverShipID} must be != 0.
       * @since 2.0.00
       */
      private boolean isShipMovable;

      /** Will this be for initial placement (send putpiece right away),
       *  or for placement during game (send build, receive gamestate, send putpiece)?
       */
      protected boolean isInitialPlacement;

      /** create a new BoardPopupMenu on this board */
      public BoardPopupMenu(SOCBoardPanel bpanel)
      {
        super ("JSettlers");
        bp = bpanel;

        buildRoadItem = new MenuItem(/*I*/"Build Road"/*18N*/);
        buildSettleItem = new MenuItem(/*I*/"Build Settlement"/*18N*/);
        upgradeCityItem = new MenuItem(/*I*/"Upgrade to City"/*18N*/);
        if (game.hasSeaBoard)
            buildShipItem = new MenuItem(/*I*/"Build Ship"/*18N*/);
        else
            buildShipItem = null;
        cancelBuildItem = new MenuItem(/*I*/"Cancel build"/*18N*/);
        portTradeSubmenu = null;

        add(buildRoadItem);
        add(buildSettleItem);
        add(upgradeCityItem);
        if (buildShipItem != null)
            add(buildShipItem);
        addSeparator();
        add(cancelBuildItem);

        buildRoadItem.addActionListener(this);
        buildSettleItem.addActionListener(this);
        upgradeCityItem.addActionListener(this);
        if (buildShipItem != null)
            buildShipItem.addActionListener(this);
        cancelBuildItem.addActionListener(this);
      }

      /** Custom 'cancel' show method for when placing a road/settlement/city,
       *  giving the build/cancel options for that type of piece.
       * 
       * @param buildType piece type (SOCPlayingPiece.ROAD, CITY, SETTLEMENT)
       * @param x   Mouse x-position
       * @param y   Mouse y-position
       * @param hilightAt Current hover/hilight coordinates of piece being cancelled/placed
       */
      public void showCancelBuild(int buildType, int x, int y, int hilightAt)
      {
          menuPlayerIsCurrent = (player != null) && playerInterface.clientIsCurrentPlayer();
          wantsCancel = true;
          cancelBuildType = buildType;
          hoverRoadID = 0;
          hoverSettlementID = 0;
          hoverCityID = 0;
          hoverShipID = 0;

          buildRoadItem.setEnabled(false);
          buildSettleItem.setEnabled(false);
          upgradeCityItem.setEnabled(false);
          if (buildShipItem != null)
          {
              buildShipItem.setEnabled(false);
              buildShipItem.setLabel(/*I*/"Build Ship"/*18N*/);
          }
          cancelBuildItem.setEnabled(menuPlayerIsCurrent && game.canCancelBuildPiece(buildType));

          // Check for initial placement (for different cancel message)
          isInitialPlacement = game.isInitialPlacement();

          switch (buildType)
          {
          case SOCPlayingPiece.ROAD:
              cancelBuildItem.setLabel(/*I*/"Cancel road"/*18N*/);
              buildRoadItem.setEnabled(menuPlayerIsCurrent);
              hoverRoadID = hilightAt;
              break;

          case SOCPlayingPiece.SETTLEMENT:
              cancelBuildItem.setLabel(/*I*/"Cancel settlement"/*18N*/);
              buildSettleItem.setEnabled(menuPlayerIsCurrent);
              hoverSettlementID = hilightAt;
              break;

          case SOCPlayingPiece.CITY:
              cancelBuildItem.setLabel(/*I*/"Cancel city upgrade"/*18N*/);
              upgradeCityItem.setEnabled(menuPlayerIsCurrent);
              hoverCityID = hilightAt;
              break;

          case SOCPlayingPiece.SHIP:
              if (mode == MOVE_SHIP)
                  cancelBuildItem.setLabel(/*I*/"Cancel ship move"/*18N*/);
              else
                  cancelBuildItem.setLabel(/*I*/"Cancel ship"/*18N*/);
              hoverShipID = hilightAt;
              break;

          default:
              throw new IllegalArgumentException ("bad buildtype: " + buildType);
          }

          super.show(bp, x, y);
      }
      
      /**
       * Custom show method that finds current game status and player status.
       * Also checks for hovering-over-port for port-trade submenu.
       *
       * @param x   Mouse x-position
       * @param y   Mouse y-position
       * @param hR  Hover road ID, or 0
       * @param hSe  Hover settle ID, or 0
       * @param hC  Hover city ID, or 0
       * @param hSh  Hover ship ID, or 0; use negative if can move this currently placed ship.
       *             <tt>hSh &lt; 0</tt> is the only time this method trusts the caller's
       *             game state checks, instead of doing its own checking.
       */
      public void showBuild(int x, int y, int hR, int hSe, int hC, int hSh)
      {
          wantsCancel = false;
          isInitialPlacement = false;
          isShipMovable = false;
          cancelBuildItem.setEnabled(false);
          cancelBuildItem.setLabel(/*I*/"Cancel build"/*18N*/);
          if (portTradeSubmenu != null)
          {
              // Cleanup from last time
              remove(portTradeSubmenu);
              portTradeSubmenu.destroy();
              portTradeSubmenu = null;
          }

          menuPlayerIsCurrent = (player != null) && playerInterface.clientIsCurrentPlayer();

          if (menuPlayerIsCurrent)
          {
              int gs = game.getGameState();
              if (game.isDebugFreePlacement() && game.isInitialPlacement())
              {
                  switch (player.getPieces().size())
                  {
                  case 0:
                  case 2:
                      gs = SOCGame.START1A;  // Settlement
                      break;
                  case 1:
                  case 3:
                      gs = SOCGame.START1B;  // Road
                      break;
                  default:
                      gs = SOCGame.PLAY1;  // any piece is okay
                  }
              }

              switch (gs)
              {
              case SOCGame.START1A:
              case SOCGame.START2A:
              case SOCGame.START3A:
                  isInitialPlacement = true;  // Settlement
                  buildRoadItem.setEnabled(false);
                  buildSettleItem.setEnabled(hSe != 0);
                  upgradeCityItem.setEnabled(false);
                  if (buildShipItem != null)
                      buildShipItem.setEnabled(false);
                  break;

              case SOCGame.START1B:
              case SOCGame.START2B:
              case SOCGame.START3B:
                  isInitialPlacement = true;  // Road
                  buildRoadItem.setEnabled(hR != 0);
                  buildSettleItem.setEnabled(false);
                  upgradeCityItem.setEnabled(false);
                  if (buildShipItem != null)
                      buildShipItem.setEnabled(hSh != 0);
                  if (! game.isDebugFreePlacement())
                  {
                      cancelBuildItem.setLabel(/*I*/"Cancel settlement"/*18N*/);  // Initial settlement
                      cancelBuildItem.setEnabled(true);
                      cancelBuildType = SOCPlayingPiece.SETTLEMENT;
                  }
                  break;

              case SOCGame.PLACING_FREE_ROAD2:
                  if (game.isPractice || (playerInterface.getClient().sVersion >= SOCGame.VERSION_FOR_CANCEL_FREE_ROAD2))
                  {
                      cancelBuildItem.setEnabled(true);
                      cancelBuildItem.setLabel(/*I*/"Skip road or ship"/*18N*/);
                  }
                  // Fall through to enable/disable building menu items

              case SOCGame.PLACING_FREE_ROAD1:
                  buildRoadItem.setEnabled(hR != 0);
                  buildSettleItem.setEnabled(false);
                  upgradeCityItem.setEnabled(false);
                  if (buildShipItem != null)
                      buildShipItem.setEnabled(hSh != 0);
                  break;

              default:
                  if (gs < SOCGame.PLAY1)
                      menuPlayerIsCurrent = false;  // Not in a state to place items
              }
          }
          
          if (! menuPlayerIsCurrent)
          {
              buildRoadItem.setEnabled(false);
              buildSettleItem.setEnabled(false);
              upgradeCityItem.setEnabled(false);
              if (buildShipItem != null)
              {
                  buildShipItem.setEnabled(false);
                  buildShipItem.setLabel(/*I*/"Build Ship"/*18N*/);
              }
              hoverRoadID = 0;
              hoverSettlementID = 0;
              hoverCityID = 0;
              hoverShipID = 0;
          }
          else
          {
              final int cpn = game.getCurrentPlayerNumber();
                // note: if debugPP, cpn might not == player.playerNumber

              if (! isInitialPlacement)
              {
                  final boolean debugPP = game.isDebugFreePlacement();
                  buildRoadItem.setEnabled
                      ( player.isPotentialRoad(hR) &&
                        (debugPP ? (player.getNumPieces(SOCPlayingPiece.ROAD) > 0)
                                 : game.couldBuildRoad(cpn)) );
                  buildSettleItem.setEnabled
                      ( player.canPlaceSettlement(hSe) &&
                        (debugPP ? (player.getNumPieces(SOCPlayingPiece.SETTLEMENT) > 0)
                                 : game.couldBuildSettlement(cpn)) );
                  upgradeCityItem.setEnabled
                      ( player.isPotentialCity(hC) &&
                        (debugPP ? (player.getNumPieces(SOCPlayingPiece.CITY) > 0)
                                 : game.couldBuildCity(cpn)) );
                  if (buildShipItem != null)
                  {
                    isShipMovable = (hSh < 0);
                    if (isShipMovable)
                    {
                        hSh = -hSh;
                        buildShipItem.setLabel(/*I*/"Move Ship"/*18N*/);
                        buildShipItem.setEnabled(true);  // trust the caller's game checks
                    } else {
                        buildShipItem.setLabel(/*I*/"Build Ship"/*18N*/);
                        buildShipItem.setEnabled
                        ( game.canPlaceShip(player, hSh) &&
                          (debugPP ? (player.getNumPieces(SOCPlayingPiece.SHIP) > 0)
                                   : game.couldBuildShip(cpn)) );
                    }
                  }
              }
              hoverRoadID = hR;
              hoverSettlementID = hSe;
              hoverCityID = hC;
              hoverShipID = hSh;
              
              // Is it a port?
              int portType = -1;
              int portId = 0;
              if (hSe != 0)
                  portId = hSe;
              else if (hC != 0)
                  portId = hC;
              else if (bp.hoverTip.hoverIsPort)
                  portId = bp.hoverTip.hoverID;

              if (portId != 0)
                  portType = board.getPortTypeFromNodeCoord(portId);

              // Menu differs based on port
              if (portType != -1)
              {
                  if (portType == SOCBoard.MISC_PORT)
                      portTradeSubmenu = new ResourceTradeAllMenu
                          (bp, playerInterface.getPlayerHandPanel(cpn));
                  else
                      portTradeSubmenu = new SOCHandPanel.ResourceTradeTypeMenu
                          (playerInterface.getPlayerHandPanel(cpn), portType, false);
                  add(portTradeSubmenu);
                  portTradeSubmenu.setEnabledIfCanTrade(true);
              }
          }

          super.show(bp, x, y);
      }

      /** Handling the menu items **/
      public void actionPerformed(ActionEvent e)
      {
          if (! playerInterface.clientIsCurrentPlayer())
              return;
          if (! menuPlayerIsCurrent)
              return;
          Object target = e.getSource();
          if (target == buildRoadItem)
              tryBuild(SOCPlayingPiece.ROAD);
          else if (target == buildSettleItem)
              tryBuild(SOCPlayingPiece.SETTLEMENT);
          else if (target == upgradeCityItem)
              tryBuild(SOCPlayingPiece.CITY);
          else if ((target == buildShipItem) && (target != null))
          {
              if (isShipMovable)
                  tryMoveShip();
              else
                  tryBuild(SOCPlayingPiece.SHIP);
          }
          else if (target == cancelBuildItem)
              tryCancel();
      }

      /**
       * Send message to server to request placing this piece, if allowable.
       * If not initial placement, set up a reaction to send the 2nd message (putpiece).
       * when server says it's OK to build.
       * Assumes player is current, and player is non-null, when called.
       *
       * @param ptype Piece type, like {@link SOCPlayingPiece#ROAD}
       */
      void tryBuild(int ptype)
      {
          final boolean debugPP = game.isDebugFreePlacement();
          int cpn = (debugPP)
              ? playerNumber   // boardpanel's temporary player number
              : playerInterface.getClientPlayerNumber();
          int buildLoc;      // location
          boolean canBuild;  // resources, rules
          String btarget;    // button name on buildpanel
          
          // If we're in initial placement, or cancel/build during game,
          // or debugPP, then send putpiece right now.
          // Otherwise, multi-phase send.
          final boolean sendNow = isInitialPlacement || wantsCancel || debugPP;
          
          // Note that if we're in gameplay have clicked the "buy road" button
          // and trying to place it, game.couldBuildRoad will be false because
          // we've already spent the resources.  So, wantsCancel won't check it.
          
          switch (ptype)
          {
          case SOCPlayingPiece.ROAD:
              buildLoc = hoverRoadID;
              canBuild = player.isPotentialRoad(buildLoc);
              if (! sendNow)
                  canBuild = canBuild && game.couldBuildRoad(cpn);
              if (canBuild && sendNow)
                  playerInterface.getClient().getGameManager().putPiece(game, new SOCRoad(player, buildLoc, board));
              btarget = SOCBuildingPanel.ROAD;
              break;

          case SOCPlayingPiece.SETTLEMENT:
              buildLoc = hoverSettlementID;
              canBuild = player.canPlaceSettlement(buildLoc);
              if (! sendNow)
                  canBuild = canBuild && game.couldBuildSettlement(cpn);
              if (canBuild && sendNow)
              {
                  playerInterface.getClient().getGameManager().putPiece(game, new SOCSettlement(player, buildLoc, board));
                  if (isInitialPlacement)
                      initstlmt = buildLoc;  // track for initial road mouseover hilight
              }
              btarget = SOCBuildingPanel.STLMT;
              break;
          
          case SOCPlayingPiece.CITY:
              buildLoc = hoverCityID;
              canBuild = player.isPotentialCity(buildLoc);
              if (! sendNow)
                  canBuild = canBuild && game.couldBuildCity(cpn);
              if (canBuild && sendNow)
                  playerInterface.getClient().getGameManager().putPiece(game, new SOCCity(player, buildLoc, board));
              btarget = SOCBuildingPanel.CITY;
              break;

          case SOCPlayingPiece.SHIP:
              buildLoc = hoverShipID;
              canBuild = game.canPlaceShip(player, buildLoc);  // checks isPotentialShip, pirate ship
              if (! sendNow)
                  canBuild = canBuild && game.couldBuildShip(cpn);
              if (canBuild && sendNow)
                  playerInterface.getClient().getGameManager().putPiece(game, new SOCShip(player, buildLoc, board));
              btarget = SOCBuildingPanel.SHIP;
              break;

          default:
              throw new IllegalArgumentException ("Bad build type: " + ptype);
          }
          
          if (! canBuild)
          {
              playerInterface.print(/*I*/"Sorry, you cannot build there."/*18N*/);
              return;
          }
          
          if (sendNow)
          {
              // - Easy, we've sent it right away.  Done with placing this piece.
              clearModeAndHilight(ptype);
              return;
          }

          // - During gameplay: Send, wait to receive gameState, send.

          // Set up timer to expect first-reply (and then send the second message)
          popupSetBuildRequest(buildLoc, ptype);

          // Now that we're expecting that, use buttons to send the first message
          playerInterface.getBuildingPanel().clickBuildingButton
              (game, btarget, true);
      }
      
      /**
       * Cancel placing a building piece, or cancel moving a ship.
       * Calls {@link SOCBuildingPanel#clickBuildingButton(SOCGame, String, boolean)}.
       */
      void tryCancel()
      {
          if (mode == MOVE_SHIP)
          {
              // No building-panel or server request necessary
              clearModeAndHilight(SOCPlayingPiece.SHIP);
              return;
          }

          String btarget = null;
          switch (cancelBuildType)
          {
          case SOCPlayingPiece.ROAD:
              btarget = SOCBuildingPanel.ROAD;
              break;
          case SOCPlayingPiece.SETTLEMENT:
              btarget = SOCBuildingPanel.STLMT;
              break;
          case SOCPlayingPiece.CITY:
              btarget = SOCBuildingPanel.CITY;
              break;
          case SOCPlayingPiece.SHIP:
              btarget = SOCBuildingPanel.SHIP;
              break;
          }
          // Use buttons to cancel the build request
          playerInterface.getBuildingPanel().clickBuildingButton
              (game, btarget, false);
      }

      /**
       * Set up the board so the player can click where they want the ship moved.
       * Change mode to {@link #MOVE_SHIP} and set {@link SOCBoardPanel#moveShip_fromEdge}.
       * Assumes player is current, and the ship at {@link #hoverShipID} is movable, when called.
       * Repaints the board.
       *
       * @param ptype Piece type, like {@link SOCPlayingPiece#ROAD}
       * @since 2.0.00
       */
      private void tryMoveShip()
      {
          playerInterface.print(/*I*/"Click the ship's new location."/*18N*/);
          moveShip_fromEdge = hoverShipID;
          mode = MOVE_SHIP;
          hilight = 0;
          hoverTip.hideHoverAndPieces();  // calls repaint
      }

    }  // inner class BoardPopupMenu

    /**
     * Menu for right-click on 3-for-1 port to trade all resource types with bank/port.
     * Menu items won't necessarily say "trade 3", because the user may have a 2-for-1
     * port, or may not have a 3-for-1 port (cost 4).
     *
     * @author Jeremy D Monin <jeremy@nand.net>
     */
    /* package-access */ static class ResourceTradeAllMenu extends SOCHandPanel.ResourceTradePopupMenu
    {
        private SOCBoardPanel bpanel;
        private SOCHandPanel.ResourceTradeTypeMenu[] tradeFromTypes;

        /**
         * Temporary menu for board popup menu
         *
         * @throws IllegalStateException If client not current player
         */
        public ResourceTradeAllMenu(SOCBoardPanel bp, SOCHandPanel hp)
            throws IllegalStateException
        {
            super(hp, /*I*/"Trade Port"/*18N*/);
            bpanel = bp;
            SOCPlayerInterface pi = hp.getPlayerInterface();
            if (! pi.clientIsCurrentPlayer())
                throw new IllegalStateException("Not current player");

          tradeFromTypes = new SOCHandPanel.ResourceTradeTypeMenu[5];
          for (int i = 0; i < 5; ++i)
          {
              tradeFromTypes[i] = new SOCHandPanel.ResourceTradeTypeMenu(hp, i+1, true);
              add(tradeFromTypes[i]);
          }
        }

        /**
         * Show menu at this position. Before showing, enable or
         * disable based on gamestate and player's resources.
         * 
         * @param x   Mouse x-position relative to colorsquare
         * @param y   Mouse y-position relative to colorsquare
         */
        @Override
        public void show(int x, int y)
        {
            setEnabledIfCanTrade(false);
            super.show(bpanel, x, y);
        }

        /**
         * Enable or disable based on gamestate and player's resources.
         *
         * @param itemsOnly If true, enable/disable items, instead of the menu itself.
         *                  The submenus are considered items.
         *                  Items within submenus are also items.
         */
        @Override
        public void setEnabledIfCanTrade(boolean itemsOnly)
        {
            int gs = hpan.getGame().getGameState();
            for (int i = 0; i < 5; ++i)
            {
                int numNeeded = tradeFromTypes[i].getResourceCost();
                tradeFromTypes[i].setEnabledIfCanTrade(itemsOnly);
                tradeFromTypes[i].setEnabledIfCanTrade
                    ((gs == SOCGame.PLAY1)
                     && (numNeeded <= hpan.getPlayer().getResources().getAmount(i+1)));
            }
        }

        /** Cleanup, for removing this menu. */
        @Override
        public void destroy()
        {
            for (int i = 0; i < 5; ++i)
            {
                if (tradeFromTypes[i] != null)
                {
                    SOCHandPanel.ResourceTradeTypeMenu mi = tradeFromTypes[i];
                    tradeFromTypes[i] = null;
                    mi.destroy();
                }
            }
            removeAll();
            hpan = null;
        }

    }  /* static nested class ResourceTradeAllMenu */

    /**
     * Used for the delay between sending a build-request message,
     * and receiving a game-state message.
     * 
     * This timer will probably not be called, unless there's a large lag
     * between the server and client.  It's here just in case.
     * Ideally the server responds right away, and the client responds then.
     * 
     * @see SOCHandPanel#autoRollSetupTimer()
     */
    protected class BoardPanelSendBuildTask extends java.util.TimerTask
    {
        protected int buildLoc, pieceType;
        protected boolean wasSentAlready;

        /** Send this after maximum delay.
         * 
         * @param coord Board coordinates, as used in SOCPutPiece message. Does not accept -1 for road edge 0x00.
         * @param ptype Piece type, as used in SOCPlayingPiece / SOCPutPiece
         */
        protected BoardPanelSendBuildTask (int coord, int ptype)
        {
            buildLoc = coord;
            pieceType = ptype;
            wasSentAlready = false;
        }
        
        /** Board coordinates, as used in SOCPutPiece message */
        public int getBuildLoc()
        {
            return buildLoc;
        }
        
        /** Piece type, as used in SOCPlayingPiece / SOCPutPiece */
        public int getPieceType()
        {
            return pieceType;
        }
        
        /**
         * This timer will probably not be called, unless there's a large lag
         * between the server and client.  It's here just in case.
         */
        @Override
        public void run()
        {
            // for debugging
            if (Thread.currentThread().getName().startsWith("Thread-"))
            {
                try {
                    Thread.currentThread().setName("timertask-boardpanel");
                }
                catch (Throwable e) {}
            }
            
            // Time is up.
            sendOnceFromClientIfCurrentPlayer();
        }

        public synchronized void doNotSend()
        {
            wasSentAlready = true;
        }

        public synchronized boolean wasItSentAlready()
        {
            return wasSentAlready;
        }

        /**
         * Internally synchronized around setSentAlready/wasItSentAlready.
         * Assumes player != null because of conditions leading to the call.
         */
        public void sendOnceFromClientIfCurrentPlayer()
        {
            synchronized (this)
            {
                if (wasItSentAlready())
                    return;
                doNotSend();  // Since we're about to send it.
            }

            // Should only get here once, in one thread.
            if (! playerInterface.clientIsCurrentPlayer())
                return;  // Stale request, player's already changed
            
            SOCPlayerClient client = playerInterface.getClient();

            switch (pieceType)
            {
            case SOCPlayingPiece.ROAD:
                if (player.isPotentialRoad(buildLoc))
                    client.getGameManager().putPiece(game, new SOCRoad(player, buildLoc, board));
                break;

            case SOCPlayingPiece.SETTLEMENT:
                if (player.canPlaceSettlement(buildLoc))
                    client.getGameManager().putPiece(game, new SOCSettlement(player, buildLoc, board));
                break;

            case SOCPlayingPiece.CITY:
                if (player.isPotentialCity(buildLoc))
                    client.getGameManager().putPiece(game, new SOCCity(player, buildLoc, board));
                break;

            case SOCPlayingPiece.SHIP:
                if (game.canPlaceShip(player, buildLoc))  // checks isPotentialShip, pirate ship
                    client.getGameManager().putPiece(game, new SOCShip(player, buildLoc, board));
                break;
            }

            clearModeAndHilight(pieceType);
        }
        
    }  // inner class BoardPanelSendBuildTask



    /**
     * Modal dialog to confirm moving the robber next to our own settlement or city.
     * Start a new thread to show, so message treating can continue while the dialog is showing.
     * If the move is confirmed, call playerClient.moveRobber and clearModeAndHilight.
     *
     * @author Jeremy D Monin <jeremy@nand.net>
     */
    protected class MoveRobberConfirmDialog extends AskDialog implements Runnable
    {
        /** prevent serializable warning */
        private static final long serialVersionUID = 1110L;

        /** Runs in own thread, to not tie up client's message-treater thread which initially shows the dialog. */
        private Thread rdt;

        private final SOCPlayer pl;
        private final int robHex;

        /**
         * Creates a new MoveRobberConfirmDialog.
         * To display the dialog, call {@link #showInNewThread()}.
         *
         * @param cli     Player client interface
         * @param gamePI  Current game's player interface
         * @param player  Current player
         * @param newRobHex  The new robber hex, if confirmed; not validated.
         *          Use a negative value if moving the pirate.
         */
        protected MoveRobberConfirmDialog(SOCPlayer player, final int newRobHex)
        {
            super(playerInterface.getGameDisplay(), playerInterface,
                ((newRobHex > 0) ? /*I*/"Move robber to your hex?"/*18N*/ : /*I*/"Move pirate to your hex?"/*18N*/),
                ((newRobHex > 0)
                    ? /*I*/"Are you sure you want to move the robber to your own hex?"/*18N*/
                    : /*I*/"Are you sure you want to move the pirate to your own hex?"/*18N*/),
                ((newRobHex > 0) ? /*I*/"Move Robber"/*18N*/ : /*I*/"Move Pirate"/*18N*/),
                /*I*/"Don't move there"/*18N*/,
                null, 2);
            rdt = null;
            pl = player;
            robHex = newRobHex;
        }

        /**
         * React to the Move Robber button. (call playerClient.moveRobber)
         */
        @Override
        public void button1Chosen()
        {
            // ask server to move it
            pcli.getGameManager().moveRobber(game, pl, robHex);
            clearModeAndHilight(-1);
        }

        /**
         * React to the Don't Move button.
         */
        @Override
        public void button2Chosen() {}

        /**
         * React to the dialog window closed by user. (Don't move the robber)
         */
        @Override
        public void windowCloseChosen() {}

        /**
         * Make a new thread and show() in that thread.
         * Keep track of the thread, in case we need to dispose of it.
         * As noted in {@link #rdt} javadoc, the dialog runs in its
         * own thread, to not tie up the client's message-treater thread
         * which initially shows the dialog.
         */
        public void showInNewThread()
        {
            rdt = new Thread(this);
            rdt.setDaemon(true);
            rdt.setName("MoveRobberConfirmDialog");
            rdt.start();  // run method will show the dialog
        }

        @Override
        public void dispose()
        {
            if (rdt != null)
            {
                //FIXME: stop this thread internally
                //rdt.stop();
                rdt = null;
            }
            super.dispose();
        }

        /**
         * In new thread, show ourselves. Do not call
         * directly; call {@link #showInNewThread()}.
         */
        public void run()
        {
            try
            {
                setVisible(true);
            }
            catch (ThreadDeath e) {}
        }

    }  // nested class MoveRobberConfirmDialog

}  // class SOCBoardPanel
<|MERGE_RESOLUTION|>--- conflicted
+++ resolved
@@ -1,7458 +1,7431 @@
-/**
- * Java Settlers - An online multiplayer version of the game Settlers of Catan
- * Copyright (C) 2003  Robert S. Thomas <thomas@infolab.northwestern.edu>
- * Portions of this file Copyright (C) 2007-2013 Jeremy D Monin <jeremy@nand.net>
- * Portions of this file Copyright (C) 2012-2013 Paul Bilnoski <paul@bilnoski.net>
- *
- * This program is free software; you can redistribute it and/or
- * modify it under the terms of the GNU General Public License
- * as published by the Free Software Foundation; either version 3
- * of the License, or (at your option) any later version.
- *
- * This program is distributed in the hope that it will be useful,
- * but WITHOUT ANY WARRANTY; without even the implied warranty of
- * MERCHANTABILITY or FITNESS FOR A PARTICULAR PURPOSE.  See the
- * GNU General Public License for more details.
- *
- * You should have received a copy of the GNU General Public License
- * along with this program.  If not, see <http://www.gnu.org/licenses/>.
- *
- * The maintainer of this program can be reached at jsettlers@nand.net
- **/
-package soc.client;
-
-import soc.game.SOCBoard;
-import soc.game.SOCBoardLarge;
-import soc.game.SOCCity;
-import soc.game.SOCFortress;
-import soc.game.SOCGame;
-import soc.game.SOCGameOption;
-import soc.game.SOCPlayer;
-import soc.game.SOCPlayingPiece;
-import soc.game.SOCRoad;
-import soc.game.SOCSettlement;
-import soc.game.SOCShip;
-import soc.game.SOCVillage;
-
-import java.awt.BasicStroke;
-import java.awt.Canvas;
-import java.awt.Color;
-import java.awt.Component;
-import java.awt.Dimension;
-import java.awt.Font;
-import java.awt.FontMetrics;
-import java.awt.Graphics;
-import java.awt.Graphics2D;
-import java.awt.Image;
-import java.awt.MediaTracker;
-import java.awt.MenuItem;
-import java.awt.PopupMenu;
-import java.awt.Stroke;
-import java.awt.Toolkit;
-import java.awt.event.ActionEvent;
-import java.awt.event.MouseEvent;
-import java.awt.event.MouseListener;
-import java.awt.event.MouseMotionListener;
-
-import java.util.Arrays;
-import java.util.ConcurrentModificationException;
-import java.util.HashMap;
-import java.util.Iterator;
-import java.util.Set;
-import java.util.Timer;
-
-
-/**
- * This is a component that can display a Settlers of Catan Board.
- * It can be used in an applet or an application.
- * It loads gifs from a directory named "images" in the same
- * directory as this class.
- * The board background color is set in {@link SOCPlayerInterface}.
- *<P>
- * When the mouse is over the game board, a tooltip shows information
- * such as a hex's resource, a piece's owner, a port's ratio, or the
- * number under the robber. See {@link #hoverTip}.
- *<P>
- * During game play, moving the mouse over the board shows ghosted roads,
- * settlements, cities, and ships at locations the player can build.
- * See: {@link #hilight}, {@link SOCBoardPanel.BoardToolTip#hoverRoadID}.
- * Right-click to build, or use the {@link SOCBuildingPanel}'s buttons.
- *<P>
- * Before the game begins, the boardpanel is full of water hexes.
- * You can show a short message text of 1 or 2 lines by calling
- * {@link #setSuperimposedText(String, String)}.
- *<P>
- * During game play, you can show a short 1-line message text in the
- * top-center part of the panel by calling {@link #setSuperimposedTopText(String)}.
- *<P>
- * This panel's minimum width and height in pixels is {@link #getMinimumSize()}.
- * To set its size, call {@link #setSize(int, int)} or {@link #setBounds(int, int, int, int)};
- * these methods will set a flag to rescale board graphics if needed.
- */
-public class SOCBoardPanel extends Canvas implements MouseListener, MouseMotionListener
-{
-    //strings
-    private static final soc.util.SOCStringManager strings = soc.util.SOCStringManager.getClientManager();
-    
-    /**
-     * Hex and port graphics are in this directory.
-     * The rotated versions for the 6-player non-sea board are in <tt><i>IMAGEDIR</i>/rotat</tt>.
-     * The images are loaded into the {@link #hexes}, {@link #ports},
-     * {@link #rotatHexes}, {@link #rotatPorts}, {@link #scaledHexes},
-     * and {@link #scaledPorts} arrays.
-     */
-    private static String IMAGEDIR = "/soc/client/images";
-
-    /**
-     * size of the whole panel, internal-pixels "scale".
-     * This constant may not reflect the current game board's minimum size:
-     * In board-internal coordinates, use {@link #panelMinBW} and {@link #panelMinBH} instead.
-     * For minimum acceptable size in on-screen pixels,
-     * call {@link #getMinimumSize()} instead of using PANELX and PANELY directly.
-     * For actual current size in screen pixels, see
-     * {@link #scaledPanelX} {@link #scaledPanelY};
-     * If {@link #isRotated()}, the minimum size swaps {@link #PANELX} and {@link #PANELY}.
-     * If 6-player board or Large/Sea Board, the minimum size is larger.
-     *<P>
-     * Left/top margins for {@link #isLargeBoard}: 0 for x, {@link #halfdeltaY} for y.
-     */
-    public static final int PANELX = 379, PANELY = 340;
-
-    /**
-     * When {@link #isLargeBoard},
-     * Minimum visual {@link SOCBoard#getBoardWidth()} = 18 for good-looking aspect ratio, and
-     * enough width for {@link SOCBuildingPanel} contents below.
-     * @since 2.0.00
-     */
-    private static final int BOARDWIDTH_VISUAL_MIN = 18;
-
-    /**
-     * When {@link #isLargeBoard},
-     * Minimum visual {@link SOCBoard#getBoardHeight()} = 17 for
-     * enough height for {@link SOCHandPanel}s to left and right.
-     * @since 2.0.00
-     */
-    private static final int BOARDHEIGHT_VISUAL_MIN = 17;
-
-    /**
-     * When {@link #isLargeBoard}, padding on right-hand side, in internal coordinates (like {@link #panelMinBW}).
-     * @since 2.0.00
-     */
-    private static final int PANELPAD_LBOARD_RT = 3;
-
-    /** How many pixels to drop for each row of hexes. @see #HEXHEIGHT */
-    private static final int deltaY = 46;
-
-    /** How many pixels to move over for a new hex. @see #HEXWIDTH */
-    private static final int deltaX = 54;
-
-    /**
-     * Each row moves a half hex over horizontally,
-     * compared to the row above/below it.
-     * @see #deltaX
-     * @see #halfdeltaY
-     */
-    private static final int halfdeltaX = 27;
-
-    /**
-     * How many pixels for half a hex's height.
-     * Used in layout calculations when {@link #isLargeBoard}.
-     * @since 2.0.00
-     * @see #deltaY
-     * @see #halfdeltaX
-     * @see #HALF_HEXHEIGHT
-     */
-    private static final int halfdeltaY = 23;
-
-    /**
-     * x-offset to move over 1 hex, for each port facing direction (1-6). 0 is unused.
-     * Facing is the direction to the land hex touching the port.
-     * Facing 1 is NE, 2 is E, 3 is SE, 4 is SW, etc: see {@link SOCBoard#hexLayout}.
-     * @see #DELTAY_FACING
-     * @since 1.1.08
-     */
-    private static final int[] DELTAX_FACING =
-    {
-        0, halfdeltaX, deltaX, halfdeltaX, -halfdeltaX, -deltaX, -halfdeltaX
-    };
-
-    /**
-     * y-offset to move over 1 hex, for each port facing direction (1-6). 0 is unused.
-     * @see #DELTAX_FACING
-     * @since 1.1.08
-     */
-    private static final int[] DELTAY_FACING =
-    {
-        0, -deltaY, 0, deltaY, deltaY, 0, -deltaY
-    };
-
-    /**
-     * hex coordinates for drawing the standard board.
-     * Upper-left corner of each hex, left-to-right in each row.
-     * These were called hexX, hexY before 1.1.08.
-     * @see #hexX_6pl
-     */
-    private static final int[] hexX_st =
-    {
-        deltaX + halfdeltaX, 2 * deltaX + halfdeltaX, 3 * deltaX + halfdeltaX, 4 * deltaX + halfdeltaX,  // row 1 4 hexes
-        deltaX, 2 * deltaX, 3 * deltaX, 4 * deltaX, 5 * deltaX,                                          // row 2 5 hexes
-        halfdeltaX, deltaX + halfdeltaX, 2 * deltaX + halfdeltaX, 3 * deltaX + halfdeltaX, 4 * deltaX + halfdeltaX, 5 * deltaX + halfdeltaX,  // row 3 6 hexes
-        0, deltaX, 2 * deltaX, 3 * deltaX, 4 * deltaX, 5 * deltaX, 6 * deltaX,                           // row 4 7 hexes
-        halfdeltaX, deltaX + halfdeltaX, 2 * deltaX + halfdeltaX, 3 * deltaX + halfdeltaX, 4 * deltaX + halfdeltaX, 5 * deltaX + halfdeltaX,  // row 5 6 hexes
-        deltaX, 2 * deltaX, 3 * deltaX, 4 * deltaX, 5 * deltaX,                                          // row 6 5 hexes
-        deltaX + halfdeltaX, 2 * deltaX + halfdeltaX, 3 * deltaX + halfdeltaX, 4 * deltaX + halfdeltaX   // row 7 4 hexes
-    };
-    private static final int[] hexY_st =
-    {
-        0, 0, 0, 0,
-        deltaY, deltaY, deltaY, deltaY, deltaY,
-        2 * deltaY, 2 * deltaY, 2 * deltaY, 2 * deltaY, 2 * deltaY, 2 * deltaY,
-        3 * deltaY, 3 * deltaY, 3 * deltaY, 3 * deltaY, 3 * deltaY, 3 * deltaY, 3 * deltaY,
-        4 * deltaY, 4 * deltaY, 4 * deltaY, 4 * deltaY, 4 * deltaY, 4 * deltaY,
-        5 * deltaY, 5 * deltaY, 5 * deltaY, 5 * deltaY, 5 * deltaY,
-        6 * deltaY, 6 * deltaY, 6 * deltaY, 6 * deltaY
-    };
-
-    /**
-     * hex coordinates for drawing the 6-player board, or null.
-     * Initialized by constructor of the first 6-player boardpanel.
-     * To make room for the ring of ports/water which isn't in the
-     * coordinate system, the offset from {@link #hexX_st} is {@link #HEXX_OFF_6PL},
-     * and the offset from {@link #hexY_st} is {@link #HEXY_OFF_6PL}.
-     * @see #hexX
-     * @since 1.1.08
-     */
-    private static int[] hexX_6pl, hexY_6pl;
-
-    /**
-     * In 6-player mode, the offset of {@link #hexX_6pl}, {@link #hexY_6pl}
-     * from {@link #hexX_st}, {@link #hexY_st} in unscaled board coordinates.
-     * Remember that x and y are swapped on-screen, because the board is rotated.
-     * @since 1.1.08
-     */
-    private static final int HEXX_OFF_6PL = deltaX, HEXY_OFF_6PL = deltaY;
-
-    /**
-     * In 6-player mode, subtract this instead of {@link #HEXY_OFF_6PL}
-     * in {@link #findEdge(int, int, boolean)}, {@link #findHex(int, int)}, {@link #findNode(int, int)}.
-     * @since 1.1.08
-     */
-    private static final int HEXY_OFF_6PL_FIND = 7;
-
-    /**
-     * The vertical offset for A-nodes vs Y-nodes along a road;
-     * the height of the sloped top/bottom hex edges.
-     * @since 2.0.00
-     * @see #hexCornersY
-     */
-    private static final int HEXY_OFF_SLOPE_HEIGHT = 16;
-
-    /**
-     * coordinates for drawing the playing pieces
-     */
-    /***  road looks like "|" along left edge of hex ***/
-    private static final int[] vertRoadX = { -2,  3,  3, -2, -2 };  // center is (x=0.5, y=32 == HALF_HEXHEIGHT)
-    private static final int[] vertRoadY = { 17, 17, 47, 47, 17 };
-
-    /***  road looks like "/" along upper-left edge of hex ***/
-    private static final int[] upRoadX = { -1, 26, 29, 2, -1 };
-    private static final int[] upRoadY = { 15, -2, 2, 19, 15 };
-
-    /***  road looks like "\" along lower-left edge of hex ***/
-    private static final int[] downRoadX = { -1, 2, 29, 26, -1 };
-    private static final int[] downRoadY = { 49, 45, 62, 66, 49 };
-
-    /***  settlement  ***/
-    private static final int[] settlementX = { -7, 0, 7, 7, -7, -7, 7 };
-    private static final int[] settlementY = { -7, -14, -7, 5, 5, -7, -7 };
-
-    /***  city  ***/
-    private static final int[] cityX =
-    {
-        -10, -4, 2, 2, 10, 10, -10, -10, 0, 0, 10, 5, -10
-    };
-    private static final int[] cityY =
-    {
-        -8, -14, -8, -4, -4, 6, 6, -8, -8, -4, -4, -8, -8
-    };
-
-    /**
-     * Ship.
-     * Center is (x=0.5, y=32 == {@link #HALF_HEXHEIGHT}).
-     * @see #warshipX
-     * @since 2.0.00
-     */
-    private static final int[] shipX =           // center is (x=0.5, y=32)
-        { -4,  3,  7,  7,  5, 13, 11,-12,-12, -3, -1, -1, -3, -4 },
-                               shipY =
-        { 22, 23, 28, 32, 37, 37, 42, 42, 37, 37, 34, 30, 25, 22 };
-
-    /**
-     * Warship for scenario <tt>SC_PIRI</tt>.
-     * Center is (x=0.5, y=32 == {@link #HALF_HEXHEIGHT}).
-     * Design is based on the normal ship ({@link #shipX}, {@link #shipY})
-     * with a second sail and a taller hull.
-     * @since 2.0.00
-     */
-    private static final int[] warshipX =        // center is (x=0.5, y=32)
-        { -8, -2,  1,  1, -1,     3,  5,  5,  3,  2,  8, 11, 11, 9,     13, 10,-10,-12, -7, -5, -5, -7, -8 },
-                               warshipY =
-        { 21, 22, 27, 31, 36,    36, 33, 29, 24, 21, 22, 27, 31, 36,    36, 43, 43, 36, 36, 33, 29, 24, 21 };
-
-    /*** Fortress polygon for scenario <tt>SC_PIRI</tt>. X is -13 to +13; Y is -11 to +11. @since 2.0.00 */
-    private static final int[] fortressX =
-        //  left side        //  crenellations
-        // right side        // entrance portal
-        { -13,-13, -7, -7,   -5, -5, -1, -1, 1,  1,  5, 5,
-          7,  7, 13, 13,     3, 3, 1, -1, -3, -3 },
-                               fortressY =
-        {  11,-11,-11, -7,   -7,-10,-10, -7,-7,-10,-10,-7,
-         -7,-11,-11, 11,     11,7, 5,  5,  7, 11 };
-
-    /*** village polygon. X is -13 to +13; Y is -9 to +9. @since 2.0.00 */
-    private static final int[] villageX = {  0, 13, 0, -13,  0 };
-    private static final int[] villageY = { -9,  0, 9,   0, -9 };
-        // TODO just a first draft; village graphic needs adjustment
-
-    /** robber polygon. X is -4 to +4; Y is -8 to +8. */
-    private static final int[] robberX =
-    {
-        -2, -4, -4, -2, 2, 4, 4, 2, 4, 4, -4, -4, -2, 2
-    };
-    private static final int[] robberY =
-    {
-        -2, -4, -6, -8, -8, -6, -4, -2, 0, 8, 8, 0, -2, -2
-    };
-
-    // The pirate ship uses shipX, shipY like any other ship.
-
-    /**
-     * Arrow, left-pointing.
-     * First point is top of arrow-tip's bevel, last point is bottom of tip.
-     * arrowXL[4] is rightmost X coordinate.
-     * (These points are important for adjustment when scaling in {@link #rescaleCoordinateArrays()})
-     * @see #arrowY
-     * @see #ARROW_SZ
-     */
-    private static final int[] arrowXL =
-    {
-        0,  17, 18, 18, 36, 36, 18, 18, 17,  0
-    };
-    /**
-     * Arrow, right-pointing.
-     * Calculated when needed by flipping {@link #arrowXL} in {@link #rescaleCoordinateArrays()}.
-     */
-    private static int[] arrowXR = null;
-    /**
-     * Arrow, y-coordinates: same whether pointing left or right.
-     * First point is top of arrow-tip's bevel, last point is bottom of tip.
-     */
-    private static final int[] arrowY =
-    {
-        17,  0,  0,  6,  6, 30, 30, 36, 36, 19
-    };
-
-    /** Arrow fits in a 37 x 37 square.
-     *  @see #arrowXL */
-    private static final int ARROW_SZ = 37;
-
-    /** Arrow color: cyan: r=106,g=183,b=183 */
-    private static final Color ARROW_COLOR = new Color(106, 183, 183);
-
-    /**
-     * Arrow color when game is over,
-     * and during {@link SOCGame#SPECIAL_BUILDING} phase of the 6-player game.
-     *<P>
-     * The game-over color was added in 1.1.09.  Previously, {@link #ARROW_COLOR} was used.
-     * @since 1.1.08
-     */
-    private static final Color ARROW_COLOR_PLACING = new Color(255, 255, 60);
-
-    /**
-     * BoardPanel's {@link #mode}s. NONE is normal gameplay, or not the client's turn.
-     * For correlation to game state, see {@link #updateMode()}.
-     * If a mode is added, please also update {@link #clearModeAndHilight(int)}.
-     */
-    private final static int NONE = 0;
-
-    /**
-     * Place a road, or place a free road when not {@link #isLargeBoard}.
-     * @see #PLACE_FREE_ROAD_OR_SHIP
-     */
-    private final static int PLACE_ROAD = 1;
-
-    private final static int PLACE_SETTLEMENT = 2;
-
-    private final static int PLACE_CITY = 3;
-
-    /**
-     * Place the robber, or just hover at a hex.
-     * @see #PLACE_PIRATE
-     */
-    private final static int PLACE_ROBBER = 4;
-
-    /**
-     * Place an initial settlement, or just hover at a port.
-     * @see #hoverIsPort
-     */
-    private final static int PLACE_INIT_SETTLEMENT = 5;
-
-    /** Place an initial road or ship. */
-    private final static int PLACE_INIT_ROAD = 6;
-
-    public final static int CONSIDER_LM_SETTLEMENT = 7;
-    public final static int CONSIDER_LM_ROAD = 8;
-    public final static int CONSIDER_LM_CITY = 9;
-    public final static int CONSIDER_LT_SETTLEMENT = 10;
-    public final static int CONSIDER_LT_ROAD = 11;
-    public final static int CONSIDER_LT_CITY = 12;
-
-    /** Place a ship on the large sea board.
-     *  @since 2.0.00 */
-    private final static int PLACE_SHIP = 13;
-
-    /**
-     * Place a free road or ship on the large sea board.
-     * If not {@link #isLargeBoard}, use {@link #PLACE_ROAD} instead.
-     * @since 2.0.00
-     */
-    private final static int PLACE_FREE_ROAD_OR_SHIP = 14;
-
-    /**
-     * Move a previously-placed ship on the large sea board.
-     * Also set {@link #moveShip_fromEdge}.
-     * @since 2.0.00
-     */
-    private final static int MOVE_SHIP = 15;
-
-    /**
-     * Move the pirate ship.
-     * @since 2.0.00
-     * @see #PLACE_ROBBER
-     */
-    private final static int PLACE_PIRATE = 16;
-
-    private final static int TURN_STARTING = 97;
-    private final static int GAME_FORMING = 98;
-    private final static int GAME_OVER = 99;
-    
-    /** During initial-piece placement, the tooltip is moved this far over to make room. */
-    public final static int HOVER_OFFSET_X_FOR_INIT_PLACE = 9;
-    
-    /** During robber placement, the tooltip is moved this far over to make room. */
-    public final static int HOVER_OFFSET_X_FOR_ROBBER = 15;
-    
-    /** for popup-menu build request, network send maximum delay (seconds) */
-    protected static int BUILD_REQUEST_MAX_DELAY_SEC = 5;
-    
-    /** for popup-menu build request, length of time after popup to ignore further
-     *  mouse-clicks.  Avoids Windows accidental build by popup-click during game's
-     *  initial piece placement. (150 ms)
-     */
-    protected static int POPUP_MENU_IGNORE_MS = 150;
-
-    /**
-     * Pixel spacing around {@link #superText1}, {@link #superText2}, {@link #superTextTop}
-     * @since 1.1.07
-     */
-    private static final int SUPERTEXT_INSET = 3, SUPERTEXT_PADDING_HORIZ = 2 * SUPERTEXT_INSET + 2;
-
-    /**
-     * hex size, in unscaled internal-pixels: 55 wide, 64 tall.
-     * The road polygon coordinate-arrays ({@link #downRoadX}, etc)
-     * are plotted against a hex of this size.
-     * @see #deltaX
-     * @see #deltaY
-     * @see #HALF_HEXHEIGHT
-     */
-    private static final int HEXWIDTH = 55, HEXHEIGHT = 64;
-
-    /**
-     * Half of {@link #HEXHEIGHT}, in unscaled internal pixels, for use with various board graphics.
-     * Also == {@link #halfdeltaY} + 9.
-     * @since 2.0.00
-     */
-    private static final int HALF_HEXHEIGHT = 32;
-
-    /**
-     * Diameter and font size (unscaled internal-pixels) for dice number circles on hexes.
-     * @since 1.1.08
-     */
-    private static final int DICE_NUMBER_CIRCLE_DIAMETER = 19, DICE_NUMBER_FONTPOINTS = 12;
-
-    /**
-     * Dice number circle background colors on hexes. <PRE>
-     * Index:  Dice:  Color:
-     *   0     2, 12  yellow
-     *   1     3, 11
-     *   2     4, 10  orange
-     *   3     5,  9
-     *   4     6,  8  red </PRE>
-     *
-     * @since 1.1.08
-     */
-    private static final Color[] DICE_NUMBER_CIRCLE_COLORS =
-        { Color.YELLOW,
-          new Color(255, 189, 0),
-          new Color(255, 125, 0),
-          new Color(255,  84, 0),
-          Color.RED
-        };
-
-    /**
-     * Minimum required width and height, as determined by options and {@link #isRotated}.
-     * Set in constructor based on {@link #PANELX}, {@link #PANELY}.
-     * Used by {@link #getMinimumSize()}.
-     * @since 1.1.08
-     * @see #panelMinBW
-     */
-    private Dimension minSize;
-
-    /**
-     * Ensure that super.setSize is called at least once.
-     * @since 1.1.08
-     */
-    private boolean hasCalledSetSize;
-
-    /**
-     * The board is configured for 6-player layout (and is {@link #isRotated});
-     * set in constructor by checking {@link SOCBoard#getBoardEncodingFormat()}.
-     * The entire coordinate system is land, except the rightmost hexes are unused
-     * (7D-DD-D7 row).
-     * The 6-player mode uses {@link #hexX_6pl} instead of {@link #hexX_st} for coordinates.
-     *<P>
-     * When {@link #isLargeBoard}, this field is false even if the game has 5 or 6 players.
-     * The <tt>is6player</tt> flag is about the hex layout on the board, not the number of players.
-     * @see #inactiveHexNums
-     * @see #isLargeBoard
-     * @since 1.1.08
-     */
-    protected boolean is6player;
-
-    /**
-     * The board is configured Large-Board Format (up to 127x127, oriented like 4-player not 6-player);
-     * set in constructor by checking {@link SOCBoard#getBoardEncodingFormat()}.
-     * The coordinate system is an arbitrary land/water mixture.
-     *<P>
-     * When <tt>isLargeBoard</tt>, {@link #isRotated()} is false even if the game has 5 or 6 players.
-     *
-     * @see #is6player
-     * @since 2.0.00
-     */
-    protected final boolean isLargeBoard;
-
-    /**
-     * The board is visually rotated 90 degrees clockwise (6-player: game opt PL > 4)
-     * compared to the internal coordinates.
-     *<P>
-     * Use this for rotation:
-     *<UL>
-     *<LI> From internal to screen (cw):  P'=({@link #panelMinBH}-y, x)
-     *<LI> From screen to internal (ccw): P'=(y, {@link #panelMinBW}-x)
-     *</UL>
-     * When the board is also {@link #isScaled scaled}, go in this order:
-     * Rotate clockwise, then scale up; Scale down, then rotate counterclockwise.
-     *<P>
-     * When calculating position at which to draw an image or polygon,
-     * remember that rotation changes which corner is considered (0,0),
-     * and the image is offset from that corner.  (For example, {@link #drawHex(Graphics, int)}
-     * subtracts HEXHEIGHT from x, after rotation but before scaling.)
-     *<P>
-     * When {@link #isLargeBoard}, <tt>isRotated</tt> is false even if the game has 5 or 6 players.
-     *
-     * @see #isScaledOrRotated
-     * @since 1.1.08
-     */
-    protected boolean isRotated;
-
-    /**
-     * Convenience flag - The board is {@link #isRotated rotated} and/or {@link #isScaled scaled up}.
-     * Check both of those flags when transforming between screen coordinates
-     * and internal coordinates.  Go in this order:
-     * Rotate clockwise, then scale up; Scale down, then rotate counterclockwise.
-     * @since 1.1.08
-     */
-    protected boolean isScaledOrRotated;
-
-    /**
-     * actual size on-screen, not internal-pixels size
-     * ({@link #panelMinBW}, {@link #panelMinBH})
-     */
-    protected int scaledPanelX, scaledPanelY;
-
-    /**
-     * <tt>panelMinBW</tt> and <tt>panelMinBH</tt> are the minimum width and height,
-     * in board-internal coordinates (not rotated or scaled).
-     * Differs from static {@link #PANELX}, {@link #PANELY} for {@link #is6player 6-player board}
-     * and the {@link #isLargeBoard large board}.
-     * Differs from {@link #minSize} because minSize takes {@link #isRotated} into account,
-     * so minSize isn't suitable for use in rescaling formulas.
-     * @since 1.1.08
-     */
-    protected final int panelMinBW, panelMinBH;
-
-    /**
-     * The board is currently scaled larger than
-     * {@link #panelMinBW} x {@link #panelMinBH} pixels.
-     * Use {@link #scaleToActualX(int)}, {@link #scaleFromActualX(int)},
-     * etc to convert between internal and actual screen pixel coordinates.
-     *<P>
-     * When the board is also {@link #isRotated rotated}, go in this order:
-     * Rotate clockwise, then scale up; Scale down, then rotate counterclockwise.
-     *
-     * @see #isScaledOrRotated
-     */
-    protected boolean isScaled;
-
-    /**
-     * Time of last resize, as returned by {@link System#currentTimeMillis()}.
-     * Used with {@link #scaledMissedImage}.
-     */
-    protected long scaledAt;
-
-    /**
-     * Flag used while drawing a scaled board. If board size
-     * was recently changed, could be waiting for an image to resize.
-     * If it still hasn't appeared after 7 seconds, we'll give
-     * up and create a new one.  (This can happen due to AWT bugs.)
-     * Set in {@link #drawHex(Graphics, int)}, checked in {@link #drawBoard(Graphics)}.
-     * @see #scaledHexFail
-     */
-    protected boolean scaledMissedImage;
-
-    /**
-     * Time of start of board repaint, as returned by {@link System#currentTimeMillis()}.
-     * Used in {@link #drawBoardEmpty(Graphics)} with {@link #scaledMissedImage}.
-     * @since 1.1.08
-     */
-    private long drawnEmptyAt;
-
-    /**
-     * For debugging, flags to show player 0's potential/legal coordinate sets.
-     * The drawing happens in {@link #drawBoardEmpty(Graphics)}.
-     *<P>
-     * Stored in same order as piece types:
-     *<UL>
-     *<LI> 0: Legal roads - yellow parallel lines
-     *<LI> 1: Legal settlements - yellow squares
-     *<LI> 2: N/A - Legal cities; no set for that
-     *<LI> 3: Legal ships - yellow diamonds
-     *<LI> 4: Potential roads - green parallel lines
-     *<LI> 5: Potential settlements - green squares
-     *<LI> 6: Potential cities - green larger squares
-     *<LI> 7: Potential ships - yellow diamonds
-     *<LI> 8: Land hexes - red round rects
-     *<LI> 9: Nodes on land - red round rects
-     *</UL>
-     *<P>
-     * Has package-level visibility, for use by {@link SOCPlayerInterface#updateAtPutPiece(SOCPlayingPiece)}.
-     * @since 2.0.00
-     */
-    boolean[] debugShowPotentials;
-
-    /**
-     * Font of dice-number circles appearing on hexes, and dice numbers on cloth villages.
-     * @since 1.1.08
-     */
-    private Font diceNumberCircleFont;
-
-    /**
-     * FontMetrics of {@link #diceNumberCircleFont}.
-     * Used in hex and village dice numbers.
-     * @since 1.1.08
-     */
-    private FontMetrics diceNumberCircleFM;
-
-    /**
-     * Translate hex ID to hex number to get coords.
-     * Invalid (non-hex coordinate) IDs are 0.
-     * Null when {@link #isLargeBoard}.
-     */
-    private int[] hexIDtoNum;
-
-    /**
-     * Hex numbers which aren't drawn, or null.
-     * For {@link #is6player 6-player board},
-     * the rightmost line of hexes (7D-DD-D7) are skipped.
-     * Indicate this to {@link #drawBoard(Graphics)}.
-     * @since 1.1.08
-     */
-    private boolean[] inactiveHexNums;
-
-    /**
-     * hex coordinates for drawing pieces on the board.
-     * Upper-left corner of each hex, left-to-right in each row.
-     * Points to {@link #hexX_st} or {@link #hexX_6pl},
-     * and {@link #hexY_st} or {@link #hexY_6pl},
-     * depending on {@link #is6player} flag.
-     *<P>
-     * Null when {@link #isLargeBoard}, because of its simpler
-     * coordinate encoding.  In that case, calculate (x,y) with:
-     *<UL>
-     *<LI> y = halfdeltaY * (r+1);
-     *<LI> x = halfdeltaX * c;
-     *</UL>
-     *
-     * @since 1.1.08
-     */
-    private int[] hexX, hexY;
-
-    /**
-     * Hex images - shared unscaled original-resolution from {@link #IMAGEDIR}'s GIF files.
-     * Image references are copied to {@link #scaledHexes} from here.
-     * For indexes, see {@link #loadHexesPortsImages(Image[], Image[], String, MediaTracker, Toolkit, Class, boolean)}.
-     *
-     * @see #ports
-     * @see #scaledHexes
-     * @see #rotatHexes
-     */
-    private static Image[] hexes;
-
-    /**
-     * Port images - shared unscaled original-resolution from {@link #IMAGEDIR}'s GIF files.
-     * Image references are copied to {@link #scaledPorts} from here.
-     * Contains <tt>miscPort0.gif - miscPort5.gif</tt> and the per-resource ports.
-     * For indexes, see {@link #loadHexesPortsImages(Image[], Image[], String, MediaTracker, Toolkit, Class, boolean)}.
-     * @see #hexes
-     * @see #scaledPorts
-     * @see #rotatPorts
-     */
-    private static Image[] ports;
-
-    /**
-     * Hex and port images - rotated board; from <tt><i>{@link #IMAGEDIR}</i>/rotat</tt>'s GIF files.
-     * Image references are copied to
-     * {@link #scaledHexes}/{@link #scaledPorts} from here.
-     * @see #hexes
-     * @see #ports
-     * @since 1.1.08
-     */
-    private static Image[] rotatHexes, rotatPorts;
-
-    /**
-     * Hex images - private scaled copy, if {@link #isScaled}. Otherwise points to static copies,
-     * either {@link #hexes} or {@link #rotatHexes}
-     * @see #scaledHexFail
-     */
-    private Image[] scaledHexes;
-
-    /**
-     * Port images - private scaled copy, if {@link #isScaled}. Otherwise points to static copies,
-     * either {@link #ports} or {@link #rotatPorts}
-     * @see #scaledPortFail
-     */
-    private Image[] scaledPorts;
-
-    /**
-     * Hex/port images - Per-image flag to check if rescaling failed, if {@link #isScaled}.
-     * @see #scaledHexes
-     * @see #drawHex(Graphics, int)
-     */
-    private boolean[] scaledHexFail, scaledPortFail;
-
-    /**
-     * Dice number pictures (for the arrow; the hex dice numbers use
-     * {@link Graphics#drawString Graphics.drawString}).
-     * @see #DICE_SZ
-     */
-    private static Image[] dice;
-
-    /** Dice number graphic size in pixels; fits in a 25 x 25 square.
-     *  @see #dice */
-    private static final int DICE_SZ = 25;
-
-    /**
-     * Coordinate arrays for drawing the playing pieces.
-     * Local copy if isScaled, otherwise points to static arrays.
-     */
-    private int[] scaledVertRoadX, scaledVertRoadY;
-
-    /***  road looks like "/"  ***/
-    private int[] scaledUpRoadX, scaledUpRoadY;
-
-    /***  road looks like "\"  ***/
-    private int[] scaledDownRoadX, scaledDownRoadY;
-
-    /***  settlement  ***/
-    private int[] scaledSettlementX, scaledSettlementY;
-
-    /***  city  ***/
-    private int[] scaledCityX, scaledCityY;
-
-    /*** ship ***/
-    private int[] scaledShipX, scaledShipY;
-
-    /*** fortress (scenario _SC_PIRI) ***/
-    private int[] scaledFortressX, scaledFortressY;  // @since 2.0.00
-
-    /*** village (scenario _SC_CLVI) ***/
-    private int[] scaledVillageX, scaledVillageY;  // @since 2.0.00
-
-    /*** warship (scenario _SC_PIRI) ***/
-    private int[] scaledWarshipX, scaledWarshipY;  // @since 2.0.00
-
-    /***  robber  ***/
-    private int[] scaledRobberX, scaledRobberY;
-
-    // The pirate ship uses scaledShipX, scaledShipY like any other ship.
-
-    /**
-     * arrow, left-pointing and right-pointing.
-     * @see #rescaleCoordinateArrays()
-     */
-    private int[] scaledArrowXL, scaledArrowXR, scaledArrowY;
-
-    /** hex corners, clockwise from top-center, as located in waterHex.gif and other hex graphics:
-     * (27,0) (54,16) (54,47) (27,63) (0,47) (0,16).
-     *  If rotated 90deg clockwise, clockwise from center-right, would be:
-     * (63,27) (47,54) (16,54) (0,27) (16,0) (47,0).
-     * @see #hexCornersY
-     * @since 1.1.07
-     */
-    private static final int[] hexCornersX =
-    {
-        27, 54, 54, 27, 0, 0
-    };
-
-    /** hex corners, clockwise from top-center.
-     * @see #hexCornersX
-     * @see #HEXY_OFF_SLOPE_HEIGHT
-     * @since 1.1.07
-     */
-    private static final int[] hexCornersY =
-    {
-        0, 16, 47, 63, 47, 16
-    };
-
-    /**
-     * hex corner coordinates, as scaled to current board size.
-     * @see #hexCornersX
-     * @see #rescaleCoordinateArrays()
-     * @since 1.1.07
-     */
-    private int[] scaledHexCornersX, scaledHexCornersY;
-
-    /**
-     * Previous pointer coordinates for interface; the mouse was at this location when
-     * {@link #hilight} was last determined in {@link #mouseMoved(MouseEvent)}.
-     */
-    private int ptrOldX, ptrOldY;
-    
-    /**
-     * (tooltip) Hover text.  Its mode uses boardpanel mode
-     * constants: Will be NONE, PLACE_ROAD, PLACE_SETTLEMENT,
-     *   PLACE_ROBBER for hex, or PLACE_INIT_SETTLEMENT for port.
-     * Also contains "hovering" road/settlement/city near mouse pointer.
-     */
-    private BoardToolTip hoverTip;
-
-    /**
-     * Context menu for build/cancel-build
-     */
-    private BoardPopupMenu popupMenu;
-
-    /**
-     * Tracks last menu-popup time.  Avoids misinterpretation of popup-click with placement-click
-     * during initial placement: On Windows, popup-click must be caught in mouseReleased,
-     * but mousePressed is called immediately afterwards.
-     */
-    private long popupMenuSystime;
-
-    /**
-     * For right-click build menu; used for fallback part of client-server-client
-     * communication of a build request. Created whenever right-click build request sent.
-     * This is the fallback for the normal method:
-     * <pre>
-     *  SOCBoardPanel.popupExpectingBuildRequest
-     *  SOCPlayerInterface.updateAtGameState
-     *  SOCBoardPanel.popupFireBuildingRequest
-     * </pre>
-     */
-    protected BoardPanelSendBuildTask buildReqTimerTask;
-
-    /**
-     * Text to be displayed as 2 lines superimposed over center
-     * of the board graphic (during game setup).
-     * Either supertext2, or both, can be null to display nothing.
-     * @see #setSuperimposedText(String, String)
-     * @since 1.1.07
-     */
-    private String superText1, superText2;
-
-    /**
-     * Width, height of {@link #superText1} and {@link #superText2} if known, or 0.
-     * Calculated in {@link #drawSuperText(Graphics)}.
-     * @since 1.1.07
-     */
-    private int superText1_w, superText_h, superText_des, superText2_w, superTextBox_x, superTextBox_y, superTextBox_w, superTextBox_h;
-
-    /**
-     * Text to be displayed as 1 line superimposed over the top-center
-     * of the board graphic (during game play).
-     * Can be null to display nothing.
-     * @see #setSuperimposedTopText(String)
-     * @since 1.1.08
-     */
-    private String superTextTop;
-
-    /**
-     * Width, height of {@link #superTextTop} if known, or 0.
-     * Calculated in {@link #drawSuperTextTop(Graphics)}.
-     * Y-position of top of this textbox is {@link #SUPERTEXT_INSET}.
-     * @since 1.1.08
-     */
-    private int superTextTop_w, superTextTop_h, superTextTopBox_x, superTextTopBox_w, superTextTopBox_h;
-
-    /**
-     * Edge or node being pointed to. When placing a road/settlement/city,
-     * used for coordinate of "ghost" piece under the mouse pointer.
-     * 0 when nothing is hilighted. -1 for a road at edge 0x00.
-     *<P>
-     * During {@link #PLACE_INIT_ROAD}, this can be either a road or a ship.
-     * Along coastal edges it could be either one.
-     * Default to road:
-     * Check {@link #player}.{@link SOCPlayer#isPotentialRoad(int) isPotentialRoad(hilight)}
-     * first, then {@link SOCPlayer#isPotentialShip(int) .isPotentialShip}.
-     * Player can right-click to build an initial ship along a coastal edge.
-     */
-    private int hilight;
-
-    /**
-     * If hilighting an edge, is the {@link #hilight} a ship and not a road?
-     * @since 2.0.00
-     */
-    private boolean hilightIsShip;
-
-    /**
-     * During {@link #MOVE_SHIP} mode, the edge coordinate
-     * from which we're moving the ship.  0 otherwise.
-     * @since 2.0.00
-     */
-    private int moveShip_fromEdge;
-
-    /**
-     * Map grid sectors (from unscaled on-screen coordinates) to hex edges.
-     * Invalid edges are 0.
-     * The grid has 15 columns (each being 1/2 of a hex wide) and 23 rows
-     * (each 1/3 hex tall).
-     * This maps graphical coordinates to the board coordinate system.
-     *<P>
-     * The edge coordinate number at grid (x,y) is in <tt>edgeMap</tt>[x + (y * 15)].
-     * If <tt>edgeMap</tt>[x,y] == 0, it's not a valid edge coordinate.
-     *<P>
-     * On the 4-player board, row 0 is the top of the topmost row of water
-     * hexes.  Here are the grid (x,y) values for the edges of the top-left
-     * <b>land</b> hex on the 4-player board, and to the right and down; its
-     * top is in y=3 of this grid:<PRE>
-     *             ^               ^
-     *       (4,3)   (5,3)   (6,3)   (7,3)
-     *     |               |
-     *   (4,4)           (6,4)
-     *   (4,5)           (6,5)
-     *     |               |
-     *(3,6)  (4,6)   (5,6)   (6,6)   (7,6)
-     *             v               v
-     *             |               |
-     *           (5,7)           (7,7)
-     *           (5,8)           (7,8) </PRE>
-     *<P>
-     * The 6-player board is similar to the 4-player layout, but its
-     * top-left land hex edges start at (3,0) instead of (4,3), and it is
-     * visually rotated 90 degrees on screen, but not rotated in this
-     * coordinate system, versus the 4-player board.
-     *<P>
-     * <b>Note:</b> For the 6-player board, edge 0x00 is a valid edge that
-     * can be built on.  It is marked here as -1, since a value of 0 marks an
-     * invalid edge in this map.
-     *<P>
-     * In {@link #is6player 6-player mode}, there is an extra ring of water/port hexes
-     * on the outside, which isn't within the coordinate system.  So this grid is
-     * shifted +1 column, +3 rows.
-     *<P>
-     * Not used when {@link #isLargeBoard}.
-     *
-     * @see #findEdge(int, int, boolean)
-     * @see #initEdgeMapAux(int, int, int, int, int)
-     */
-    private int[] edgeMap;
-
-    /**
-     * Map grid sectors (from unscaled on-screen coordinates) to hex nodes.
-     * Invalid nodes are 0.
-     * The grid has 15 columns and 23 rows.
-     * This maps graphical coordinates to the board coordinate system.
-     * Each row of hexes touches 3 columns and 5 rows here. For instance,
-     * hex 0x35 has its top-center point (node) in row y=6, and its bottom-center
-     * point in row y=10, of this grid.  Its left edge is column x=3, and right is column x=5.
-     *<P>
-     * The node number at grid (x,y) is nodeMap[x + (y * 15)].
-     *<P>
-     * In {@link #is6player 6-player mode}, there is an extra ring of water/port hexes
-     * on the outside, which isn't within the coordinate system.  So this grid appears
-     * shifted +1 column, +3 rows on screen, to account for the outside ring.
-     *<P>
-     * In 4-player mode, here are the nodeMap coordinates (x,y) for the left end of the topmost
-     * row of water hexes:
-     *<PRE>
-     *       (4,0)       (6,0)
-     *     /       \   /      \
-     * (3,1)       (5,1)
-     * (3,2)       (5,2)
-     * (3,3)       (5,3)
-     * /   \       /   \      /
-     *       (3,4)       (6,4)
-     *</PRE>
-     * Not used when {@link #isLargeBoard}.
-     *
-     * @see #findNode(int, int)
-     * @see #initNodeMapAux(int, int, int, int, int)
-     */
-    private int[] nodeMap;
-
-    /**
-     * Map grid sectors (from unscaled on-screen coordinates) to hexes.
-     * Invalid hexes are 0.
-     * The grid has 15 columns (each being 1/2 of a hex wide) and 23 rows
-     * (each 1/3 hex tall).
-     * This maps graphical coordinates to the board coordinate system.
-     * Not used when {@link #isLargeBoard}.
-     * @see #findHex(int, int)
-     */
-    private int[] hexMap;
-
-    /**
-     * The game which this board is a part of
-     */
-    private SOCGame game;
-
-    /**
-     * The board in the game
-     */
-    private SOCBoard board;
-
-    /**
-     * The player that is using this interface.
-     * @see #playerNumber
-     */
-    private SOCPlayer player;
-    
-    /**
-     * player number of our {@link #player} if in a game, or -1.
-     * @since 1.1.00
-     */
-    private int playerNumber;
-
-    /**
-     * When in "consider" mode, this is the player
-     * we're talking to
-     */
-    private SOCPlayer otherPlayer;
-
-    /**
-     * offscreen buffer of everything (board, pieces, hovering pieces, tooltip), to prevent flicker.
-     * @see #emptyBoardBuffer
-     */
-    private Image buffer;
-
-    /**
-     * offscreen buffer of board without any pieces placed, to prevent flicker.
-     * If the board layout changes (at start of game, for example),
-     * call {@link #flushBoardLayoutAndRepaint()} to clear the buffered copy.
-     * @see #buffer
-     * @since 1.1.08
-     */
-    private Image emptyBoardBuffer;
-
-    /**
-     * Modes of interaction; for correlation to game state, see {@link #updateMode()}.
-     * For tooltip's mode, see {@link SOCBoardPanel.BoardToolTip#hoverMode}.
-     */
-    private int mode;
-
-    /**
-     * This holds the coord of the last stlmt
-     * placed in the initial phase.
-     */
-    private int initstlmt;
-
-    /**
-     * the player interface that this board is a part of
-     */
-    private SOCPlayerInterface playerInterface;
-
-    /** Cached colors, for use for robber's "ghost"
-     *  (previous position) when moving the robber.
-     *  Values are determined the first time the
-     *  robber is ghosted on that type of tile.
-     * 
-     *  Index ranges from 0 to SOCBoard.MAX_ROBBER_HEX.
-     * 
-     *  @see soc.client.ColorSquare
-     *  @see #drawRobber(Graphics, int, boolean, boolean)
-     */
-    protected Color[] robberGhostFill, robberGhostOutline;
-
-    /**
-     * create a new board panel in a game interface.
-     * The minimum size needed on-screen is based on the game options.
-     * After construction, call {@link #getMinimumSize()} to read it.
-     *
-     * @param pi  the player interface that spawned us
-     */
-    public SOCBoardPanel(SOCPlayerInterface pi)
-    {
-        super();
-
-        game = pi.getGame();
-        playerInterface = pi;
-        player = null;
-        playerNumber = -1;
-        board = game.getBoard();
-        isScaled = false;
-        scaledMissedImage = false;
-        if (board.getBoardEncodingFormat() == SOCBoard.BOARD_ENCODING_LARGE)
-        {
-            is6player = false;
-            isLargeBoard = true;
-            isRotated = isScaledOrRotated = false;
-        } else {
-            is6player = (board.getBoardEncodingFormat() == SOCBoard.BOARD_ENCODING_6PLAYER)
-                || (game.maxPlayers > 4);
-            isLargeBoard = false;
-            isRotated = isScaledOrRotated = is6player;
-        }
-        if (isRotated)
-        {
-            // scaledPanelX, scaledPanelY are on-screen minimum size.
-            // panelMinBW, panelMinBH are board-coordinates, so not rotated.
-            // Thus, x <-> y between these two pairs of variables.
-            scaledPanelX = PANELY;
-            scaledPanelY = PANELX;
-            if (is6player)
-            {
-                scaledPanelX += (2 * deltaY);
-                scaledPanelY += deltaX;
-            }
-            panelMinBW = scaledPanelY;
-            panelMinBH = scaledPanelX;
-        } else {
-            if (isLargeBoard)
-            {
-                // TODO isLargeBoard: what if we need a scrollbar?
-                int bh = board.getBoardHeight(), bw = board.getBoardWidth();
-                if (bh < BOARDHEIGHT_VISUAL_MIN)
-                    bh = BOARDHEIGHT_VISUAL_MIN;
-                if (bw < BOARDWIDTH_VISUAL_MIN)
-                    bw = BOARDWIDTH_VISUAL_MIN;
-                scaledPanelX = halfdeltaX * bw + PANELPAD_LBOARD_RT;
-                scaledPanelY = halfdeltaY * bh + 18;
-            } else {
-                scaledPanelX = PANELX;
-                scaledPanelY = PANELY;
-                if (is6player)
-                {
-                    scaledPanelY += (2 * deltaY);
-                    scaledPanelX += deltaX;
-                }
-            }
-            panelMinBW = scaledPanelX;
-            panelMinBH = scaledPanelY;
-        }
-        minSize = new Dimension(scaledPanelX, scaledPanelY);
-        hasCalledSetSize = false;
-        debugShowPotentials = new boolean[10];
-
-        int i;
-
-        // init coord holders
-        ptrOldX = 0;
-        ptrOldY = 0;
-
-        hilight = 0;
-        moveShip_fromEdge = 0;
-        hilightIsShip = false;
-
-        if (isLargeBoard)
-        {
-            // Because of the straightforward coordinate system used for isLargeBoard,
-            // there's no need for these (x,y) -> board-coordinate maps.
-            // Calculate (x,y) with:
-            //   y = halfdeltaY * r;
-            //   x = halfdeltaX * c;
-
-            edgeMap = null;
-            nodeMap = null;
-            hexMap = null;
-            hexIDtoNum = null;
-            hexX = null;
-            hexY = null;
-            inactiveHexNums = null;
-
-        } else {
-
-            initCoordMappings();
-
-        }  // if (isLargeBoard)
-
-        // set mode of interaction
-        mode = NONE;
-
-        // Set up mouse listeners
-        this.addMouseListener(this);
-        this.addMouseMotionListener(this);
-
-        // Cached colors to be determined later
-        robberGhostFill = new Color [1 + board.max_robber_hextype];
-        robberGhostOutline = new Color [1 + board.max_robber_hextype];
-
-        // Set up hover tooltip info
-        hoverTip = new BoardToolTip(this);
-        
-        // Set up popup menu
-        popupMenu = new BoardPopupMenu(this);
-        add (popupMenu);
-        popupMenuSystime = System.currentTimeMillis();  // Set to a reasonable value
-
-        // Overlay text
-        superText1 = null;
-        superText2 = null;
-
-        // load the static images
-        loadImages(this, isRotated);
-
-        // point to static images, unless we're later resized
-        Image[] h, p;
-        if (isRotated)
-        {
-            h = rotatHexes;
-            p = rotatPorts;
-        } else {
-            h = hexes;
-            p = ports;
-        }
-        scaledHexes = new Image[h.length];
-        scaledPorts = new Image[ports.length];
-        for (i = h.length - 1; i>=0; --i)
-            scaledHexes[i] = h[i];
-        for (i = ports.length - 1; i>=0; --i)
-            scaledPorts[i] = p[i];
-        scaledHexFail = new boolean[h.length];
-        scaledPortFail = new boolean[ports.length];
-
-        // point to static coordinate arrays, unless we're later resized.
-        // If this is the first instance, calculate arrowXR.
-        rescaleCoordinateArrays();
-    }
-
-    /**
-     * During the constructor, initialize the board-coordinate to screen-coordinate mappings:
-     * {@link #edgeMap}, {@link #nodeMap}, {@link #hexMap},
-     * {@link #hexIDtoNum}, {@link #hexX}, {@link #hexY},
-     * {@link #inactiveHexNums}.
-     *<P>
-     * Not used when {@link #isLargeBoard}.
-     * @since 2.0.00
-     */
-    private void initCoordMappings()
-    {
-        int i;
-        // init edge map
-        edgeMap = new int[345];
-        Arrays.fill(edgeMap, 0);
-
-        if (is6player)
-        {
-            // since 0x00 is a valid edge for 6player, it's
-            // marked in the map as -1 (0 means invalid in the map).
-            initEdgeMapAux(3, 0, 9, 3, 0x17);    // Top row: 0x17 is first land hex of this row
-            initEdgeMapAux(2, 3, 10, 6, 0x15);
-            initEdgeMapAux(1, 6, 11, 9, 0x13);
-            initEdgeMapAux(0, 9, 12, 12, 0x11);  // Middle row: 0x11 is leftmost land hex
-            initEdgeMapAux(1, 12, 11, 15, 0x31);
-            initEdgeMapAux(2, 15, 10, 18, 0x51);
-            initEdgeMapAux(3, 18, 9, 21, 0x71);  // Bottom row: 0x71 is first land hex of this row
-        } else {
-            initEdgeMapAux(4, 3, 10, 6, 0x37);    // Top row: 0x37 is first land hex of this row
-            initEdgeMapAux(3, 6, 11, 9, 0x35);
-            initEdgeMapAux(2, 9, 12, 12, 0x33);  // Middle row: 0x33 is leftmost land hex
-            initEdgeMapAux(3, 12, 11, 15, 0x53);
-            initEdgeMapAux(4, 15, 10, 18, 0x73);  // Bottom row: 0x73 is first land hex of this row
-        }
-
-        // init node map
-        nodeMap = new int[345];
-        Arrays.fill(nodeMap, 0);
-
-        if (is6player)
-        {
-            initNodeMapAux(3,  0,  9,  4, 0x17);  // Very top row: 3 across
-            initNodeMapAux(2,  3, 10,  7, 0x15);
-            initNodeMapAux(1,  6, 11, 10, 0x13);
-            initNodeMapAux(0,  9, 12, 13, 0x11);  // Middle row: 6 across, 0x11 is leftmost land hex
-            initNodeMapAux(1, 12, 11, 16, 0x31);
-            initNodeMapAux(2, 15, 10, 19, 0x51);
-            initNodeMapAux(3, 18,  9, 22, 0x71);  // Very bottom row: 3 across
-        } else {
-            initNodeMapAux(4,  3, 10,  7, 0x37);  // Top row: 0x37 is first land hex of this row
-            initNodeMapAux(3,  6, 11, 10, 0x35);
-            initNodeMapAux(2,  9, 12, 13, 0x33);  // Middle row: 0x33 is leftmost land hex
-            initNodeMapAux(3, 12, 11, 16, 0x53);
-            initNodeMapAux(4, 15, 10, 19, 0x73);  // Bottom row: 0x73 is first land hex of this row
-        }
-
-        // init hex map
-        hexMap = new int[345];
-        Arrays.fill(hexMap, 0);
-
-        if (is6player)
-        {
-            initHexMapAux(3, 1, 8, 2, 0x17);    // Top row: 0x17 is first land hex
-            initHexMapAux(2, 4, 9, 5, 0x15);
-            initHexMapAux(1, 7, 10, 8, 0x13);
-            initHexMapAux(0, 10, 11, 11, 0x11);
-            initHexMapAux(1, 13, 10, 14, 0x31);
-            initHexMapAux(2, 16, 9, 17, 0x51);
-            initHexMapAux(3, 19, 8, 20, 0x71);  // Bottom row: 0x71 is first land hex
-        } else {
-            initHexMapAux(4, 4, 9, 5, 0x37);    // Top row: 0x37 is first land hex
-            initHexMapAux(3, 7, 10, 8, 0x35);
-            initHexMapAux(2, 10, 11, 11, 0x33);
-            initHexMapAux(3, 13, 10, 14, 0x53);
-            initHexMapAux(4, 16, 9, 17, 0x73);  // Bottom row: 0x73 is first land hex
-        }
-
-        hexIDtoNum = new int[0xDE];
-        Arrays.fill(hexIDtoNum, 0);
-
-        initHexIDtoNumAux(0x17, 0x7D, 0);
-        initHexIDtoNumAux(0x15, 0x9D, 4);
-        initHexIDtoNumAux(0x13, 0xBD, 9);
-        initHexIDtoNumAux(0x11, 0xDD, 15);
-        initHexIDtoNumAux(0x31, 0xDB, 22);
-        initHexIDtoNumAux(0x51, 0xD9, 28);
-        initHexIDtoNumAux(0x71, 0xD7, 33);
-
-        if (is6player)
-        {
-            if (hexX_6pl == null)
-            {
-                final int L = hexX_st.length;
-                hexX_6pl = new int[L];
-                hexY_6pl = new int[L];
-                for (i = 0; i < L; ++i)
-                    hexX_6pl[i] = hexX_st[i] + HEXX_OFF_6PL;
-                for (i = 0; i < L; ++i)
-                    hexY_6pl[i] = hexY_st[i] + HEXY_OFF_6PL;
-            }
-            hexX = hexX_6pl;
-            hexY = hexY_6pl;
-
-            // Hex numbers (in range 0-36) to skip: (coords 7D-DD-D7).
-            inactiveHexNums = new boolean[hexX_6pl.length];
-            int[] inacIdx = {3, 8, 14, 21, 27, 32, 36};
-            for (i = 0; i < inacIdx.length; ++i)
-                inactiveHexNums[inacIdx[i]] = true;
-        } else {
-            hexX = hexX_st;
-            hexY = hexY_st;
-            inactiveHexNums = null;
-        }
-    }
-
-    /**
-     * Initialize {@link #edgeMap}'s valid edges across 1 row of hexes,
-     * for use by {@link #findEdge(int, int, boolean)}.
-     *<P>
-     * For details of {@link #edgeMap}'s layout and usage, see its javadoc.
-     * For more details of the initialization algorithm used in this
-     * method, see comments within
-     * {@link #initNodeMapAux(int, int, int, int, int)}.
-     *<P>
-     * Not applicable when {@link #isLargeBoard}.
-     *
-     * @param x1  Leftmost x-value to init within edgeMap; the x-value
-     *    of the row's leftmost vertical edge
-     * @param y1  Topmost y-value to init within edgeMap; the y-value of
-     *    the upper angled edges of the hex (angled "/" and "\")
-     * @param x2  Rightmost x-value to init; the x-value of the
-     *    row's rightmost vertical edge
-     * @param y2  Bottommost y-value to init; the y-value of
-     *    the lower angled edges of the hex (angled "\" and "/"),
-     *    should be <tt>y1</tt> + 3.
-     * @param startHex  Hex coordinate of row's first valid hex;
-     *   this row's {@link #edgeMap}[x,y] values will be set to
-     *   edge coordinates offset from <tt>startHex</tt>.
-     */
-    private final void initEdgeMapAux(int x1, int y1, int x2, int y2, int startHex)
-    {
-        final int hexVerticalXmod2 = x1 % 2;  // to find vertical-edge (vs middle) x-coordinates within each hex
-        int x;
-        int y;
-        int facing = 0;
-        int count = 0;
-        int hexNum;
-        int edgeNum = 0;
-
-        // See initNodeMapAux for comments on this algorithm.
-
-        for (y = y1; y <= y2; y++)  // Outer loop: each y
-        {
-            hexNum = startHex;
-
-            switch (count)
-            {
-            case 0:
-                facing = 6;
-                edgeNum = hexNum - 0x10;
-
-                break;
-
-            case 1:
-                facing = 5;
-                edgeNum = hexNum - 0x11;
-
-                break;
-
-            case 2:
-                facing = 5;
-                edgeNum = hexNum - 0x11;
-
-                break;
-
-            case 3:
-                facing = 4;
-                edgeNum = hexNum - 0x01;
-
-                break;
-
-            default:
-                System.out.println("initEdgeMap error");
-
-                return;
-            }
-
-            if (edgeNum == 0x00)
-                edgeNum = -1;  // valid edge 0x00 is stored as -1 in map
-
-            final boolean inMiddleRowsOfHex = (y > y1) && (y < y2);
-
-            for (x = x1; x <= x2; x++)  // Inner: each x for this y
-            {
-                if (inMiddleRowsOfHex)
-                {
-                    // center of hex isn't a valid edge
-                    if ((x % 2) != hexVerticalXmod2)
-                        edgeNum = 0;
-                }
-
-                edgeMap[x + (y * 15)] = edgeNum;
-
-                switch (facing)
-                {
-                case 1:
-                    facing = 6;
-                    hexNum += 0x22;
-                    edgeNum = hexNum - 0x10;
-
-                    break;
-
-                case 2:
-                    facing = 5;
-                    hexNum += 0x22;
-                    edgeNum = hexNum - 0x11;
-
-                    break;
-
-                case 3:
-                    facing = 4;
-                    hexNum += 0x22;
-                    edgeNum = hexNum - 0x01;
-
-                    break;
-
-                case 4:
-                    facing = 3;
-                    edgeNum = hexNum + 0x10;
-
-                    break;
-
-                case 5:
-                    facing = 2;
-                    edgeNum = hexNum + 0x11;
-
-                    break;
-
-                case 6:
-                    facing = 1;
-                    edgeNum = hexNum + 0x01;
-
-                    break;
-
-                default:
-                    System.out.println("initEdgeMap error");
-
-                    return;
-                }
-            }
-
-            count++;
-        }
-    }
-
-    private final void initHexMapAux(int x1, int y1, int x2, int y2, int startHex)
-    {
-        int x;
-        int y;
-        int hexNum;
-        int count = 0;
-
-        for (y = y1; y <= y2; y++)
-        {
-            hexNum = startHex;
-
-            for (x = x1; x <= x2; x++)
-            {
-                hexMap[x + (y * 15)] = hexNum;
-
-                if ((count % 2) != 0)
-                {
-                    hexNum += 0x22;
-                }
-
-                count++;
-            }
-        }
-    }
-
-    /**
-     * Within {@link #nodeMap}, set the node coordinates within a rectangular section
-     * from (x1,y1) to (x2,y2) covering all nodes of one horizontal row of hexes.
-     *<P>
-     * The grid maps graphical coordinates to the board coordinate system.
-     * Each row of hexes covers 5 rows here. For instance, hex 0x35 has its top-center
-     * point (node) in row 6, and its bottom-center point in row 10.
-     * All 6 nodes of each hex in range will be initialized within {@link #nodeMap}.
-     *<P>
-     * For node coordinates, see RST dissertation figure A2. For hex coordinates, see figure A1.
-     *<P>
-     * {@link #initEdgeMapAux(int, int, int, int, int)} uses a similar structure.
-     *<P>
-     * Not applicable when {@link #isLargeBoard}.
-     *
-     * @param x1 Starting x-coordinate within {@link #nodeMap}'s index;
-     *           should correspond to left edge of <tt>startHex</tt>
-     * @param y1 Starting y-coordinate within {@link #nodeMap}'s index;
-     *           should correspond to top point of <tt>startHex</tt>
-     * @param x2 Ending x-coordinate; should correspond to right edge of the last hex in the
-     *           row of hexes being initialized.  Each hex is 2 units wide in the grid.
-     * @param y2 Ending y-coordinate; should correspond to bottom point of <tt>startHex</tt>,
-     *           and thus should be y1 + 4.
-     * @param startHex  Starting hex ID (0x-coordinate of first hex in this row), to use with nodeMap[x1, y1].
-     */
-    private final void initNodeMapAux(int x1, int y1, int x2, int y2, int startHex)
-    {
-        int rowState = 0;  // current state; related to row# and logic for node coords from hex coords
-        int row = 0;  // 0 for first row (y==y1), 1 for second, etc.
-        int hexNum;  // starts with startHex, incr by 0x22 to move across a horizontal row of board coords
-                     // during rowStates 01, 12, 32, 41.
-        int nodeNum = 0;  // node number
-
-        /**
-         * Brief Illustration of row, rowState, nodeNum:
-         *   As seen for startHex = 0x37.  Node numbers below are in hex.
-         *         x-- 4     5     6     7     8        4     5     6     7     8
-         * row   y
-         *  |    |     nodeNums: (0 where blank)       rowState at top of x-loop:
-         *  |    |
-         *  0    3     0     38          5A            00    01    00    01    00
-         *                /      \    /      \    /       /      \    /      \    /
-         *  1    4     27          49          6B      10    11    12    11    12
-         *             |           |           |       |           |           |
-         *  2    5     0           0           0       20    20    20    20    20
-         *             |           |           |       |           |           |
-         *  3    6     36          58          7A      30    31    32    31    32
-         *           /    \      /    \      /    \       \      /    \      /    \
-         *  4    7     0     47          69            40    41    40    41    40
-         */
-
-        for (int y = y1; y <= y2; y++, row++)
-        {
-            hexNum = startHex;
-
-            switch (row)
-            {
-            case 0:
-                rowState = 00;
-                nodeNum = 0;
-
-                break;
-
-            case 1:
-                rowState = 10;
-                nodeNum = hexNum - 0x10;
-
-                break;
-
-            case 2:
-                rowState = 20;
-                nodeNum = 0;
-
-                break;
-
-            case 3:
-                rowState = 30;
-                nodeNum = hexNum - 0x01;
-
-                break;
-
-            case 4:
-                rowState = 40;
-                nodeNum = 0;
-
-                break;
-
-            default:
-                System.out.println("initNodeMap error");
-
-                return;
-            }
-
-            for (int x = x1; x <= x2; x++)
-            {
-                nodeMap[x + (y * 15)] = nodeNum;
-
-                switch (rowState)
-                {
-                // Used in top row (row==0) //
-                case 01:
-                    rowState = 00;
-                    hexNum += 0x22;
-                    nodeNum = 0;
-
-                    break;
-
-                case 00:
-                    rowState = 01;
-                    nodeNum = hexNum + 0x01;
-
-                    break;
-
-                // Used in row 1 (row==1) //
-                case 12:
-                    rowState = 11;
-                    hexNum += 0x22;
-                    nodeNum = 0;
-
-                    break;
-
-                case 11:
-                    rowState = 12;
-                    nodeNum = hexNum + 0x12;
-
-                    break;
-
-                case 10:
-                    rowState = 11;
-                    nodeNum = 0;
-
-                    break;
-
-                // Used in middle row (row==2) //
-                case 20:
-                    nodeNum = 0;
-
-                    break;
-
-                // Used in row 3 //
-                case 30:
-                    rowState = 31;
-                    nodeNum = 0;
-
-                    break;
-
-                case 32:
-                    rowState = 31;
-                    hexNum += 0x22;
-                    nodeNum = 0;
-
-                    break;
-
-                case 31:
-                    rowState = 32;
-                    nodeNum = hexNum + 0x21;
-
-                    break;
-
-                // Used in bottom row (row==4) //
-                case 41:
-                    rowState = 40;
-                    hexNum += 0x22;
-                    nodeNum = 0;
-
-                    break;
-
-                case 40:
-                    rowState = 41;
-                    nodeNum = hexNum + 0x10;
-
-                    break;
-
-                default:
-                    System.out.println("initNodeMap error");
-
-                    return;
-                }
-            }  // for (x)
-        }  // for (y)
-    }
-
-    private final void initHexIDtoNumAux(int begin, int end, int num)
-    {
-        int i;
-
-        for (i = begin; i <= end; i += 0x22)
-        {
-            hexIDtoNum[i] = num;
-            num++;
-        }
-    }
-
-    /**
-     * DOCUMENT ME!
-     *
-     * @return DOCUMENT ME!
-     */
-    @Override
-    public Dimension getPreferredSize()
-    {
-        return new Dimension(scaledPanelX, scaledPanelY);
-    }
-
-    /**
-     * Minimum required width and height, as determined by options and {@link #isRotated()}.
-     *<P>
-     * Minimum size is set in the constructor.
-     * On the classic 4-player and 6-player boards, the size is based on {@link #PANELX} and {@link #PANELY}.
-     * When {@link SOCGame#hasSeaBoard}, the size is based on {@link SOCBoard#getBoardWidth()}
-     * and {@link SOCBoard#getBoardHeight() .getBoardHeight()}.
-     *
-     * @return minimum size
-     */
-    @Override
-    public Dimension getMinimumSize()
-    {
-        return minSize;
-    }
-
-    /**
-     * Set the board to a new size, rescale graphics and repaint if needed.
-     *
-     * @param newW New width in pixels, no less than {@link #getMinimumSize()}.width
-     * @param newH New height in pixels, no less than {@link #getMinimumSize()}.height
-     * @throws IllegalArgumentException if newW or newH is too small but not 0.
-     *   During initial layout, the layoutmanager may make calls to setSize(0,0);
-     *   such a call is passed to super without scaling graphics.
-     */
-    @Override
-    public void setSize(int newW, int newH)
-        throws IllegalArgumentException
-    {
-        if ((newW == scaledPanelX) && (newH == scaledPanelY) && hasCalledSetSize)
-            return;  // Already sized.
-
-        // If below min-size, rescaleBoard throws
-        // IllegalArgumentException. Pass to our caller.
-        rescaleBoard(newW, newH);
-
-        // Resize
-        super.setSize(newW, newH);
-        hasCalledSetSize = true;
-        repaint();
-    }
-
-    /**
-     * Set the board to a new size, rescale graphics and repaint if needed.
-     *
-     * @param sz New size in pixels, no less than {@link #panelMinBW} wide by {@link #panelMinBH} tall
-     * @throws IllegalArgumentException if sz is too small but not 0.
-     *   During initial layout, the layoutmanager may make calls to setSize(0,0);
-     *   such a call is passed to super without scaling graphics.
-     */
-    @Override
-    public void setSize(Dimension sz)
-        throws IllegalArgumentException
-    {
-        setSize (sz.width, sz.height);
-    }
-
-    /**
-     * Set the board to a new location and size, rescale graphics and repaint if needed.
-     * Called from {@link SOCPlayerInterface#doLayout()}.
-     *
-     * @param x New location's x-coordinate
-     * @param y new location's y-coordinate
-     * @param w New width in pixels, no less than {@link #PANELX} (or if rotated, {@link #PANELY}})
-     * @param h New height in pixels, no less than {@link #PANELY} (or if rotated, {@link #PANELX})
-     * @throws IllegalArgumentException if w or h is too small but not 0.
-     *   During initial layout, the layoutmanager may make calls to setBounds(0,0,0,0);
-     *   such a call is passed to super without scaling graphics.
-     */
-    @Override
-    public void setBounds(int x, int y, int w, int h)
-        throws IllegalArgumentException
-    {
-        if ((w != scaledPanelX) || (h != scaledPanelY))
-        {
-            rescaleBoard(w, h);
-        }
-        super.setBounds(x, y, w, h);
-    }
-
-    /**
-     * Clear the board layout (as rendered in the
-     * empty-board buffer) and trigger a repaint.
-     * @since 1.1.08
-     * @see SOCPlayerInterface#updateAtNewBoard()
-     */
-    public void flushBoardLayoutAndRepaint()
-    {
-        if (emptyBoardBuffer != null)
-        {
-            emptyBoardBuffer.flush();
-            emptyBoardBuffer = null;
-        }
-        if (isScaled)
-            scaledAt = System.currentTimeMillis();  // reset the image-scaling timeout
-        repaint();
-    }
-
-    /**
-     * Clear the board layout (as rendered in the
-     * empty-board buffer) and trigger a repaint,
-     * only if we're showing potential/legal
-     * settlements/roads/cities for debug purposes.
-     * @since 2.0.00
-     */
-    public void flushBoardLayoutAndRepaintIfDebugShowPotentials()
-    {
-        boolean foundAny = false;
-        for (int i = debugShowPotentials.length - 1; i >= 0; --i)
-        {
-            if (debugShowPotentials[i])
-            {
-                foundAny = true;
-                break;
-            }
-        }
-
-        if (! foundAny)
-            return;
-
-        flushBoardLayoutAndRepaint();
-    }
-
-    /**
-     * Set the board fields to a new size, rescale graphics if needed.
-     * Does not call repaint.  Does not call setSize.
-     * Will update {@link #isScaledOrRotated}, {@link #scaledPanelX}, and other fields.
-     *
-     * @param newW New width in pixels, no less than {@link #PANELX} (or if rotated, {@link #PANELY}})
-     * @param newH New height in pixels, no less than {@link #PANELY} (or if rotated, {@link #PANELX})
-     * @throws IllegalArgumentException if newW or newH is too small but not 0.
-     *   During initial layout, the layoutmanager may cause calls to rescaleBoard(0,0);
-     *   such a call is ignored, no rescaling of graphics is done.
-     */
-    private void rescaleBoard(final int newW, final int newH)
-        throws IllegalArgumentException
-    {
-        if ((newW == 0) || (newH == 0))
-            return;
-        if ((newW < minSize.width) || (newH < minSize.height))
-            throw new IllegalArgumentException("Below minimum size");
-
-        /**
-         * Set vars
-         */
-        scaledPanelX = newW;
-        scaledPanelY = newH;
-        isScaled = ((scaledPanelX != minSize.width) || (scaledPanelY != minSize.height));
-        scaledAt = System.currentTimeMillis();
-        isScaledOrRotated = (isScaled || isRotated);
-
-        /**
-         * Off-screen buffer is now the wrong size.
-         * paint() will create a new one.
-         */
-        if (buffer != null)
-        {
-            buffer.flush();
-            buffer = null;
-        }
-        if (emptyBoardBuffer != null)
-        {
-            emptyBoardBuffer.flush();
-            emptyBoardBuffer = null;
-        }
-        diceNumberCircleFont = null;
-        diceNumberCircleFM = null;
-
-        /**
-         * Scale coordinate arrays for drawing pieces,
-         * or (if not isScaled) point to static arrays.
-         */
-        rescaleCoordinateArrays();
-
-        /**
-         * Scale images, or point to static arrays.
-         */
-        Image[] hex, por;
-        if (isRotated)
-        {
-            hex = rotatHexes;
-            por = rotatPorts;
-        } else {
-            hex = hexes;
-            por = ports;
-        }
-        if (! isScaled)
-        {
-            int i;
-            for (i = scaledHexes.length - 1; i>=0; --i)
-                scaledHexes[i] = hex[i];
-            for (i = ports.length - 1; i>=0; --i)
-                scaledPorts[i] = por[i];
-        }
-        else
-        {
-            int w = scaleToActualX(hex[0].getWidth(null));
-            int h = scaleToActualY(hex[0].getHeight(null));
-            for (int i = scaledHexes.length - 1; i>=0; --i)
-            {
-                if (hex[i] != null)
-                {
-                    scaledHexes[i] = hex[i].getScaledInstance(w, h, Image.SCALE_SMOOTH);
-                    scaledHexFail[i] = false;
-                } else {
-                    scaledHexes[i] = null;
-                    scaledHexFail[i] = true;
-                }
-            }
-
-            w = scaleToActualX(por[1].getWidth(null));
-            h = scaleToActualY(por[1].getHeight(null));
-            for (int i = scaledPorts.length - 1; i>=0; --i)
-            {
-                scaledPorts[i] = por[i].getScaledInstance(w, h, Image.SCALE_SMOOTH);
-                scaledPortFail[i] = false;
-            }
-        }
-
-        if ((superText1 != null) && (superTextBox_w > 0))
-        {
-            superTextBox_x = (newW - superTextBox_w) / 2;
-            superTextBox_y = (newH - superTextBox_h) / 2;
-        }
-    }
-
-    /**
-     * Scale coordinate arrays for drawing pieces
-     * (from internal coordinates to actual on-screen pixels),
-     * or (if not isScaled) point to static arrays.
-     * Called from constructor and rescaleBoard.
-     */
-    private void rescaleCoordinateArrays()
-    {
-        if (! isScaled)
-        {
-            if (! isRotated)
-            {
-                scaledVertRoadX = vertRoadX;     scaledVertRoadY = vertRoadY;
-                scaledUpRoadX   = upRoadX;       scaledUpRoadY   = upRoadY;
-                scaledDownRoadX = downRoadX;     scaledDownRoadY = downRoadY;
-                scaledHexCornersX = hexCornersX; scaledHexCornersY = hexCornersY;
-            } else {
-                // (cw):  P'=(width-y, x)
-                scaledVertRoadX = rotateScaleCopyYToActualX(vertRoadY, HEXWIDTH, false);
-                scaledVertRoadY = vertRoadX;
-                scaledUpRoadX   = rotateScaleCopyYToActualX(upRoadY, HEXWIDTH, false);
-                scaledUpRoadY   = upRoadX;
-                scaledDownRoadX = rotateScaleCopyYToActualX(downRoadY, HEXWIDTH, false);
-                scaledDownRoadY = downRoadX;
-                scaledHexCornersX = rotateScaleCopyYToActualX(hexCornersY, HEXWIDTH, false);
-                scaledHexCornersY = hexCornersX;
-            }
-            scaledSettlementX = settlementX; scaledSettlementY = settlementY;
-            scaledCityX     = cityX;         scaledCityY     = cityY;
-            scaledShipX     = shipX;         scaledShipY     = shipY;
-            scaledFortressX = fortressX;     scaledFortressY = fortressY;
-            scaledVillageX  = villageX;      scaledVillageY  = villageY;
-            scaledWarshipX  = warshipX;      scaledWarshipY  = warshipY;
-            scaledRobberX   = robberX;       scaledRobberY   = robberY;
-            scaledArrowXL   = arrowXL;       scaledArrowY    = arrowY;
-            if (arrowXR == null)
-            {
-                int[] axr = new int[arrowXL.length];
-                for (int i = 0; i < arrowXL.length; ++i)
-                    axr[i] = (ARROW_SZ - 1) - arrowXL[i];
-                arrowXR = axr;
-
-                // Assigned to static field only when complete,
-                // so another thread won't see a partially
-                // calculated arrowXR.
-            }
-            scaledArrowXR = arrowXR;
-        }
-        else
-        {
-            if (! isRotated)
-            {
-                scaledVertRoadX = scaleCopyToActualX(vertRoadX);
-                scaledVertRoadY = scaleCopyToActualY(vertRoadY);
-                scaledUpRoadX   = scaleCopyToActualX(upRoadX);
-                scaledUpRoadY   = scaleCopyToActualY(upRoadY);
-                scaledDownRoadX = scaleCopyToActualX(downRoadX);
-                scaledDownRoadY = scaleCopyToActualY(downRoadY);
-                scaledHexCornersX = scaleCopyToActualX(hexCornersX);
-                scaledHexCornersY = scaleCopyToActualY(hexCornersY);
-            } else {
-                // (cw):  P'=(width-y, x)
-                scaledVertRoadX = rotateScaleCopyYToActualX(vertRoadY, HEXWIDTH, true);
-                scaledVertRoadY = scaleCopyToActualY(vertRoadX);
-                scaledUpRoadX   = rotateScaleCopyYToActualX(upRoadY, HEXWIDTH, true);
-                scaledUpRoadY   = scaleCopyToActualY(upRoadX);
-                scaledDownRoadX = rotateScaleCopyYToActualX(downRoadY, HEXWIDTH, true);
-                scaledDownRoadY = scaleCopyToActualY(downRoadX);
-                scaledHexCornersX = rotateScaleCopyYToActualX(hexCornersY, HEXWIDTH, true);
-                scaledHexCornersY = scaleCopyToActualY(hexCornersX);
-            }
-            scaledSettlementX = scaleCopyToActualX(settlementX);
-            scaledSettlementY = scaleCopyToActualY(settlementY);
-            scaledCityX     = scaleCopyToActualX(cityX);
-            scaledCityY     = scaleCopyToActualY(cityY);
-            scaledShipX = scaleCopyToActualX(shipX);
-            scaledShipY = scaleCopyToActualY(shipY);
-            scaledFortressX = scaleCopyToActualX(fortressX);
-            scaledFortressY = scaleCopyToActualY(fortressY);
-            scaledVillageX  = scaleCopyToActualX(villageX);
-            scaledVillageY  = scaleCopyToActualY(villageY);
-            scaledWarshipX = scaleCopyToActualX(warshipX);
-            scaledWarshipY = scaleCopyToActualY(warshipY);
-            scaledRobberX   = scaleCopyToActualX(robberX);
-            scaledRobberY   = scaleCopyToActualY(robberY);
-            scaledArrowXL   = scaleCopyToActualX(arrowXL);
-            scaledArrowY    = scaleCopyToActualY(arrowY);
-
-            // Ensure arrow-tip sides are 45 degrees.
-            int p = Math.abs(scaledArrowXL[0] - scaledArrowXL[1]);
-            if (p != Math.abs(scaledArrowY[0] - scaledArrowY[1]))
-            {
-                scaledArrowY[0] = scaledArrowY[1] + p;
-            }
-            int L = scaledArrowXL.length - 1;
-            p = Math.abs(scaledArrowXL[L] - scaledArrowXL[L-1]);
-            if (p != Math.abs(scaledArrowY[L] - scaledArrowY[L-1]))
-            {
-                scaledArrowY[L] = scaledArrowY[L-1] - p;
-            }
-
-            // Now, flip for scaledArrowXR
-            scaledArrowXR = new int[scaledArrowXL.length];
-            int xmax = scaledArrowXL[4];  // Element defined as having max coord in arrowXL
-            for (int i = 0; i < scaledArrowXR.length; ++i)
-                scaledArrowXR[i] = xmax - scaledArrowXL[i];
-        }
-    }
-
-    /**
-     * Rescale to actual screen coordinates - Create a copy
-     * of array, and scale the copy's elements as X coordinates.
-     *
-     * @param xorig Int array to be scaled; each member is an x-coordinate.
-     * @return Scaled copy of xorig
-     *
-     * @see #scaleToActualX(int[])
-     * @see #rotateScaleCopyYToActualX(int[], int, boolean)
-     */
-    public int[] scaleCopyToActualX(int[] xorig)
-    {
-        int[] xs = new int[xorig.length];
-        for (int i = xorig.length - 1; i >= 0; --i)
-            xs[i] = (int) ((xorig[i] * (long) scaledPanelX) / panelMinBW);
-        return xs;
-    }
-
-    /**
-     * Rescale to actual screen coordinates - Create a copy
-     * of array, and scale the copy's elements as Y coordinates.
-     *
-     * @param yorig Int array to be scaled; each member is a y-coordinate.
-     * @return Scaled copy of yorig
-     *
-     * @see #scaleToActualY(int[])
-     */
-    public int[] scaleCopyToActualY(int[] yorig)
-    {
-        int[] ys = new int[yorig.length];
-        for (int i = yorig.length - 1; i >= 0; --i)
-            ys[i] = (int) ((yorig[i] * (long) scaledPanelY) / panelMinBH);
-        return ys;
-    }
-
-    /**
-     * Copy and rotate this array of y-coordinates, optionally also rescaling.
-     * Rotates internal to actual (clockwise):  P'=(width-y, x)
-     * @param yorig Array to copy and rotate, not null
-     * @param width Width to rotate against
-     * @param rescale Should we also rescale, same formula as {@link #scaleCopyToActualX(int[])}?
-     * @return Rotated copy of <tt>yorig</tt> for use as x-coordinates
-     * @since 1.1.08
-     */
-    public int[] rotateScaleCopyYToActualX(final int[] yorig, final int width, final boolean rescale)
-    {
-        int[] xr = new int[yorig.length];
-        for (int i = yorig.length - 1; i >= 0; --i)
-            xr[i] = width - yorig[i];
-        if (rescale)
-            for (int i = yorig.length - 1; i >= 0; --i)
-                xr[i] = (int) ((xr[i] * (long) scaledPanelX) / panelMinBW);
-        return xr;
-    }
-
-    /**
-     * Set or clear a debug flag to show player 0's potential/legal coordinate sets.
-     * @param pieceType  Piece type; 0=road, 1=settle, 2=city, 3=ship;
-     *         Use 8 for land hexes, 9 for nodes on board.  Or, -1 for all.
-     * @param setPotential  If true, show/hide the potential set, not the legal set
-     * @param setOn  If true, set the flag; if false, clear it
-     * @since 2.0.00
-     */
-    void setDebugShowPotentialsFlag
-        (int pieceType, final boolean setPotential, final boolean setOn)
-    {
-        if (pieceType == -1)
-        {
-            Arrays.fill(debugShowPotentials, setOn);  // all flags
-        } else {
-            if (setPotential && (pieceType < 4))
-                pieceType += 4;
-            if (setOn == debugShowPotentials[pieceType])
-                return;  // nothing to do
-
-            debugShowPotentials[pieceType] = setOn;
-        }
-
-        scaledMissedImage = true;  // force redraw of the empty board
-        repaint();  // to call drawBoard, drawBoardEmpty
-    }
-
-    /**
-     * Redraw the board using double buffering. Don't call this directly, use
-     * {@link Component#repaint()} instead.
-     *<P>
-     * See {@link #drawBoard(Graphics)} for related painting methods.
-     *<P>
-     * To protect against bugs, paint contains a try-catch that will
-     * print stack traces to the player chat print area.
-     */
-    @Override
-    public void paint(Graphics g)
-    {
-        Image ibuf = buffer;  // Local var in case field becomes null in other thread during paint
-        try {
-        if (ibuf == null)
-        {
-            ibuf = this.createImage(scaledPanelX, scaledPanelY);
-            buffer = ibuf;
-        }
-
-        // Because of message timing during placement, watch for
-        // the board's lists of roads, settlements, ships, etc
-        // being modified as we're drawing them.
-        // Happens with java 5 foreach loop iteration; wasn't
-        // previously an issue with java 1.4 piece enumerations.
-        try
-        {
-            drawBoard(ibuf.getGraphics());  // Do the actual drawing
-        } catch (ConcurrentModificationException cme) {
-            repaint();  // try again soon
-            return;
-        }
-
-        if (hoverTip.isVisible())
-            hoverTip.paint(ibuf.getGraphics());
-        ibuf.flush();
-        g.drawImage(ibuf, 0, 0, this);
-
-        } catch (Throwable th) {
-            playerInterface.chatPrintStackTrace(th);
-        }
-    }
-
-    /**
-     * Overriden so the peer isn't painted, which clears background. Don't call
-     * this directly, use {@link Component#repaint()} instead.
-     */
-    @Override
-    public void update(Graphics g)
-    {
-        paint(g);
-    }
-
-    /**
-     * Draw a board tile by its hex number (v1 or v2 board encoding).
-     *<P>
-     * Not used if {@link #isLargeBoard}.
-     * When {@link #isLargeBoard}, call {@link #drawHex(Graphics, int, int, int, int, int)} instead.
-     *
-     * @param g       graphics
-     * @param hexNum  hex number (0-36)
-     */
-    private final void drawHex(Graphics g, int hexNum)
-    {
-        final int portFacing;
-        int hexType = board.getHexLayout()[hexNum];
-
-        if (hexType < SOCBoard.MISC_PORT_HEX)
-        {
-            portFacing = -1;
-        }
-        else if (hexType < 0x10)
-        {
-            portFacing = hexType - 6;  // 7-12 -> 1-6
-            hexType = SOCBoard.MISC_PORT;
-        }
-        else
-        {
-            // Decode port bit mask:
-            // (port facing, 1-6)        (kind of port)
-            //      \--> [0 0 0][0 0 0 0] <--/
-            portFacing = hexType >> 4;
-            hexType = hexType & 0x0F;
-        }
-
-        drawHex(g, hexX[hexNum], hexY[hexNum], hexType, portFacing, hexNum);
-    }
-
-    /**
-     * Draw a land, water, or port hex tile at a given location.
-     * Use <tt>hexType</tt> to determine the hex graphic,
-     * and <tt>portFacing</tt> to determine a port overlay (if any).
-     * When <tt>hexNum</tt> is -1, no dice number is drawn.
-     * Otherwise, also draw the dice number for this hex (if any).
-     *
-     * @param g      graphics
-     * @param x      board-graphics x-coordinate to draw at; upper-left corner of hex
-     * @param y      board-graphics y-coordinate to draw at; upper-left corner of hex
-     * @param hexType hex type, as in {@link SOCBoard#getHexTypeFromCoord(int)};
-     *                also the index into {@link #hexes}.
-     *                If drawing a port (<tt>portFacing</tt> != -1),
-     *                <tt>hexType</tt> is {@link SOCBoard#getPortTypeFromNodeCoord(int)},
-     *                such as {@link SOCBoard#SHEEP_PORT} or {@link SOCBoard#MISC_PORT}.
-     * @param portFacing  port facing (1-6), or -1 for no port: the edge of the port's hex
-     *                touching land, which contains 2 nodes where player can build a
-     *                port settlement/city.  Valid range is
-     *                {@link SOCBoard#FACING_NE} to {@link SOCBoard#FACING_NW}.
-     * @param hexNum  hex number (0-36), or -1 if this isn't a valid hex number
-     *                   or if the dice number shouldn't be drawn.
-     *                   When {@link #isLargeBoard}, pass in the hex coordinate as hexNum.
-     * @since 1.1.08
-     */
-    private final void drawHex
-        (Graphics g, int x, int y, final int hexType, final int portFacing, final int hexNum)
-    {
-        if (hexType < 0)
-        {
-            playerInterface.chatPrintDebug("* bad hex type " + hexType + " at x,y(" + x + "," + y + ")");
-            return;
-        }
-
-        if (isScaledOrRotated)
-        {
-            if (isRotated)
-            {
-                // (cw):  P'=(panelMinBH-y, x)
-                int y1 = x;
-                x = panelMinBH - y - HEXHEIGHT;  // move 1 hex over, since corner of image has rotated
-                y = y1;
-            }
-            if (isScaled)
-            {
-                x = scaleToActualX(x);
-                y = scaleToActualY(y);
-            }
-        }
-
-        /**
-         * If previous scaling has failed, fallback image will be smaller
-         * compared to rest of the board graphics.  This is rare but
-         * must be visually handled.  Center the smaller graphic in
-         * the larger hex space, so it won't overlap other hexes.
-         */
-        boolean recenterPrevMiss = false;
-        int xm=0, ym=0;  // offset for re-centering miss
-
-        /**
-         * If board is scaled, could be waiting for an image to resize.
-         * If it still hasn't appeared after 7 seconds, give up and
-         * create a new one.  (This can happen due to AWT bugs.)
-         * drawBoard will then repaint with the new image.
-         * If the new image also fails, a "fallback" will occur; a reference
-         * to the static original-resolution image will be used.
-         */
-        boolean missedDraw = false;
-
-        // Don't draw a hex image for 3:1 ports,
-        // because it'll be entirely covered over.
-
-        if ((portFacing == -1) || (hexType != SOCBoard.MISC_PORT))
-        {
-            final Image[] hexis = (isRotated ? rotatHexes : hexes);  // Fall back to original, or to rotated?
-    
-            if (isScaled && (scaledHexes[hexType] == hexis[hexType]))
-            {
-                recenterPrevMiss = true;
-                int w = hexis[hexType].getWidth(null);
-                int h = hexis[hexType].getHeight(null);
-                xm = (scaleToActualX(w) - w) / 2;
-                ym = (scaleToActualY(h) - h) / 2;
-                x += xm;
-                y += ym;
-            }
-    
-            /**
-             * Draw the hex graphic
-             */
-            if (! g.drawImage(scaledHexes[hexType], x, y, this))
-            {
-                // for now, draw the placeholder; try to rescale and redraw soon if we can
-    
-                g.translate(x, y);
-                g.setColor(hexColor(hexType));
-                g.fillPolygon(scaledHexCornersX, scaledHexCornersY, 6);
-                g.setColor(Color.BLACK);
-                g.drawPolyline(scaledHexCornersX, scaledHexCornersY, 6);
-                g.translate(-x, -y);
-    
-                missedDraw = true;
-                if (isScaled && (7000 < (drawnEmptyAt - scaledAt)))
-                {
-                    // rescale the image or give up
-                    if (scaledHexFail[hexType])
+/**
+ * Java Settlers - An online multiplayer version of the game Settlers of Catan
+ * Copyright (C) 2003  Robert S. Thomas <thomas@infolab.northwestern.edu>
+ * Portions of this file Copyright (C) 2007-2013 Jeremy D Monin <jeremy@nand.net>
+ * Portions of this file Copyright (C) 2012-2013 Paul Bilnoski <paul@bilnoski.net>
+ *
+ * This program is free software; you can redistribute it and/or
+ * modify it under the terms of the GNU General Public License
+ * as published by the Free Software Foundation; either version 3
+ * of the License, or (at your option) any later version.
+ *
+ * This program is distributed in the hope that it will be useful,
+ * but WITHOUT ANY WARRANTY; without even the implied warranty of
+ * MERCHANTABILITY or FITNESS FOR A PARTICULAR PURPOSE.  See the
+ * GNU General Public License for more details.
+ *
+ * You should have received a copy of the GNU General Public License
+ * along with this program.  If not, see <http://www.gnu.org/licenses/>.
+ *
+ * The maintainer of this program can be reached at jsettlers@nand.net
+ **/
+package soc.client;
+
+import soc.game.SOCBoard;
+import soc.game.SOCBoardLarge;
+import soc.game.SOCCity;
+import soc.game.SOCFortress;
+import soc.game.SOCGame;
+import soc.game.SOCGameOption;
+import soc.game.SOCPlayer;
+import soc.game.SOCPlayingPiece;
+import soc.game.SOCRoad;
+import soc.game.SOCSettlement;
+import soc.game.SOCShip;
+import soc.game.SOCVillage;
+
+import java.awt.BasicStroke;
+import java.awt.Canvas;
+import java.awt.Color;
+import java.awt.Component;
+import java.awt.Dimension;
+import java.awt.Font;
+import java.awt.FontMetrics;
+import java.awt.Graphics;
+import java.awt.Graphics2D;
+import java.awt.Image;
+import java.awt.MediaTracker;
+import java.awt.MenuItem;
+import java.awt.PopupMenu;
+import java.awt.Stroke;
+import java.awt.Toolkit;
+import java.awt.event.ActionEvent;
+import java.awt.event.MouseEvent;
+import java.awt.event.MouseListener;
+import java.awt.event.MouseMotionListener;
+
+import java.util.Arrays;
+import java.util.ConcurrentModificationException;
+import java.util.HashMap;
+import java.util.Iterator;
+import java.util.Set;
+import java.util.Timer;
+
+
+/**
+ * This is a component that can display a Settlers of Catan Board.
+ * It can be used in an applet or an application.
+ * It loads gifs from a directory named "images" in the same
+ * directory as this class.
+ * The board background color is set in {@link SOCPlayerInterface}.
+ *<P>
+ * When the mouse is over the game board, a tooltip shows information
+ * such as a hex's resource, a piece's owner, a port's ratio, or the
+ * number under the robber. See {@link #hoverTip}.
+ *<P>
+ * During game play, moving the mouse over the board shows ghosted roads,
+ * settlements, cities, and ships at locations the player can build.
+ * See: {@link #hilight}, {@link SOCBoardPanel.BoardToolTip#hoverRoadID}.
+ * Right-click to build, or use the {@link SOCBuildingPanel}'s buttons.
+ *<P>
+ * Before the game begins, the boardpanel is full of water hexes.
+ * You can show a short message text of 1 or 2 lines by calling
+ * {@link #setSuperimposedText(String, String)}.
+ *<P>
+ * During game play, you can show a short 1-line message text in the
+ * top-center part of the panel by calling {@link #setSuperimposedTopText(String)}.
+ *<P>
+ * This panel's minimum width and height in pixels is {@link #getMinimumSize()}.
+ * To set its size, call {@link #setSize(int, int)} or {@link #setBounds(int, int, int, int)};
+ * these methods will set a flag to rescale board graphics if needed.
+ */
+public class SOCBoardPanel extends Canvas implements MouseListener, MouseMotionListener
+{
+    //strings
+    private static final soc.util.SOCStringManager strings = soc.util.SOCStringManager.getClientManager();
+    
+    /**
+     * Hex and port graphics are in this directory.
+     * The rotated versions for the 6-player non-sea board are in <tt><i>IMAGEDIR</i>/rotat</tt>.
+     * The images are loaded into the {@link #hexes}, {@link #ports},
+     * {@link #rotatHexes}, {@link #rotatPorts}, {@link #scaledHexes},
+     * and {@link #scaledPorts} arrays.
+     */
+    private static String IMAGEDIR = "/soc/client/images";
+
+    /**
+     * size of the whole panel, internal-pixels "scale".
+     * This constant may not reflect the current game board's minimum size:
+     * In board-internal coordinates, use {@link #panelMinBW} and {@link #panelMinBH} instead.
+     * For minimum acceptable size in on-screen pixels,
+     * call {@link #getMinimumSize()} instead of using PANELX and PANELY directly.
+     * For actual current size in screen pixels, see
+     * {@link #scaledPanelX} {@link #scaledPanelY};
+     * If {@link #isRotated()}, the minimum size swaps {@link #PANELX} and {@link #PANELY}.
+     * If 6-player board or Large/Sea Board, the minimum size is larger.
+     *<P>
+     * Left/top margins for {@link #isLargeBoard}: 0 for x, {@link #halfdeltaY} for y.
+     */
+    public static final int PANELX = 379, PANELY = 340;
+
+    /**
+     * When {@link #isLargeBoard},
+     * Minimum visual {@link SOCBoard#getBoardWidth()} = 18 for good-looking aspect ratio, and
+     * enough width for {@link SOCBuildingPanel} contents below.
+     * @since 2.0.00
+     */
+    private static final int BOARDWIDTH_VISUAL_MIN = 18;
+
+    /**
+     * When {@link #isLargeBoard},
+     * Minimum visual {@link SOCBoard#getBoardHeight()} = 17 for
+     * enough height for {@link SOCHandPanel}s to left and right.
+     * @since 2.0.00
+     */
+    private static final int BOARDHEIGHT_VISUAL_MIN = 17;
+
+    /**
+     * When {@link #isLargeBoard}, padding on right-hand side, in internal coordinates (like {@link #panelMinBW}).
+     * @since 2.0.00
+     */
+    private static final int PANELPAD_LBOARD_RT = 3;
+
+    /** How many pixels to drop for each row of hexes. @see #HEXHEIGHT */
+    private static final int deltaY = 46;
+
+    /** How many pixels to move over for a new hex. @see #HEXWIDTH */
+    private static final int deltaX = 54;
+
+    /**
+     * Each row moves a half hex over horizontally,
+     * compared to the row above/below it.
+     * @see #deltaX
+     * @see #halfdeltaY
+     */
+    private static final int halfdeltaX = 27;
+
+    /**
+     * How many pixels for half a hex's height.
+     * Used in layout calculations when {@link #isLargeBoard}.
+     * @since 2.0.00
+     * @see #deltaY
+     * @see #halfdeltaX
+     * @see #HALF_HEXHEIGHT
+     */
+    private static final int halfdeltaY = 23;
+
+    /**
+     * x-offset to move over 1 hex, for each port facing direction (1-6). 0 is unused.
+     * Facing is the direction to the land hex touching the port.
+     * Facing 1 is NE, 2 is E, 3 is SE, 4 is SW, etc: see {@link SOCBoard#hexLayout}.
+     * @see #DELTAY_FACING
+     * @since 1.1.08
+     */
+    private static final int[] DELTAX_FACING =
+    {
+        0, halfdeltaX, deltaX, halfdeltaX, -halfdeltaX, -deltaX, -halfdeltaX
+    };
+
+    /**
+     * y-offset to move over 1 hex, for each port facing direction (1-6). 0 is unused.
+     * @see #DELTAX_FACING
+     * @since 1.1.08
+     */
+    private static final int[] DELTAY_FACING =
+    {
+        0, -deltaY, 0, deltaY, deltaY, 0, -deltaY
+    };
+
+    /**
+     * hex coordinates for drawing the standard board.
+     * Upper-left corner of each hex, left-to-right in each row.
+     * These were called hexX, hexY before 1.1.08.
+     * @see #hexX_6pl
+     */
+    private static final int[] hexX_st =
+    {
+        deltaX + halfdeltaX, 2 * deltaX + halfdeltaX, 3 * deltaX + halfdeltaX, 4 * deltaX + halfdeltaX,  // row 1 4 hexes
+        deltaX, 2 * deltaX, 3 * deltaX, 4 * deltaX, 5 * deltaX,                                          // row 2 5 hexes
+        halfdeltaX, deltaX + halfdeltaX, 2 * deltaX + halfdeltaX, 3 * deltaX + halfdeltaX, 4 * deltaX + halfdeltaX, 5 * deltaX + halfdeltaX,  // row 3 6 hexes
+        0, deltaX, 2 * deltaX, 3 * deltaX, 4 * deltaX, 5 * deltaX, 6 * deltaX,                           // row 4 7 hexes
+        halfdeltaX, deltaX + halfdeltaX, 2 * deltaX + halfdeltaX, 3 * deltaX + halfdeltaX, 4 * deltaX + halfdeltaX, 5 * deltaX + halfdeltaX,  // row 5 6 hexes
+        deltaX, 2 * deltaX, 3 * deltaX, 4 * deltaX, 5 * deltaX,                                          // row 6 5 hexes
+        deltaX + halfdeltaX, 2 * deltaX + halfdeltaX, 3 * deltaX + halfdeltaX, 4 * deltaX + halfdeltaX   // row 7 4 hexes
+    };
+    private static final int[] hexY_st =
+    {
+        0, 0, 0, 0,
+        deltaY, deltaY, deltaY, deltaY, deltaY,
+        2 * deltaY, 2 * deltaY, 2 * deltaY, 2 * deltaY, 2 * deltaY, 2 * deltaY,
+        3 * deltaY, 3 * deltaY, 3 * deltaY, 3 * deltaY, 3 * deltaY, 3 * deltaY, 3 * deltaY,
+        4 * deltaY, 4 * deltaY, 4 * deltaY, 4 * deltaY, 4 * deltaY, 4 * deltaY,
+        5 * deltaY, 5 * deltaY, 5 * deltaY, 5 * deltaY, 5 * deltaY,
+        6 * deltaY, 6 * deltaY, 6 * deltaY, 6 * deltaY
+    };
+
+    /**
+     * hex coordinates for drawing the 6-player board, or null.
+     * Initialized by constructor of the first 6-player boardpanel.
+     * To make room for the ring of ports/water which isn't in the
+     * coordinate system, the offset from {@link #hexX_st} is {@link #HEXX_OFF_6PL},
+     * and the offset from {@link #hexY_st} is {@link #HEXY_OFF_6PL}.
+     * @see #hexX
+     * @since 1.1.08
+     */
+    private static int[] hexX_6pl, hexY_6pl;
+
+    /**
+     * In 6-player mode, the offset of {@link #hexX_6pl}, {@link #hexY_6pl}
+     * from {@link #hexX_st}, {@link #hexY_st} in unscaled board coordinates.
+     * Remember that x and y are swapped on-screen, because the board is rotated.
+     * @since 1.1.08
+     */
+    private static final int HEXX_OFF_6PL = deltaX, HEXY_OFF_6PL = deltaY;
+
+    /**
+     * In 6-player mode, subtract this instead of {@link #HEXY_OFF_6PL}
+     * in {@link #findEdge(int, int, boolean)}, {@link #findHex(int, int)}, {@link #findNode(int, int)}.
+     * @since 1.1.08
+     */
+    private static final int HEXY_OFF_6PL_FIND = 7;
+
+    /**
+     * The vertical offset for A-nodes vs Y-nodes along a road;
+     * the height of the sloped top/bottom hex edges.
+     * @since 2.0.00
+     * @see #hexCornersY
+     */
+    private static final int HEXY_OFF_SLOPE_HEIGHT = 16;
+
+    /**
+     * coordinates for drawing the playing pieces
+     */
+    /***  road looks like "|" along left edge of hex ***/
+    private static final int[] vertRoadX = { -2,  3,  3, -2, -2 };  // center is (x=0.5, y=32 == HALF_HEXHEIGHT)
+    private static final int[] vertRoadY = { 17, 17, 47, 47, 17 };
+
+    /***  road looks like "/" along upper-left edge of hex ***/
+    private static final int[] upRoadX = { -1, 26, 29, 2, -1 };
+    private static final int[] upRoadY = { 15, -2, 2, 19, 15 };
+
+    /***  road looks like "\" along lower-left edge of hex ***/
+    private static final int[] downRoadX = { -1, 2, 29, 26, -1 };
+    private static final int[] downRoadY = { 49, 45, 62, 66, 49 };
+
+    /***  settlement  ***/
+    private static final int[] settlementX = { -7, 0, 7, 7, -7, -7, 7 };
+    private static final int[] settlementY = { -7, -14, -7, 5, 5, -7, -7 };
+
+    /***  city  ***/
+    private static final int[] cityX =
+    {
+        -10, -4, 2, 2, 10, 10, -10, -10, 0, 0, 10, 5, -10
+    };
+    private static final int[] cityY =
+    {
+        -8, -14, -8, -4, -4, 6, 6, -8, -8, -4, -4, -8, -8
+    };
+
+    /**
+     * Ship.
+     * Center is (x=0.5, y=32 == {@link #HALF_HEXHEIGHT}).
+     * @see #warshipX
+     * @since 2.0.00
+     */
+    private static final int[] shipX =           // center is (x=0.5, y=32)
+        { -4,  3,  7,  7,  5, 13, 11,-12,-12, -3, -1, -1, -3, -4 },
+                               shipY =
+        { 22, 23, 28, 32, 37, 37, 42, 42, 37, 37, 34, 30, 25, 22 };
+
+    /**
+     * Warship for scenario <tt>SC_PIRI</tt>.
+     * Center is (x=0.5, y=32 == {@link #HALF_HEXHEIGHT}).
+     * Design is based on the normal ship ({@link #shipX}, {@link #shipY})
+     * with a second sail and a taller hull.
+     * @since 2.0.00
+     */
+    private static final int[] warshipX =        // center is (x=0.5, y=32)
+        { -8, -2,  1,  1, -1,     3,  5,  5,  3,  2,  8, 11, 11, 9,     13, 10,-10,-12, -7, -5, -5, -7, -8 },
+                               warshipY =
+        { 21, 22, 27, 31, 36,    36, 33, 29, 24, 21, 22, 27, 31, 36,    36, 43, 43, 36, 36, 33, 29, 24, 21 };
+
+    /*** Fortress polygon for scenario <tt>SC_PIRI</tt>. X is -13 to +13; Y is -11 to +11. @since 2.0.00 */
+    private static final int[] fortressX =
+        //  left side        //  crenellations
+        // right side        // entrance portal
+        { -13,-13, -7, -7,   -5, -5, -1, -1, 1,  1,  5, 5,
+          7,  7, 13, 13,     3, 3, 1, -1, -3, -3 },
+                               fortressY =
+        {  11,-11,-11, -7,   -7,-10,-10, -7,-7,-10,-10,-7,
+         -7,-11,-11, 11,     11,7, 5,  5,  7, 11 };
+
+    /*** village polygon. X is -13 to +13; Y is -9 to +9. @since 2.0.00 */
+    private static final int[] villageX = {  0, 13, 0, -13,  0 };
+    private static final int[] villageY = { -9,  0, 9,   0, -9 };
+        // TODO just a first draft; village graphic needs adjustment
+
+    /** robber polygon. X is -4 to +4; Y is -8 to +8. */
+    private static final int[] robberX =
+    {
+        -2, -4, -4, -2, 2, 4, 4, 2, 4, 4, -4, -4, -2, 2
+    };
+    private static final int[] robberY =
+    {
+        -2, -4, -6, -8, -8, -6, -4, -2, 0, 8, 8, 0, -2, -2
+    };
+
+    // The pirate ship uses shipX, shipY like any other ship.
+
+    /**
+     * Arrow, left-pointing.
+     * First point is top of arrow-tip's bevel, last point is bottom of tip.
+     * arrowXL[4] is rightmost X coordinate.
+     * (These points are important for adjustment when scaling in {@link #rescaleCoordinateArrays()})
+     * @see #arrowY
+     * @see #ARROW_SZ
+     */
+    private static final int[] arrowXL =
+    {
+        0,  17, 18, 18, 36, 36, 18, 18, 17,  0
+    };
+    /**
+     * Arrow, right-pointing.
+     * Calculated when needed by flipping {@link #arrowXL} in {@link #rescaleCoordinateArrays()}.
+     */
+    private static int[] arrowXR = null;
+    /**
+     * Arrow, y-coordinates: same whether pointing left or right.
+     * First point is top of arrow-tip's bevel, last point is bottom of tip.
+     */
+    private static final int[] arrowY =
+    {
+        17,  0,  0,  6,  6, 30, 30, 36, 36, 19
+    };
+
+    /** Arrow fits in a 37 x 37 square.
+     *  @see #arrowXL */
+    private static final int ARROW_SZ = 37;
+
+    /** Arrow color: cyan: r=106,g=183,b=183 */
+    private static final Color ARROW_COLOR = new Color(106, 183, 183);
+
+    /**
+     * Arrow color when game is over,
+     * and during {@link SOCGame#SPECIAL_BUILDING} phase of the 6-player game.
+     *<P>
+     * The game-over color was added in 1.1.09.  Previously, {@link #ARROW_COLOR} was used.
+     * @since 1.1.08
+     */
+    private static final Color ARROW_COLOR_PLACING = new Color(255, 255, 60);
+
+    /**
+     * BoardPanel's {@link #mode}s. NONE is normal gameplay, or not the client's turn.
+     * For correlation to game state, see {@link #updateMode()}.
+     * If a mode is added, please also update {@link #clearModeAndHilight(int)}.
+     */
+    private final static int NONE = 0;
+
+    /**
+     * Place a road, or place a free road when not {@link #isLargeBoard}.
+     * @see #PLACE_FREE_ROAD_OR_SHIP
+     */
+    private final static int PLACE_ROAD = 1;
+
+    private final static int PLACE_SETTLEMENT = 2;
+
+    private final static int PLACE_CITY = 3;
+
+    /**
+     * Place the robber, or just hover at a hex.
+     * @see #PLACE_PIRATE
+     */
+    private final static int PLACE_ROBBER = 4;
+
+    /**
+     * Place an initial settlement, or just hover at a port.
+     * @see #hoverIsPort
+     */
+    private final static int PLACE_INIT_SETTLEMENT = 5;
+
+    /** Place an initial road or ship. */
+    private final static int PLACE_INIT_ROAD = 6;
+
+    public final static int CONSIDER_LM_SETTLEMENT = 7;
+    public final static int CONSIDER_LM_ROAD = 8;
+    public final static int CONSIDER_LM_CITY = 9;
+    public final static int CONSIDER_LT_SETTLEMENT = 10;
+    public final static int CONSIDER_LT_ROAD = 11;
+    public final static int CONSIDER_LT_CITY = 12;
+
+    /** Place a ship on the large sea board.
+     *  @since 2.0.00 */
+    private final static int PLACE_SHIP = 13;
+
+    /**
+     * Place a free road or ship on the large sea board.
+     * If not {@link #isLargeBoard}, use {@link #PLACE_ROAD} instead.
+     * @since 2.0.00
+     */
+    private final static int PLACE_FREE_ROAD_OR_SHIP = 14;
+
+    /**
+     * Move a previously-placed ship on the large sea board.
+     * Also set {@link #moveShip_fromEdge}.
+     * @since 2.0.00
+     */
+    private final static int MOVE_SHIP = 15;
+
+    /**
+     * Move the pirate ship.
+     * @since 2.0.00
+     * @see #PLACE_ROBBER
+     */
+    private final static int PLACE_PIRATE = 16;
+
+    private final static int TURN_STARTING = 97;
+    private final static int GAME_FORMING = 98;
+    private final static int GAME_OVER = 99;
+    
+    /** During initial-piece placement, the tooltip is moved this far over to make room. */
+    public final static int HOVER_OFFSET_X_FOR_INIT_PLACE = 9;
+    
+    /** During robber placement, the tooltip is moved this far over to make room. */
+    public final static int HOVER_OFFSET_X_FOR_ROBBER = 15;
+    
+    /** for popup-menu build request, network send maximum delay (seconds) */
+    protected static int BUILD_REQUEST_MAX_DELAY_SEC = 5;
+    
+    /** for popup-menu build request, length of time after popup to ignore further
+     *  mouse-clicks.  Avoids Windows accidental build by popup-click during game's
+     *  initial piece placement. (150 ms)
+     */
+    protected static int POPUP_MENU_IGNORE_MS = 150;
+
+    /**
+     * Pixel spacing around {@link #superText1}, {@link #superText2}, {@link #superTextTop}
+     * @since 1.1.07
+     */
+    private static final int SUPERTEXT_INSET = 3, SUPERTEXT_PADDING_HORIZ = 2 * SUPERTEXT_INSET + 2;
+
+    /**
+     * hex size, in unscaled internal-pixels: 55 wide, 64 tall.
+     * The road polygon coordinate-arrays ({@link #downRoadX}, etc)
+     * are plotted against a hex of this size.
+     * @see #deltaX
+     * @see #deltaY
+     * @see #HALF_HEXHEIGHT
+     */
+    private static final int HEXWIDTH = 55, HEXHEIGHT = 64;
+
+    /**
+     * Half of {@link #HEXHEIGHT}, in unscaled internal pixels, for use with various board graphics.
+     * Also == {@link #halfdeltaY} + 9.
+     * @since 2.0.00
+     */
+    private static final int HALF_HEXHEIGHT = 32;
+
+    /**
+     * Diameter and font size (unscaled internal-pixels) for dice number circles on hexes.
+     * @since 1.1.08
+     */
+    private static final int DICE_NUMBER_CIRCLE_DIAMETER = 19, DICE_NUMBER_FONTPOINTS = 12;
+
+    /**
+     * Dice number circle background colors on hexes. <PRE>
+     * Index:  Dice:  Color:
+     *   0     2, 12  yellow
+     *   1     3, 11
+     *   2     4, 10  orange
+     *   3     5,  9
+     *   4     6,  8  red </PRE>
+     *
+     * @since 1.1.08
+     */
+    private static final Color[] DICE_NUMBER_CIRCLE_COLORS =
+        { Color.YELLOW,
+          new Color(255, 189, 0),
+          new Color(255, 125, 0),
+          new Color(255,  84, 0),
+          Color.RED
+        };
+
+    /**
+     * Minimum required width and height, as determined by options and {@link #isRotated}.
+     * Set in constructor based on {@link #PANELX}, {@link #PANELY}.
+     * Used by {@link #getMinimumSize()}.
+     * @since 1.1.08
+     * @see #panelMinBW
+     */
+    private Dimension minSize;
+
+    /**
+     * Ensure that super.setSize is called at least once.
+     * @since 1.1.08
+     */
+    private boolean hasCalledSetSize;
+
+    /**
+     * The board is configured for 6-player layout (and is {@link #isRotated});
+     * set in constructor by checking {@link SOCBoard#getBoardEncodingFormat()}.
+     * The entire coordinate system is land, except the rightmost hexes are unused
+     * (7D-DD-D7 row).
+     * The 6-player mode uses {@link #hexX_6pl} instead of {@link #hexX_st} for coordinates.
+     *<P>
+     * When {@link #isLargeBoard}, this field is false even if the game has 5 or 6 players.
+     * The <tt>is6player</tt> flag is about the hex layout on the board, not the number of players.
+     * @see #inactiveHexNums
+     * @see #isLargeBoard
+     * @since 1.1.08
+     */
+    protected boolean is6player;
+
+    /**
+     * The board is configured Large-Board Format (up to 127x127, oriented like 4-player not 6-player);
+     * set in constructor by checking {@link SOCBoard#getBoardEncodingFormat()}.
+     * The coordinate system is an arbitrary land/water mixture.
+     *<P>
+     * When <tt>isLargeBoard</tt>, {@link #isRotated()} is false even if the game has 5 or 6 players.
+     *
+     * @see #is6player
+     * @since 2.0.00
+     */
+    protected final boolean isLargeBoard;
+
+    /**
+     * The board is visually rotated 90 degrees clockwise (6-player: game opt PL > 4)
+     * compared to the internal coordinates.
+     *<P>
+     * Use this for rotation:
+     *<UL>
+     *<LI> From internal to screen (cw):  P'=({@link #panelMinBH}-y, x)
+     *<LI> From screen to internal (ccw): P'=(y, {@link #panelMinBW}-x)
+     *</UL>
+     * When the board is also {@link #isScaled scaled}, go in this order:
+     * Rotate clockwise, then scale up; Scale down, then rotate counterclockwise.
+     *<P>
+     * When calculating position at which to draw an image or polygon,
+     * remember that rotation changes which corner is considered (0,0),
+     * and the image is offset from that corner.  (For example, {@link #drawHex(Graphics, int)}
+     * subtracts HEXHEIGHT from x, after rotation but before scaling.)
+     *<P>
+     * When {@link #isLargeBoard}, <tt>isRotated</tt> is false even if the game has 5 or 6 players.
+     *
+     * @see #isScaledOrRotated
+     * @since 1.1.08
+     */
+    protected boolean isRotated;
+
+    /**
+     * Convenience flag - The board is {@link #isRotated rotated} and/or {@link #isScaled scaled up}.
+     * Check both of those flags when transforming between screen coordinates
+     * and internal coordinates.  Go in this order:
+     * Rotate clockwise, then scale up; Scale down, then rotate counterclockwise.
+     * @since 1.1.08
+     */
+    protected boolean isScaledOrRotated;
+
+    /**
+     * actual size on-screen, not internal-pixels size
+     * ({@link #panelMinBW}, {@link #panelMinBH})
+     */
+    protected int scaledPanelX, scaledPanelY;
+
+    /**
+     * <tt>panelMinBW</tt> and <tt>panelMinBH</tt> are the minimum width and height,
+     * in board-internal coordinates (not rotated or scaled).
+     * Differs from static {@link #PANELX}, {@link #PANELY} for {@link #is6player 6-player board}
+     * and the {@link #isLargeBoard large board}.
+     * Differs from {@link #minSize} because minSize takes {@link #isRotated} into account,
+     * so minSize isn't suitable for use in rescaling formulas.
+     * @since 1.1.08
+     */
+    protected final int panelMinBW, panelMinBH;
+
+    /**
+     * The board is currently scaled larger than
+     * {@link #panelMinBW} x {@link #panelMinBH} pixels.
+     * Use {@link #scaleToActualX(int)}, {@link #scaleFromActualX(int)},
+     * etc to convert between internal and actual screen pixel coordinates.
+     *<P>
+     * When the board is also {@link #isRotated rotated}, go in this order:
+     * Rotate clockwise, then scale up; Scale down, then rotate counterclockwise.
+     *
+     * @see #isScaledOrRotated
+     */
+    protected boolean isScaled;
+
+    /**
+     * Time of last resize, as returned by {@link System#currentTimeMillis()}.
+     * Used with {@link #scaledMissedImage}.
+     */
+    protected long scaledAt;
+
+    /**
+     * Flag used while drawing a scaled board. If board size
+     * was recently changed, could be waiting for an image to resize.
+     * If it still hasn't appeared after 7 seconds, we'll give
+     * up and create a new one.  (This can happen due to AWT bugs.)
+     * Set in {@link #drawHex(Graphics, int)}, checked in {@link #drawBoard(Graphics)}.
+     * @see #scaledHexFail
+     */
+    protected boolean scaledMissedImage;
+
+    /**
+     * Time of start of board repaint, as returned by {@link System#currentTimeMillis()}.
+     * Used in {@link #drawBoardEmpty(Graphics)} with {@link #scaledMissedImage}.
+     * @since 1.1.08
+     */
+    private long drawnEmptyAt;
+
+    /**
+     * For debugging, flags to show player 0's potential/legal coordinate sets.
+     * The drawing happens in {@link #drawBoardEmpty(Graphics)}.
+     *<P>
+     * Stored in same order as piece types:
+     *<UL>
+     *<LI> 0: Legal roads - yellow parallel lines
+     *<LI> 1: Legal settlements - yellow squares
+     *<LI> 2: N/A - Legal cities; no set for that
+     *<LI> 3: Legal ships - yellow diamonds
+     *<LI> 4: Potential roads - green parallel lines
+     *<LI> 5: Potential settlements - green squares
+     *<LI> 6: Potential cities - green larger squares
+     *<LI> 7: Potential ships - yellow diamonds
+     *<LI> 8: Land hexes - red round rects
+     *<LI> 9: Nodes on land - red round rects
+     *</UL>
+     *<P>
+     * Has package-level visibility, for use by {@link SOCPlayerInterface#updateAtPutPiece(SOCPlayingPiece)}.
+     * @since 2.0.00
+     */
+    boolean[] debugShowPotentials;
+
+    /**
+     * Font of dice-number circles appearing on hexes, and dice numbers on cloth villages.
+     * @since 1.1.08
+     */
+    private Font diceNumberCircleFont;
+
+    /**
+     * FontMetrics of {@link #diceNumberCircleFont}.
+     * Used in hex and village dice numbers.
+     * @since 1.1.08
+     */
+    private FontMetrics diceNumberCircleFM;
+
+    /**
+     * Translate hex ID to hex number to get coords.
+     * Invalid (non-hex coordinate) IDs are 0.
+     * Null when {@link #isLargeBoard}.
+     */
+    private int[] hexIDtoNum;
+
+    /**
+     * Hex numbers which aren't drawn, or null.
+     * For {@link #is6player 6-player board},
+     * the rightmost line of hexes (7D-DD-D7) are skipped.
+     * Indicate this to {@link #drawBoard(Graphics)}.
+     * @since 1.1.08
+     */
+    private boolean[] inactiveHexNums;
+
+    /**
+     * hex coordinates for drawing pieces on the board.
+     * Upper-left corner of each hex, left-to-right in each row.
+     * Points to {@link #hexX_st} or {@link #hexX_6pl},
+     * and {@link #hexY_st} or {@link #hexY_6pl},
+     * depending on {@link #is6player} flag.
+     *<P>
+     * Null when {@link #isLargeBoard}, because of its simpler
+     * coordinate encoding.  In that case, calculate (x,y) with:
+     *<UL>
+     *<LI> y = halfdeltaY * (r+1);
+     *<LI> x = halfdeltaX * c;
+     *</UL>
+     *
+     * @since 1.1.08
+     */
+    private int[] hexX, hexY;
+
+    /**
+     * Hex images - shared unscaled original-resolution from {@link #IMAGEDIR}'s GIF files.
+     * Image references are copied to {@link #scaledHexes} from here.
+     * For indexes, see {@link #loadHexesPortsImages(Image[], Image[], String, MediaTracker, Toolkit, Class, boolean)}.
+     *
+     * @see #ports
+     * @see #scaledHexes
+     * @see #rotatHexes
+     */
+    private static Image[] hexes;
+
+    /**
+     * Port images - shared unscaled original-resolution from {@link #IMAGEDIR}'s GIF files.
+     * Image references are copied to {@link #scaledPorts} from here.
+     * Contains <tt>miscPort0.gif - miscPort5.gif</tt> and the per-resource ports.
+     * For indexes, see {@link #loadHexesPortsImages(Image[], Image[], String, MediaTracker, Toolkit, Class, boolean)}.
+     * @see #hexes
+     * @see #scaledPorts
+     * @see #rotatPorts
+     */
+    private static Image[] ports;
+
+    /**
+     * Hex and port images - rotated board; from <tt><i>{@link #IMAGEDIR}</i>/rotat</tt>'s GIF files.
+     * Image references are copied to
+     * {@link #scaledHexes}/{@link #scaledPorts} from here.
+     * @see #hexes
+     * @see #ports
+     * @since 1.1.08
+     */
+    private static Image[] rotatHexes, rotatPorts;
+
+    /**
+     * Hex images - private scaled copy, if {@link #isScaled}. Otherwise points to static copies,
+     * either {@link #hexes} or {@link #rotatHexes}
+     * @see #scaledHexFail
+     */
+    private Image[] scaledHexes;
+
+    /**
+     * Port images - private scaled copy, if {@link #isScaled}. Otherwise points to static copies,
+     * either {@link #ports} or {@link #rotatPorts}
+     * @see #scaledPortFail
+     */
+    private Image[] scaledPorts;
+
+    /**
+     * Hex/port images - Per-image flag to check if rescaling failed, if {@link #isScaled}.
+     * @see #scaledHexes
+     * @see #drawHex(Graphics, int)
+     */
+    private boolean[] scaledHexFail, scaledPortFail;
+
+    /**
+     * Dice number pictures (for the arrow; the hex dice numbers use
+     * {@link Graphics#drawString Graphics.drawString}).
+     * @see #DICE_SZ
+     */
+    private static Image[] dice;
+
+    /** Dice number graphic size in pixels; fits in a 25 x 25 square.
+     *  @see #dice */
+    private static final int DICE_SZ = 25;
+
+    /**
+     * Coordinate arrays for drawing the playing pieces.
+     * Local copy if isScaled, otherwise points to static arrays.
+     */
+    private int[] scaledVertRoadX, scaledVertRoadY;
+
+    /***  road looks like "/"  ***/
+    private int[] scaledUpRoadX, scaledUpRoadY;
+
+    /***  road looks like "\"  ***/
+    private int[] scaledDownRoadX, scaledDownRoadY;
+
+    /***  settlement  ***/
+    private int[] scaledSettlementX, scaledSettlementY;
+
+    /***  city  ***/
+    private int[] scaledCityX, scaledCityY;
+
+    /*** ship ***/
+    private int[] scaledShipX, scaledShipY;
+
+    /*** fortress (scenario _SC_PIRI) ***/
+    private int[] scaledFortressX, scaledFortressY;  // @since 2.0.00
+
+    /*** village (scenario _SC_CLVI) ***/
+    private int[] scaledVillageX, scaledVillageY;  // @since 2.0.00
+
+    /*** warship (scenario _SC_PIRI) ***/
+    private int[] scaledWarshipX, scaledWarshipY;  // @since 2.0.00
+
+    /***  robber  ***/
+    private int[] scaledRobberX, scaledRobberY;
+
+    // The pirate ship uses scaledShipX, scaledShipY like any other ship.
+
+    /**
+     * arrow, left-pointing and right-pointing.
+     * @see #rescaleCoordinateArrays()
+     */
+    private int[] scaledArrowXL, scaledArrowXR, scaledArrowY;
+
+    /** hex corners, clockwise from top-center, as located in waterHex.gif and other hex graphics:
+     * (27,0) (54,16) (54,47) (27,63) (0,47) (0,16).
+     *  If rotated 90deg clockwise, clockwise from center-right, would be:
+     * (63,27) (47,54) (16,54) (0,27) (16,0) (47,0).
+     * @see #hexCornersY
+     * @since 1.1.07
+     */
+    private static final int[] hexCornersX =
+    {
+        27, 54, 54, 27, 0, 0
+    };
+
+    /** hex corners, clockwise from top-center.
+     * @see #hexCornersX
+     * @see #HEXY_OFF_SLOPE_HEIGHT
+     * @since 1.1.07
+     */
+    private static final int[] hexCornersY =
+    {
+        0, 16, 47, 63, 47, 16
+    };
+
+    /**
+     * hex corner coordinates, as scaled to current board size.
+     * @see #hexCornersX
+     * @see #rescaleCoordinateArrays()
+     * @since 1.1.07
+     */
+    private int[] scaledHexCornersX, scaledHexCornersY;
+
+    /**
+     * Previous pointer coordinates for interface; the mouse was at this location when
+     * {@link #hilight} was last determined in {@link #mouseMoved(MouseEvent)}.
+     */
+    private int ptrOldX, ptrOldY;
+    
+    /**
+     * (tooltip) Hover text.  Its mode uses boardpanel mode
+     * constants: Will be NONE, PLACE_ROAD, PLACE_SETTLEMENT,
+     *   PLACE_ROBBER for hex, or PLACE_INIT_SETTLEMENT for port.
+     * Also contains "hovering" road/settlement/city near mouse pointer.
+     */
+    private BoardToolTip hoverTip;
+
+    /**
+     * Context menu for build/cancel-build
+     */
+    private BoardPopupMenu popupMenu;
+
+    /**
+     * Tracks last menu-popup time.  Avoids misinterpretation of popup-click with placement-click
+     * during initial placement: On Windows, popup-click must be caught in mouseReleased,
+     * but mousePressed is called immediately afterwards.
+     */
+    private long popupMenuSystime;
+
+    /**
+     * For right-click build menu; used for fallback part of client-server-client
+     * communication of a build request. Created whenever right-click build request sent.
+     * This is the fallback for the normal method:
+     * <pre>
+     *  SOCBoardPanel.popupExpectingBuildRequest
+     *  SOCPlayerInterface.updateAtGameState
+     *  SOCBoardPanel.popupFireBuildingRequest
+     * </pre>
+     */
+    protected BoardPanelSendBuildTask buildReqTimerTask;
+
+    /**
+     * Text to be displayed as 2 lines superimposed over center
+     * of the board graphic (during game setup).
+     * Either supertext2, or both, can be null to display nothing.
+     * @see #setSuperimposedText(String, String)
+     * @since 1.1.07
+     */
+    private String superText1, superText2;
+
+    /**
+     * Width, height of {@link #superText1} and {@link #superText2} if known, or 0.
+     * Calculated in {@link #drawSuperText(Graphics)}.
+     * @since 1.1.07
+     */
+    private int superText1_w, superText_h, superText_des, superText2_w, superTextBox_x, superTextBox_y, superTextBox_w, superTextBox_h;
+
+    /**
+     * Text to be displayed as 1 line superimposed over the top-center
+     * of the board graphic (during game play).
+     * Can be null to display nothing.
+     * @see #setSuperimposedTopText(String)
+     * @since 1.1.08
+     */
+    private String superTextTop;
+
+    /**
+     * Width, height of {@link #superTextTop} if known, or 0.
+     * Calculated in {@link #drawSuperTextTop(Graphics)}.
+     * Y-position of top of this textbox is {@link #SUPERTEXT_INSET}.
+     * @since 1.1.08
+     */
+    private int superTextTop_w, superTextTop_h, superTextTopBox_x, superTextTopBox_w, superTextTopBox_h;
+
+    /**
+     * Edge or node being pointed to. When placing a road/settlement/city,
+     * used for coordinate of "ghost" piece under the mouse pointer.
+     * 0 when nothing is hilighted. -1 for a road at edge 0x00.
+     *<P>
+     * During {@link #PLACE_INIT_ROAD}, this can be either a road or a ship.
+     * Along coastal edges it could be either one.
+     * Default to road:
+     * Check {@link #player}.{@link SOCPlayer#isPotentialRoad(int) isPotentialRoad(hilight)}
+     * first, then {@link SOCPlayer#isPotentialShip(int) .isPotentialShip}.
+     * Player can right-click to build an initial ship along a coastal edge.
+     */
+    private int hilight;
+
+    /**
+     * If hilighting an edge, is the {@link #hilight} a ship and not a road?
+     * @since 2.0.00
+     */
+    private boolean hilightIsShip;
+
+    /**
+     * During {@link #MOVE_SHIP} mode, the edge coordinate
+     * from which we're moving the ship.  0 otherwise.
+     * @since 2.0.00
+     */
+    private int moveShip_fromEdge;
+
+    /**
+     * Map grid sectors (from unscaled on-screen coordinates) to hex edges.
+     * Invalid edges are 0.
+     * The grid has 15 columns (each being 1/2 of a hex wide) and 23 rows
+     * (each 1/3 hex tall).
+     * This maps graphical coordinates to the board coordinate system.
+     *<P>
+     * The edge coordinate number at grid (x,y) is in <tt>edgeMap</tt>[x + (y * 15)].
+     * If <tt>edgeMap</tt>[x,y] == 0, it's not a valid edge coordinate.
+     *<P>
+     * On the 4-player board, row 0 is the top of the topmost row of water
+     * hexes.  Here are the grid (x,y) values for the edges of the top-left
+     * <b>land</b> hex on the 4-player board, and to the right and down; its
+     * top is in y=3 of this grid:<PRE>
+     *             ^               ^
+     *       (4,3)   (5,3)   (6,3)   (7,3)
+     *     |               |
+     *   (4,4)           (6,4)
+     *   (4,5)           (6,5)
+     *     |               |
+     *(3,6)  (4,6)   (5,6)   (6,6)   (7,6)
+     *             v               v
+     *             |               |
+     *           (5,7)           (7,7)
+     *           (5,8)           (7,8) </PRE>
+     *<P>
+     * The 6-player board is similar to the 4-player layout, but its
+     * top-left land hex edges start at (3,0) instead of (4,3), and it is
+     * visually rotated 90 degrees on screen, but not rotated in this
+     * coordinate system, versus the 4-player board.
+     *<P>
+     * <b>Note:</b> For the 6-player board, edge 0x00 is a valid edge that
+     * can be built on.  It is marked here as -1, since a value of 0 marks an
+     * invalid edge in this map.
+     *<P>
+     * In {@link #is6player 6-player mode}, there is an extra ring of water/port hexes
+     * on the outside, which isn't within the coordinate system.  So this grid is
+     * shifted +1 column, +3 rows.
+     *<P>
+     * Not used when {@link #isLargeBoard}.
+     *
+     * @see #findEdge(int, int, boolean)
+     * @see #initEdgeMapAux(int, int, int, int, int)
+     */
+    private int[] edgeMap;
+
+    /**
+     * Map grid sectors (from unscaled on-screen coordinates) to hex nodes.
+     * Invalid nodes are 0.
+     * The grid has 15 columns and 23 rows.
+     * This maps graphical coordinates to the board coordinate system.
+     * Each row of hexes touches 3 columns and 5 rows here. For instance,
+     * hex 0x35 has its top-center point (node) in row y=6, and its bottom-center
+     * point in row y=10, of this grid.  Its left edge is column x=3, and right is column x=5.
+     *<P>
+     * The node number at grid (x,y) is nodeMap[x + (y * 15)].
+     *<P>
+     * In {@link #is6player 6-player mode}, there is an extra ring of water/port hexes
+     * on the outside, which isn't within the coordinate system.  So this grid appears
+     * shifted +1 column, +3 rows on screen, to account for the outside ring.
+     *<P>
+     * In 4-player mode, here are the nodeMap coordinates (x,y) for the left end of the topmost
+     * row of water hexes:
+     *<PRE>
+     *       (4,0)       (6,0)
+     *     /       \   /      \
+     * (3,1)       (5,1)
+     * (3,2)       (5,2)
+     * (3,3)       (5,3)
+     * /   \       /   \      /
+     *       (3,4)       (6,4)
+     *</PRE>
+     * Not used when {@link #isLargeBoard}.
+     *
+     * @see #findNode(int, int)
+     * @see #initNodeMapAux(int, int, int, int, int)
+     */
+    private int[] nodeMap;
+
+    /**
+     * Map grid sectors (from unscaled on-screen coordinates) to hexes.
+     * Invalid hexes are 0.
+     * The grid has 15 columns (each being 1/2 of a hex wide) and 23 rows
+     * (each 1/3 hex tall).
+     * This maps graphical coordinates to the board coordinate system.
+     * Not used when {@link #isLargeBoard}.
+     * @see #findHex(int, int)
+     */
+    private int[] hexMap;
+
+    /**
+     * The game which this board is a part of
+     */
+    private SOCGame game;
+
+    /**
+     * The board in the game
+     */
+    private SOCBoard board;
+
+    /**
+     * The player that is using this interface.
+     * @see #playerNumber
+     */
+    private SOCPlayer player;
+    
+    /**
+     * player number of our {@link #player} if in a game, or -1.
+     * @since 1.1.00
+     */
+    private int playerNumber;
+
+    /**
+     * When in "consider" mode, this is the player
+     * we're talking to
+     */
+    private SOCPlayer otherPlayer;
+
+    /**
+     * offscreen buffer of everything (board, pieces, hovering pieces, tooltip), to prevent flicker.
+     * @see #emptyBoardBuffer
+     */
+    private Image buffer;
+
+    /**
+     * offscreen buffer of board without any pieces placed, to prevent flicker.
+     * If the board layout changes (at start of game, for example),
+     * call {@link #flushBoardLayoutAndRepaint()} to clear the buffered copy.
+     * @see #buffer
+     * @since 1.1.08
+     */
+    private Image emptyBoardBuffer;
+
+    /**
+     * Modes of interaction; for correlation to game state, see {@link #updateMode()}.
+     * For tooltip's mode, see {@link SOCBoardPanel.BoardToolTip#hoverMode}.
+     */
+    private int mode;
+
+    /**
+     * This holds the coord of the last stlmt
+     * placed in the initial phase.
+     */
+    private int initstlmt;
+
+    /**
+     * the player interface that this board is a part of
+     */
+    private SOCPlayerInterface playerInterface;
+
+    /** Cached colors, for use for robber's "ghost"
+     *  (previous position) when moving the robber.
+     *  Values are determined the first time the
+     *  robber is ghosted on that type of tile.
+     * 
+     *  Index ranges from 0 to SOCBoard.MAX_ROBBER_HEX.
+     * 
+     *  @see soc.client.ColorSquare
+     *  @see #drawRobber(Graphics, int, boolean, boolean)
+     */
+    protected Color[] robberGhostFill, robberGhostOutline;
+
+    /**
+     * create a new board panel in a game interface.
+     * The minimum size needed on-screen is based on the game options.
+     * After construction, call {@link #getMinimumSize()} to read it.
+     *
+     * @param pi  the player interface that spawned us
+     */
+    public SOCBoardPanel(SOCPlayerInterface pi)
+    {
+        super();
+
+        game = pi.getGame();
+        playerInterface = pi;
+        player = null;
+        playerNumber = -1;
+        board = game.getBoard();
+        isScaled = false;
+        scaledMissedImage = false;
+        if (board.getBoardEncodingFormat() == SOCBoard.BOARD_ENCODING_LARGE)
+        {
+            is6player = false;
+            isLargeBoard = true;
+            isRotated = isScaledOrRotated = false;
+        } else {
+            is6player = (board.getBoardEncodingFormat() == SOCBoard.BOARD_ENCODING_6PLAYER)
+                || (game.maxPlayers > 4);
+            isLargeBoard = false;
+            isRotated = isScaledOrRotated = is6player;
+        }
+        if (isRotated)
+        {
+            // scaledPanelX, scaledPanelY are on-screen minimum size.
+            // panelMinBW, panelMinBH are board-coordinates, so not rotated.
+            // Thus, x <-> y between these two pairs of variables.
+            scaledPanelX = PANELY;
+            scaledPanelY = PANELX;
+            if (is6player)
+            {
+                scaledPanelX += (2 * deltaY);
+                scaledPanelY += deltaX;
+            }
+            panelMinBW = scaledPanelY;
+            panelMinBH = scaledPanelX;
+        } else {
+            if (isLargeBoard)
+            {
+                // TODO isLargeBoard: what if we need a scrollbar?
+                int bh = board.getBoardHeight(), bw = board.getBoardWidth();
+                if (bh < BOARDHEIGHT_VISUAL_MIN)
+                    bh = BOARDHEIGHT_VISUAL_MIN;
+                if (bw < BOARDWIDTH_VISUAL_MIN)
+                    bw = BOARDWIDTH_VISUAL_MIN;
+                scaledPanelX = halfdeltaX * bw + PANELPAD_LBOARD_RT;
+                scaledPanelY = halfdeltaY * bh + 18;
+            } else {
+                scaledPanelX = PANELX;
+                scaledPanelY = PANELY;
+                if (is6player)
+                {
+                    scaledPanelY += (2 * deltaY);
+                    scaledPanelX += deltaX;
+                }
+            }
+            panelMinBW = scaledPanelX;
+            panelMinBH = scaledPanelY;
+        }
+        minSize = new Dimension(scaledPanelX, scaledPanelY);
+        hasCalledSetSize = false;
+        debugShowPotentials = new boolean[10];
+
+        int i;
+
+        // init coord holders
+        ptrOldX = 0;
+        ptrOldY = 0;
+
+        hilight = 0;
+        moveShip_fromEdge = 0;
+        hilightIsShip = false;
+
+        if (isLargeBoard)
+        {
+            // Because of the straightforward coordinate system used for isLargeBoard,
+            // there's no need for these (x,y) -> board-coordinate maps.
+            // Calculate (x,y) with:
+            //   y = halfdeltaY * r;
+            //   x = halfdeltaX * c;
+
+            edgeMap = null;
+            nodeMap = null;
+            hexMap = null;
+            hexIDtoNum = null;
+            hexX = null;
+            hexY = null;
+            inactiveHexNums = null;
+
+        } else {
+
+            initCoordMappings();
+
+        }  // if (isLargeBoard)
+
+        // set mode of interaction
+        mode = NONE;
+
+        // Set up mouse listeners
+        this.addMouseListener(this);
+        this.addMouseMotionListener(this);
+
+        // Cached colors to be determined later
+        robberGhostFill = new Color [1 + board.max_robber_hextype];
+        robberGhostOutline = new Color [1 + board.max_robber_hextype];
+
+        // Set up hover tooltip info
+        hoverTip = new BoardToolTip(this);
+        
+        // Set up popup menu
+        popupMenu = new BoardPopupMenu(this);
+        add (popupMenu);
+        popupMenuSystime = System.currentTimeMillis();  // Set to a reasonable value
+
+        // Overlay text
+        superText1 = null;
+        superText2 = null;
+
+        // load the static images
+        loadImages(this, isRotated);
+
+        // point to static images, unless we're later resized
+        Image[] h, p;
+        if (isRotated)
+        {
+            h = rotatHexes;
+            p = rotatPorts;
+        } else {
+            h = hexes;
+            p = ports;
+        }
+        scaledHexes = new Image[h.length];
+        scaledPorts = new Image[ports.length];
+        for (i = h.length - 1; i>=0; --i)
+            scaledHexes[i] = h[i];
+        for (i = ports.length - 1; i>=0; --i)
+            scaledPorts[i] = p[i];
+        scaledHexFail = new boolean[h.length];
+        scaledPortFail = new boolean[ports.length];
+
+        // point to static coordinate arrays, unless we're later resized.
+        // If this is the first instance, calculate arrowXR.
+        rescaleCoordinateArrays();
+    }
+
+    /**
+     * During the constructor, initialize the board-coordinate to screen-coordinate mappings:
+     * {@link #edgeMap}, {@link #nodeMap}, {@link #hexMap},
+     * {@link #hexIDtoNum}, {@link #hexX}, {@link #hexY},
+     * {@link #inactiveHexNums}.
+     *<P>
+     * Not used when {@link #isLargeBoard}.
+     * @since 2.0.00
+     */
+    private void initCoordMappings()
+    {
+        int i;
+        // init edge map
+        edgeMap = new int[345];
+        Arrays.fill(edgeMap, 0);
+
+        if (is6player)
+        {
+            // since 0x00 is a valid edge for 6player, it's
+            // marked in the map as -1 (0 means invalid in the map).
+            initEdgeMapAux(3, 0, 9, 3, 0x17);    // Top row: 0x17 is first land hex of this row
+            initEdgeMapAux(2, 3, 10, 6, 0x15);
+            initEdgeMapAux(1, 6, 11, 9, 0x13);
+            initEdgeMapAux(0, 9, 12, 12, 0x11);  // Middle row: 0x11 is leftmost land hex
+            initEdgeMapAux(1, 12, 11, 15, 0x31);
+            initEdgeMapAux(2, 15, 10, 18, 0x51);
+            initEdgeMapAux(3, 18, 9, 21, 0x71);  // Bottom row: 0x71 is first land hex of this row
+        } else {
+            initEdgeMapAux(4, 3, 10, 6, 0x37);    // Top row: 0x37 is first land hex of this row
+            initEdgeMapAux(3, 6, 11, 9, 0x35);
+            initEdgeMapAux(2, 9, 12, 12, 0x33);  // Middle row: 0x33 is leftmost land hex
+            initEdgeMapAux(3, 12, 11, 15, 0x53);
+            initEdgeMapAux(4, 15, 10, 18, 0x73);  // Bottom row: 0x73 is first land hex of this row
+        }
+
+        // init node map
+        nodeMap = new int[345];
+        Arrays.fill(nodeMap, 0);
+
+        if (is6player)
+        {
+            initNodeMapAux(3,  0,  9,  4, 0x17);  // Very top row: 3 across
+            initNodeMapAux(2,  3, 10,  7, 0x15);
+            initNodeMapAux(1,  6, 11, 10, 0x13);
+            initNodeMapAux(0,  9, 12, 13, 0x11);  // Middle row: 6 across, 0x11 is leftmost land hex
+            initNodeMapAux(1, 12, 11, 16, 0x31);
+            initNodeMapAux(2, 15, 10, 19, 0x51);
+            initNodeMapAux(3, 18,  9, 22, 0x71);  // Very bottom row: 3 across
+        } else {
+            initNodeMapAux(4,  3, 10,  7, 0x37);  // Top row: 0x37 is first land hex of this row
+            initNodeMapAux(3,  6, 11, 10, 0x35);
+            initNodeMapAux(2,  9, 12, 13, 0x33);  // Middle row: 0x33 is leftmost land hex
+            initNodeMapAux(3, 12, 11, 16, 0x53);
+            initNodeMapAux(4, 15, 10, 19, 0x73);  // Bottom row: 0x73 is first land hex of this row
+        }
+
+        // init hex map
+        hexMap = new int[345];
+        Arrays.fill(hexMap, 0);
+
+        if (is6player)
+        {
+            initHexMapAux(3, 1, 8, 2, 0x17);    // Top row: 0x17 is first land hex
+            initHexMapAux(2, 4, 9, 5, 0x15);
+            initHexMapAux(1, 7, 10, 8, 0x13);
+            initHexMapAux(0, 10, 11, 11, 0x11);
+            initHexMapAux(1, 13, 10, 14, 0x31);
+            initHexMapAux(2, 16, 9, 17, 0x51);
+            initHexMapAux(3, 19, 8, 20, 0x71);  // Bottom row: 0x71 is first land hex
+        } else {
+            initHexMapAux(4, 4, 9, 5, 0x37);    // Top row: 0x37 is first land hex
+            initHexMapAux(3, 7, 10, 8, 0x35);
+            initHexMapAux(2, 10, 11, 11, 0x33);
+            initHexMapAux(3, 13, 10, 14, 0x53);
+            initHexMapAux(4, 16, 9, 17, 0x73);  // Bottom row: 0x73 is first land hex
+        }
+
+        hexIDtoNum = new int[0xDE];
+        Arrays.fill(hexIDtoNum, 0);
+
+        initHexIDtoNumAux(0x17, 0x7D, 0);
+        initHexIDtoNumAux(0x15, 0x9D, 4);
+        initHexIDtoNumAux(0x13, 0xBD, 9);
+        initHexIDtoNumAux(0x11, 0xDD, 15);
+        initHexIDtoNumAux(0x31, 0xDB, 22);
+        initHexIDtoNumAux(0x51, 0xD9, 28);
+        initHexIDtoNumAux(0x71, 0xD7, 33);
+
+        if (is6player)
+        {
+            if (hexX_6pl == null)
+            {
+                final int L = hexX_st.length;
+                hexX_6pl = new int[L];
+                hexY_6pl = new int[L];
+                for (i = 0; i < L; ++i)
+                    hexX_6pl[i] = hexX_st[i] + HEXX_OFF_6PL;
+                for (i = 0; i < L; ++i)
+                    hexY_6pl[i] = hexY_st[i] + HEXY_OFF_6PL;
+            }
+            hexX = hexX_6pl;
+            hexY = hexY_6pl;
+
+            // Hex numbers (in range 0-36) to skip: (coords 7D-DD-D7).
+            inactiveHexNums = new boolean[hexX_6pl.length];
+            int[] inacIdx = {3, 8, 14, 21, 27, 32, 36};
+            for (i = 0; i < inacIdx.length; ++i)
+                inactiveHexNums[inacIdx[i]] = true;
+        } else {
+            hexX = hexX_st;
+            hexY = hexY_st;
+            inactiveHexNums = null;
+        }
+    }
+
+    /**
+     * Initialize {@link #edgeMap}'s valid edges across 1 row of hexes,
+     * for use by {@link #findEdge(int, int, boolean)}.
+     *<P>
+     * For details of {@link #edgeMap}'s layout and usage, see its javadoc.
+     * For more details of the initialization algorithm used in this
+     * method, see comments within
+     * {@link #initNodeMapAux(int, int, int, int, int)}.
+     *<P>
+     * Not applicable when {@link #isLargeBoard}.
+     *
+     * @param x1  Leftmost x-value to init within edgeMap; the x-value
+     *    of the row's leftmost vertical edge
+     * @param y1  Topmost y-value to init within edgeMap; the y-value of
+     *    the upper angled edges of the hex (angled "/" and "\")
+     * @param x2  Rightmost x-value to init; the x-value of the
+     *    row's rightmost vertical edge
+     * @param y2  Bottommost y-value to init; the y-value of
+     *    the lower angled edges of the hex (angled "\" and "/"),
+     *    should be <tt>y1</tt> + 3.
+     * @param startHex  Hex coordinate of row's first valid hex;
+     *   this row's {@link #edgeMap}[x,y] values will be set to
+     *   edge coordinates offset from <tt>startHex</tt>.
+     */
+    private final void initEdgeMapAux(int x1, int y1, int x2, int y2, int startHex)
+    {
+        final int hexVerticalXmod2 = x1 % 2;  // to find vertical-edge (vs middle) x-coordinates within each hex
+        int x;
+        int y;
+        int facing = 0;
+        int count = 0;
+        int hexNum;
+        int edgeNum = 0;
+
+        // See initNodeMapAux for comments on this algorithm.
+
+        for (y = y1; y <= y2; y++)  // Outer loop: each y
+        {
+            hexNum = startHex;
+
+            switch (count)
+            {
+            case 0:
+                facing = 6;
+                edgeNum = hexNum - 0x10;
+
+                break;
+
+            case 1:
+                facing = 5;
+                edgeNum = hexNum - 0x11;
+
+                break;
+
+            case 2:
+                facing = 5;
+                edgeNum = hexNum - 0x11;
+
+                break;
+
+            case 3:
+                facing = 4;
+                edgeNum = hexNum - 0x01;
+
+                break;
+
+            default:
+                System.out.println("initEdgeMap error");
+
+                return;
+            }
+
+            if (edgeNum == 0x00)
+                edgeNum = -1;  // valid edge 0x00 is stored as -1 in map
+
+            final boolean inMiddleRowsOfHex = (y > y1) && (y < y2);
+
+            for (x = x1; x <= x2; x++)  // Inner: each x for this y
+            {
+                if (inMiddleRowsOfHex)
+                {
+                    // center of hex isn't a valid edge
+                    if ((x % 2) != hexVerticalXmod2)
+                        edgeNum = 0;
+                }
+
+                edgeMap[x + (y * 15)] = edgeNum;
+
+                switch (facing)
+                {
+                case 1:
+                    facing = 6;
+                    hexNum += 0x22;
+                    edgeNum = hexNum - 0x10;
+
+                    break;
+
+                case 2:
+                    facing = 5;
+                    hexNum += 0x22;
+                    edgeNum = hexNum - 0x11;
+
+                    break;
+
+                case 3:
+                    facing = 4;
+                    hexNum += 0x22;
+                    edgeNum = hexNum - 0x01;
+
+                    break;
+
+                case 4:
+                    facing = 3;
+                    edgeNum = hexNum + 0x10;
+
+                    break;
+
+                case 5:
+                    facing = 2;
+                    edgeNum = hexNum + 0x11;
+
+                    break;
+
+                case 6:
+                    facing = 1;
+                    edgeNum = hexNum + 0x01;
+
+                    break;
+
+                default:
+                    System.out.println("initEdgeMap error");
+
+                    return;
+                }
+            }
+
+            count++;
+        }
+    }
+
+    private final void initHexMapAux(int x1, int y1, int x2, int y2, int startHex)
+    {
+        int x;
+        int y;
+        int hexNum;
+        int count = 0;
+
+        for (y = y1; y <= y2; y++)
+        {
+            hexNum = startHex;
+
+            for (x = x1; x <= x2; x++)
+            {
+                hexMap[x + (y * 15)] = hexNum;
+
+                if ((count % 2) != 0)
+                {
+                    hexNum += 0x22;
+                }
+
+                count++;
+            }
+        }
+    }
+
+    /**
+     * Within {@link #nodeMap}, set the node coordinates within a rectangular section
+     * from (x1,y1) to (x2,y2) covering all nodes of one horizontal row of hexes.
+     *<P>
+     * The grid maps graphical coordinates to the board coordinate system.
+     * Each row of hexes covers 5 rows here. For instance, hex 0x35 has its top-center
+     * point (node) in row 6, and its bottom-center point in row 10.
+     * All 6 nodes of each hex in range will be initialized within {@link #nodeMap}.
+     *<P>
+     * For node coordinates, see RST dissertation figure A2. For hex coordinates, see figure A1.
+     *<P>
+     * {@link #initEdgeMapAux(int, int, int, int, int)} uses a similar structure.
+     *<P>
+     * Not applicable when {@link #isLargeBoard}.
+     *
+     * @param x1 Starting x-coordinate within {@link #nodeMap}'s index;
+     *           should correspond to left edge of <tt>startHex</tt>
+     * @param y1 Starting y-coordinate within {@link #nodeMap}'s index;
+     *           should correspond to top point of <tt>startHex</tt>
+     * @param x2 Ending x-coordinate; should correspond to right edge of the last hex in the
+     *           row of hexes being initialized.  Each hex is 2 units wide in the grid.
+     * @param y2 Ending y-coordinate; should correspond to bottom point of <tt>startHex</tt>,
+     *           and thus should be y1 + 4.
+     * @param startHex  Starting hex ID (0x-coordinate of first hex in this row), to use with nodeMap[x1, y1].
+     */
+    private final void initNodeMapAux(int x1, int y1, int x2, int y2, int startHex)
+    {
+        int rowState = 0;  // current state; related to row# and logic for node coords from hex coords
+        int row = 0;  // 0 for first row (y==y1), 1 for second, etc.
+        int hexNum;  // starts with startHex, incr by 0x22 to move across a horizontal row of board coords
+                     // during rowStates 01, 12, 32, 41.
+        int nodeNum = 0;  // node number
+
+        /**
+         * Brief Illustration of row, rowState, nodeNum:
+         *   As seen for startHex = 0x37.  Node numbers below are in hex.
+         *         x-- 4     5     6     7     8        4     5     6     7     8
+         * row   y
+         *  |    |     nodeNums: (0 where blank)       rowState at top of x-loop:
+         *  |    |
+         *  0    3     0     38          5A            00    01    00    01    00
+         *                /      \    /      \    /       /      \    /      \    /
+         *  1    4     27          49          6B      10    11    12    11    12
+         *             |           |           |       |           |           |
+         *  2    5     0           0           0       20    20    20    20    20
+         *             |           |           |       |           |           |
+         *  3    6     36          58          7A      30    31    32    31    32
+         *           /    \      /    \      /    \       \      /    \      /    \
+         *  4    7     0     47          69            40    41    40    41    40
+         */
+
+        for (int y = y1; y <= y2; y++, row++)
+        {
+            hexNum = startHex;
+
+            switch (row)
+            {
+            case 0:
+                rowState = 00;
+                nodeNum = 0;
+
+                break;
+
+            case 1:
+                rowState = 10;
+                nodeNum = hexNum - 0x10;
+
+                break;
+
+            case 2:
+                rowState = 20;
+                nodeNum = 0;
+
+                break;
+
+            case 3:
+                rowState = 30;
+                nodeNum = hexNum - 0x01;
+
+                break;
+
+            case 4:
+                rowState = 40;
+                nodeNum = 0;
+
+                break;
+
+            default:
+                System.out.println("initNodeMap error");
+
+                return;
+            }
+
+            for (int x = x1; x <= x2; x++)
+            {
+                nodeMap[x + (y * 15)] = nodeNum;
+
+                switch (rowState)
+                {
+                // Used in top row (row==0) //
+                case 01:
+                    rowState = 00;
+                    hexNum += 0x22;
+                    nodeNum = 0;
+
+                    break;
+
+                case 00:
+                    rowState = 01;
+                    nodeNum = hexNum + 0x01;
+
+                    break;
+
+                // Used in row 1 (row==1) //
+                case 12:
+                    rowState = 11;
+                    hexNum += 0x22;
+                    nodeNum = 0;
+
+                    break;
+
+                case 11:
+                    rowState = 12;
+                    nodeNum = hexNum + 0x12;
+
+                    break;
+
+                case 10:
+                    rowState = 11;
+                    nodeNum = 0;
+
+                    break;
+
+                // Used in middle row (row==2) //
+                case 20:
+                    nodeNum = 0;
+
+                    break;
+
+                // Used in row 3 //
+                case 30:
+                    rowState = 31;
+                    nodeNum = 0;
+
+                    break;
+
+                case 32:
+                    rowState = 31;
+                    hexNum += 0x22;
+                    nodeNum = 0;
+
+                    break;
+
+                case 31:
+                    rowState = 32;
+                    nodeNum = hexNum + 0x21;
+
+                    break;
+
+                // Used in bottom row (row==4) //
+                case 41:
+                    rowState = 40;
+                    hexNum += 0x22;
+                    nodeNum = 0;
+
+                    break;
+
+                case 40:
+                    rowState = 41;
+                    nodeNum = hexNum + 0x10;
+
+                    break;
+
+                default:
+                    System.out.println("initNodeMap error");
+
+                    return;
+                }
+            }  // for (x)
+        }  // for (y)
+    }
+
+    private final void initHexIDtoNumAux(int begin, int end, int num)
+    {
+        int i;
+
+        for (i = begin; i <= end; i += 0x22)
+        {
+            hexIDtoNum[i] = num;
+            num++;
+        }
+    }
+
+    /**
+     * DOCUMENT ME!
+     *
+     * @return DOCUMENT ME!
+     */
+    @Override
+    public Dimension getPreferredSize()
+    {
+        return new Dimension(scaledPanelX, scaledPanelY);
+    }
+
+    /**
+     * Minimum required width and height, as determined by options and {@link #isRotated()}.
+     *<P>
+     * Minimum size is set in the constructor.
+     * On the classic 4-player and 6-player boards, the size is based on {@link #PANELX} and {@link #PANELY}.
+     * When {@link SOCGame#hasSeaBoard}, the size is based on {@link SOCBoard#getBoardWidth()}
+     * and {@link SOCBoard#getBoardHeight() .getBoardHeight()}.
+     *
+     * @return minimum size
+     */
+    @Override
+    public Dimension getMinimumSize()
+    {
+        return minSize;
+    }
+
+    /**
+     * Set the board to a new size, rescale graphics and repaint if needed.
+     *
+     * @param newW New width in pixels, no less than {@link #getMinimumSize()}.width
+     * @param newH New height in pixels, no less than {@link #getMinimumSize()}.height
+     * @throws IllegalArgumentException if newW or newH is too small but not 0.
+     *   During initial layout, the layoutmanager may make calls to setSize(0,0);
+     *   such a call is passed to super without scaling graphics.
+     */
+    @Override
+    public void setSize(int newW, int newH)
+        throws IllegalArgumentException
+    {
+        if ((newW == scaledPanelX) && (newH == scaledPanelY) && hasCalledSetSize)
+            return;  // Already sized.
+
+        // If below min-size, rescaleBoard throws
+        // IllegalArgumentException. Pass to our caller.
+        rescaleBoard(newW, newH);
+
+        // Resize
+        super.setSize(newW, newH);
+        hasCalledSetSize = true;
+        repaint();
+    }
+
+    /**
+     * Set the board to a new size, rescale graphics and repaint if needed.
+     *
+     * @param sz New size in pixels, no less than {@link #panelMinBW} wide by {@link #panelMinBH} tall
+     * @throws IllegalArgumentException if sz is too small but not 0.
+     *   During initial layout, the layoutmanager may make calls to setSize(0,0);
+     *   such a call is passed to super without scaling graphics.
+     */
+    @Override
+    public void setSize(Dimension sz)
+        throws IllegalArgumentException
+    {
+        setSize (sz.width, sz.height);
+    }
+
+    /**
+     * Set the board to a new location and size, rescale graphics and repaint if needed.
+     * Called from {@link SOCPlayerInterface#doLayout()}.
+     *
+     * @param x New location's x-coordinate
+     * @param y new location's y-coordinate
+     * @param w New width in pixels, no less than {@link #PANELX} (or if rotated, {@link #PANELY}})
+     * @param h New height in pixels, no less than {@link #PANELY} (or if rotated, {@link #PANELX})
+     * @throws IllegalArgumentException if w or h is too small but not 0.
+     *   During initial layout, the layoutmanager may make calls to setBounds(0,0,0,0);
+     *   such a call is passed to super without scaling graphics.
+     */
+    @Override
+    public void setBounds(int x, int y, int w, int h)
+        throws IllegalArgumentException
+    {
+        if ((w != scaledPanelX) || (h != scaledPanelY))
+        {
+            rescaleBoard(w, h);
+        }
+        super.setBounds(x, y, w, h);
+    }
+
+    /**
+     * Clear the board layout (as rendered in the
+     * empty-board buffer) and trigger a repaint.
+     * @since 1.1.08
+     * @see SOCPlayerInterface#updateAtNewBoard()
+     */
+    public void flushBoardLayoutAndRepaint()
+    {
+        if (emptyBoardBuffer != null)
+        {
+            emptyBoardBuffer.flush();
+            emptyBoardBuffer = null;
+        }
+        if (isScaled)
+            scaledAt = System.currentTimeMillis();  // reset the image-scaling timeout
+        repaint();
+    }
+
+    /**
+     * Clear the board layout (as rendered in the
+     * empty-board buffer) and trigger a repaint,
+     * only if we're showing potential/legal
+     * settlements/roads/cities for debug purposes.
+     * @since 2.0.00
+     */
+    public void flushBoardLayoutAndRepaintIfDebugShowPotentials()
+    {
+        boolean foundAny = false;
+        for (int i = debugShowPotentials.length - 1; i >= 0; --i)
+        {
+            if (debugShowPotentials[i])
+            {
+                foundAny = true;
+                break;
+            }
+        }
+
+        if (! foundAny)
+            return;
+
+        flushBoardLayoutAndRepaint();
+    }
+
+    /**
+     * Set the board fields to a new size, rescale graphics if needed.
+     * Does not call repaint.  Does not call setSize.
+     * Will update {@link #isScaledOrRotated}, {@link #scaledPanelX}, and other fields.
+     *
+     * @param newW New width in pixels, no less than {@link #PANELX} (or if rotated, {@link #PANELY}})
+     * @param newH New height in pixels, no less than {@link #PANELY} (or if rotated, {@link #PANELX})
+     * @throws IllegalArgumentException if newW or newH is too small but not 0.
+     *   During initial layout, the layoutmanager may cause calls to rescaleBoard(0,0);
+     *   such a call is ignored, no rescaling of graphics is done.
+     */
+    private void rescaleBoard(final int newW, final int newH)
+        throws IllegalArgumentException
+    {
+        if ((newW == 0) || (newH == 0))
+            return;
+        if ((newW < minSize.width) || (newH < minSize.height))
+            throw new IllegalArgumentException("Below minimum size");
+
+        /**
+         * Set vars
+         */
+        scaledPanelX = newW;
+        scaledPanelY = newH;
+        isScaled = ((scaledPanelX != minSize.width) || (scaledPanelY != minSize.height));
+        scaledAt = System.currentTimeMillis();
+        isScaledOrRotated = (isScaled || isRotated);
+
+        /**
+         * Off-screen buffer is now the wrong size.
+         * paint() will create a new one.
+         */
+        if (buffer != null)
+        {
+            buffer.flush();
+            buffer = null;
+        }
+        if (emptyBoardBuffer != null)
+        {
+            emptyBoardBuffer.flush();
+            emptyBoardBuffer = null;
+        }
+        diceNumberCircleFont = null;
+        diceNumberCircleFM = null;
+
+        /**
+         * Scale coordinate arrays for drawing pieces,
+         * or (if not isScaled) point to static arrays.
+         */
+        rescaleCoordinateArrays();
+
+        /**
+         * Scale images, or point to static arrays.
+         */
+        Image[] hex, por;
+        if (isRotated)
+        {
+            hex = rotatHexes;
+            por = rotatPorts;
+        } else {
+            hex = hexes;
+            por = ports;
+        }
+        if (! isScaled)
+        {
+            int i;
+            for (i = scaledHexes.length - 1; i>=0; --i)
+                scaledHexes[i] = hex[i];
+            for (i = ports.length - 1; i>=0; --i)
+                scaledPorts[i] = por[i];
+        }
+        else
+        {
+            int w = scaleToActualX(hex[0].getWidth(null));
+            int h = scaleToActualY(hex[0].getHeight(null));
+            for (int i = scaledHexes.length - 1; i>=0; --i)
+            {
+                if (hex[i] != null)
+                {
+                    scaledHexes[i] = hex[i].getScaledInstance(w, h, Image.SCALE_SMOOTH);
+                    scaledHexFail[i] = false;
+                } else {
+                    scaledHexes[i] = null;
+                    scaledHexFail[i] = true;
+                }
+            }
+
+            w = scaleToActualX(por[1].getWidth(null));
+            h = scaleToActualY(por[1].getHeight(null));
+            for (int i = scaledPorts.length - 1; i>=0; --i)
+            {
+                scaledPorts[i] = por[i].getScaledInstance(w, h, Image.SCALE_SMOOTH);
+                scaledPortFail[i] = false;
+            }
+        }
+
+        if ((superText1 != null) && (superTextBox_w > 0))
+        {
+            superTextBox_x = (newW - superTextBox_w) / 2;
+            superTextBox_y = (newH - superTextBox_h) / 2;
+        }
+    }
+
+    /**
+     * Scale coordinate arrays for drawing pieces
+     * (from internal coordinates to actual on-screen pixels),
+     * or (if not isScaled) point to static arrays.
+     * Called from constructor and rescaleBoard.
+     */
+    private void rescaleCoordinateArrays()
+    {
+        if (! isScaled)
+        {
+            if (! isRotated)
+            {
+                scaledVertRoadX = vertRoadX;     scaledVertRoadY = vertRoadY;
+                scaledUpRoadX   = upRoadX;       scaledUpRoadY   = upRoadY;
+                scaledDownRoadX = downRoadX;     scaledDownRoadY = downRoadY;
+                scaledHexCornersX = hexCornersX; scaledHexCornersY = hexCornersY;
+            } else {
+                // (cw):  P'=(width-y, x)
+                scaledVertRoadX = rotateScaleCopyYToActualX(vertRoadY, HEXWIDTH, false);
+                scaledVertRoadY = vertRoadX;
+                scaledUpRoadX   = rotateScaleCopyYToActualX(upRoadY, HEXWIDTH, false);
+                scaledUpRoadY   = upRoadX;
+                scaledDownRoadX = rotateScaleCopyYToActualX(downRoadY, HEXWIDTH, false);
+                scaledDownRoadY = downRoadX;
+                scaledHexCornersX = rotateScaleCopyYToActualX(hexCornersY, HEXWIDTH, false);
+                scaledHexCornersY = hexCornersX;
+            }
+            scaledSettlementX = settlementX; scaledSettlementY = settlementY;
+            scaledCityX     = cityX;         scaledCityY     = cityY;
+            scaledShipX     = shipX;         scaledShipY     = shipY;
+            scaledFortressX = fortressX;     scaledFortressY = fortressY;
+            scaledVillageX  = villageX;      scaledVillageY  = villageY;
+            scaledWarshipX  = warshipX;      scaledWarshipY  = warshipY;
+            scaledRobberX   = robberX;       scaledRobberY   = robberY;
+            scaledArrowXL   = arrowXL;       scaledArrowY    = arrowY;
+            if (arrowXR == null)
+            {
+                int[] axr = new int[arrowXL.length];
+                for (int i = 0; i < arrowXL.length; ++i)
+                    axr[i] = (ARROW_SZ - 1) - arrowXL[i];
+                arrowXR = axr;
+
+                // Assigned to static field only when complete,
+                // so another thread won't see a partially
+                // calculated arrowXR.
+            }
+            scaledArrowXR = arrowXR;
+        }
+        else
+        {
+            if (! isRotated)
+            {
+                scaledVertRoadX = scaleCopyToActualX(vertRoadX);
+                scaledVertRoadY = scaleCopyToActualY(vertRoadY);
+                scaledUpRoadX   = scaleCopyToActualX(upRoadX);
+                scaledUpRoadY   = scaleCopyToActualY(upRoadY);
+                scaledDownRoadX = scaleCopyToActualX(downRoadX);
+                scaledDownRoadY = scaleCopyToActualY(downRoadY);
+                scaledHexCornersX = scaleCopyToActualX(hexCornersX);
+                scaledHexCornersY = scaleCopyToActualY(hexCornersY);
+            } else {
+                // (cw):  P'=(width-y, x)
+                scaledVertRoadX = rotateScaleCopyYToActualX(vertRoadY, HEXWIDTH, true);
+                scaledVertRoadY = scaleCopyToActualY(vertRoadX);
+                scaledUpRoadX   = rotateScaleCopyYToActualX(upRoadY, HEXWIDTH, true);
+                scaledUpRoadY   = scaleCopyToActualY(upRoadX);
+                scaledDownRoadX = rotateScaleCopyYToActualX(downRoadY, HEXWIDTH, true);
+                scaledDownRoadY = scaleCopyToActualY(downRoadX);
+                scaledHexCornersX = rotateScaleCopyYToActualX(hexCornersY, HEXWIDTH, true);
+                scaledHexCornersY = scaleCopyToActualY(hexCornersX);
+            }
+            scaledSettlementX = scaleCopyToActualX(settlementX);
+            scaledSettlementY = scaleCopyToActualY(settlementY);
+            scaledCityX     = scaleCopyToActualX(cityX);
+            scaledCityY     = scaleCopyToActualY(cityY);
+            scaledShipX = scaleCopyToActualX(shipX);
+            scaledShipY = scaleCopyToActualY(shipY);
+            scaledFortressX = scaleCopyToActualX(fortressX);
+            scaledFortressY = scaleCopyToActualY(fortressY);
+            scaledVillageX  = scaleCopyToActualX(villageX);
+            scaledVillageY  = scaleCopyToActualY(villageY);
+            scaledWarshipX = scaleCopyToActualX(warshipX);
+            scaledWarshipY = scaleCopyToActualY(warshipY);
+            scaledRobberX   = scaleCopyToActualX(robberX);
+            scaledRobberY   = scaleCopyToActualY(robberY);
+            scaledArrowXL   = scaleCopyToActualX(arrowXL);
+            scaledArrowY    = scaleCopyToActualY(arrowY);
+
+            // Ensure arrow-tip sides are 45 degrees.
+            int p = Math.abs(scaledArrowXL[0] - scaledArrowXL[1]);
+            if (p != Math.abs(scaledArrowY[0] - scaledArrowY[1]))
+            {
+                scaledArrowY[0] = scaledArrowY[1] + p;
+            }
+            int L = scaledArrowXL.length - 1;
+            p = Math.abs(scaledArrowXL[L] - scaledArrowXL[L-1]);
+            if (p != Math.abs(scaledArrowY[L] - scaledArrowY[L-1]))
+            {
+                scaledArrowY[L] = scaledArrowY[L-1] - p;
+            }
+
+            // Now, flip for scaledArrowXR
+            scaledArrowXR = new int[scaledArrowXL.length];
+            int xmax = scaledArrowXL[4];  // Element defined as having max coord in arrowXL
+            for (int i = 0; i < scaledArrowXR.length; ++i)
+                scaledArrowXR[i] = xmax - scaledArrowXL[i];
+        }
+    }
+
+    /**
+     * Rescale to actual screen coordinates - Create a copy
+     * of array, and scale the copy's elements as X coordinates.
+     *
+     * @param xorig Int array to be scaled; each member is an x-coordinate.
+     * @return Scaled copy of xorig
+     *
+     * @see #scaleToActualX(int[])
+     * @see #rotateScaleCopyYToActualX(int[], int, boolean)
+     */
+    public int[] scaleCopyToActualX(int[] xorig)
+    {
+        int[] xs = new int[xorig.length];
+        for (int i = xorig.length - 1; i >= 0; --i)
+            xs[i] = (int) ((xorig[i] * (long) scaledPanelX) / panelMinBW);
+        return xs;
+    }
+
+    /**
+     * Rescale to actual screen coordinates - Create a copy
+     * of array, and scale the copy's elements as Y coordinates.
+     *
+     * @param yorig Int array to be scaled; each member is a y-coordinate.
+     * @return Scaled copy of yorig
+     *
+     * @see #scaleToActualY(int[])
+     */
+    public int[] scaleCopyToActualY(int[] yorig)
+    {
+        int[] ys = new int[yorig.length];
+        for (int i = yorig.length - 1; i >= 0; --i)
+            ys[i] = (int) ((yorig[i] * (long) scaledPanelY) / panelMinBH);
+        return ys;
+    }
+
+    /**
+     * Copy and rotate this array of y-coordinates, optionally also rescaling.
+     * Rotates internal to actual (clockwise):  P'=(width-y, x)
+     * @param yorig Array to copy and rotate, not null
+     * @param width Width to rotate against
+     * @param rescale Should we also rescale, same formula as {@link #scaleCopyToActualX(int[])}?
+     * @return Rotated copy of <tt>yorig</tt> for use as x-coordinates
+     * @since 1.1.08
+     */
+    public int[] rotateScaleCopyYToActualX(final int[] yorig, final int width, final boolean rescale)
+    {
+        int[] xr = new int[yorig.length];
+        for (int i = yorig.length - 1; i >= 0; --i)
+            xr[i] = width - yorig[i];
+        if (rescale)
+            for (int i = yorig.length - 1; i >= 0; --i)
+                xr[i] = (int) ((xr[i] * (long) scaledPanelX) / panelMinBW);
+        return xr;
+    }
+
+    /**
+     * Set or clear a debug flag to show player 0's potential/legal coordinate sets.
+     * @param pieceType  Piece type; 0=road, 1=settle, 2=city, 3=ship;
+     *         Use 8 for land hexes, 9 for nodes on board.  Or, -1 for all.
+     * @param setPotential  If true, show/hide the potential set, not the legal set
+     * @param setOn  If true, set the flag; if false, clear it
+     * @since 2.0.00
+     */
+    void setDebugShowPotentialsFlag
+        (int pieceType, final boolean setPotential, final boolean setOn)
+    {
+        if (pieceType == -1)
+        {
+            Arrays.fill(debugShowPotentials, setOn);  // all flags
+        } else {
+            if (setPotential && (pieceType < 4))
+                pieceType += 4;
+            if (setOn == debugShowPotentials[pieceType])
+                return;  // nothing to do
+
+            debugShowPotentials[pieceType] = setOn;
+        }
+
+        scaledMissedImage = true;  // force redraw of the empty board
+        repaint();  // to call drawBoard, drawBoardEmpty
+    }
+
+    /**
+     * Redraw the board using double buffering. Don't call this directly, use
+     * {@link Component#repaint()} instead.
+     *<P>
+     * See {@link #drawBoard(Graphics)} for related painting methods.
+     *<P>
+     * To protect against bugs, paint contains a try-catch that will
+     * print stack traces to the player chat print area.
+     */
+    @Override
+    public void paint(Graphics g)
+    {
+        Image ibuf = buffer;  // Local var in case field becomes null in other thread during paint
+        try {
+        if (ibuf == null)
+        {
+            ibuf = this.createImage(scaledPanelX, scaledPanelY);
+            buffer = ibuf;
+        }
+
+        // Because of message timing during placement, watch for
+        // the board's lists of roads, settlements, ships, etc
+        // being modified as we're drawing them.
+        // Happens with java 5 foreach loop iteration; wasn't
+        // previously an issue with java 1.4 piece enumerations.
+        try
+        {
+            drawBoard(ibuf.getGraphics());  // Do the actual drawing
+        } catch (ConcurrentModificationException cme) {
+            repaint();  // try again soon
+            return;
+        }
+
+        if (hoverTip.isVisible())
+            hoverTip.paint(ibuf.getGraphics());
+        ibuf.flush();
+        g.drawImage(ibuf, 0, 0, this);
+
+        } catch (Throwable th) {
+            playerInterface.chatPrintStackTrace(th);
+        }
+    }
+
+    /**
+     * Overriden so the peer isn't painted, which clears background. Don't call
+     * this directly, use {@link Component#repaint()} instead.
+     */
+    @Override
+    public void update(Graphics g)
+    {
+        paint(g);
+    }
+
+    /**
+     * Draw a board tile by its hex number (v1 or v2 board encoding).
+     *<P>
+     * Not used if {@link #isLargeBoard}.
+     * When {@link #isLargeBoard}, call {@link #drawHex(Graphics, int, int, int, int, int)} instead.
+     *
+     * @param g       graphics
+     * @param hexNum  hex number (0-36)
+     */
+    private final void drawHex(Graphics g, int hexNum)
+    {
+        final int portFacing;
+        int hexType = board.getHexLayout()[hexNum];
+
+        if (hexType < SOCBoard.MISC_PORT_HEX)
+        {
+            portFacing = -1;
+        }
+        else if (hexType < 0x10)
+        {
+            portFacing = hexType - 6;  // 7-12 -> 1-6
+            hexType = SOCBoard.MISC_PORT;
+        }
+        else
+        {
+            // Decode port bit mask:
+            // (port facing, 1-6)        (kind of port)
+            //      \--> [0 0 0][0 0 0 0] <--/
+            portFacing = hexType >> 4;
+            hexType = hexType & 0x0F;
+        }
+
+        drawHex(g, hexX[hexNum], hexY[hexNum], hexType, portFacing, hexNum);
+    }
+
+    /**
+     * Draw a land, water, or port hex tile at a given location.
+     * Use <tt>hexType</tt> to determine the hex graphic,
+     * and <tt>portFacing</tt> to determine a port overlay (if any).
+     * When <tt>hexNum</tt> is -1, no dice number is drawn.
+     * Otherwise, also draw the dice number for this hex (if any).
+     *
+     * @param g      graphics
+     * @param x      board-graphics x-coordinate to draw at; upper-left corner of hex
+     * @param y      board-graphics y-coordinate to draw at; upper-left corner of hex
+     * @param hexType hex type, as in {@link SOCBoard#getHexTypeFromCoord(int)};
+     *                also the index into {@link #hexes}.
+     *                If drawing a port (<tt>portFacing</tt> != -1),
+     *                <tt>hexType</tt> is {@link SOCBoard#getPortTypeFromNodeCoord(int)},
+     *                such as {@link SOCBoard#SHEEP_PORT} or {@link SOCBoard#MISC_PORT}.
+     * @param portFacing  port facing (1-6), or -1 for no port: the edge of the port's hex
+     *                touching land, which contains 2 nodes where player can build a
+     *                port settlement/city.  Valid range is
+     *                {@link SOCBoard#FACING_NE} to {@link SOCBoard#FACING_NW}.
+     * @param hexNum  hex number (0-36), or -1 if this isn't a valid hex number
+     *                   or if the dice number shouldn't be drawn.
+     *                   When {@link #isLargeBoard}, pass in the hex coordinate as hexNum.
+     * @since 1.1.08
+     */
+    private final void drawHex
+        (Graphics g, int x, int y, final int hexType, final int portFacing, final int hexNum)
+    {
+        if (hexType < 0)
+        {
+            playerInterface.chatPrintDebug("* bad hex type " + hexType + " at x,y(" + x + "," + y + ")");
+            return;
+        }
+
+        if (isScaledOrRotated)
+        {
+            if (isRotated)
+            {
+                // (cw):  P'=(panelMinBH-y, x)
+                int y1 = x;
+                x = panelMinBH - y - HEXHEIGHT;  // move 1 hex over, since corner of image has rotated
+                y = y1;
+            }
+            if (isScaled)
+            {
+                x = scaleToActualX(x);
+                y = scaleToActualY(y);
+            }
+        }
+
+        /**
+         * If previous scaling has failed, fallback image will be smaller
+         * compared to rest of the board graphics.  This is rare but
+         * must be visually handled.  Center the smaller graphic in
+         * the larger hex space, so it won't overlap other hexes.
+         */
+        boolean recenterPrevMiss = false;
+        int xm=0, ym=0;  // offset for re-centering miss
+
+        /**
+         * If board is scaled, could be waiting for an image to resize.
+         * If it still hasn't appeared after 7 seconds, give up and
+         * create a new one.  (This can happen due to AWT bugs.)
+         * drawBoard will then repaint with the new image.
+         * If the new image also fails, a "fallback" will occur; a reference
+         * to the static original-resolution image will be used.
+         */
+        boolean missedDraw = false;
+
+        // Don't draw a hex image for 3:1 ports,
+        // because it'll be entirely covered over.
+
+        if ((portFacing == -1) || (hexType != SOCBoard.MISC_PORT))
+        {
+            final Image[] hexis = (isRotated ? rotatHexes : hexes);  // Fall back to original, or to rotated?
+    
+            if (isScaled && (scaledHexes[hexType] == hexis[hexType]))
+            {
+                recenterPrevMiss = true;
+                int w = hexis[hexType].getWidth(null);
+                int h = hexis[hexType].getHeight(null);
+                xm = (scaleToActualX(w) - w) / 2;
+                ym = (scaleToActualY(h) - h) / 2;
+                x += xm;
+                y += ym;
+            }
+    
+            /**
+             * Draw the hex graphic
+             */
+            if (! g.drawImage(scaledHexes[hexType], x, y, this))
+            {
+                // for now, draw the placeholder; try to rescale and redraw soon if we can
+    
+                g.translate(x, y);
+                g.setColor(hexColor(hexType));
+                g.fillPolygon(scaledHexCornersX, scaledHexCornersY, 6);
+                g.setColor(Color.BLACK);
+                g.drawPolyline(scaledHexCornersX, scaledHexCornersY, 6);
+                g.translate(-x, -y);
+    
+                missedDraw = true;
+                if (isScaled && (7000 < (drawnEmptyAt - scaledAt)))
+                {
+                    // rescale the image or give up
+                    if (scaledHexFail[hexType])
+                    {
+                        scaledHexes[hexType] = hexis[hexType];  // fallback
+                    }
+                    else
+                    {
+                        scaledHexFail[hexType] = true;
+                        int w = scaleToActualX(hexis[0].getWidth(null));
+                        int h = scaleToActualY(hexis[0].getHeight(null));
+                        scaledHexes[hexType] = hexis[hexType].getScaledInstance(w, h, Image.SCALE_SMOOTH);
+                    }
+                }
+            }
+            if (recenterPrevMiss)
+            {
+                // Don't "center" further drawing
+                x -= xm;
+                y -= ym;
+                recenterPrevMiss = false;
+            }
+        }
+
+        /**
+         * Draw the port graphic
+         */
+        if (portFacing != -1)
+        {
+            final Image[] portis = (isRotated ? rotatPorts : ports);  // Fall back to original, or to rotated?
+
+            final int tmp;
+            if (hexType != SOCBoard.MISC_PORT)
+                tmp = portFacing + 5;  // 1-6 -> 6-11 (skip past the misc port images)
+            else
+                tmp = portFacing - 1;
+
+            if (isScaled && (scaledPorts[tmp] == portis[tmp]))
+            {
+                recenterPrevMiss = true;
+                int w = portis[tmp].getWidth(null);
+                int h = portis[tmp].getHeight(null);
+                xm = (scaleToActualX(w) - w) / 2;
+                ym = (scaleToActualY(h) - h) / 2;
+                x += xm;
+                y += ym;
+            }
+            if (! g.drawImage(scaledPorts[tmp], x, y, this))
+            {
+                g.drawImage(portis[tmp], x, y, null);  // show small port graphic, instead of a blank space
+                missedDraw = true;
+                if (isScaled && (7000 < (drawnEmptyAt - scaledAt)))
+                {
+                    if (scaledPortFail[tmp])
+                    {
+                        scaledPorts[tmp] = portis[tmp];  // fallback
+                    }
+                    else
+                    {
+                        scaledPortFail[tmp] = true;
+                        int w = scaleToActualX(portis[1].getWidth(null));
+                        int h = scaleToActualY(portis[1].getHeight(null));
+                        scaledPorts[tmp] = portis[tmp].getScaledInstance(w, h, Image.SCALE_SMOOTH);
+                    }
+                }
+            }
+
+            // Don't adj x,y to un-"center" further drawing:
+            // If scaled, x,y will be recalculated anyway.
+            // If not scaled, recenterPrevMiss is false.
+        }
+
+        if (hexNum == -1)
+        {
+            if (missedDraw)
+            {
+                // drawBoard will check this field after all hexes are drawn.
+                scaledMissedImage = true;
+            }
+            return;  // <---- Early return: This hex isn't within hexLayout/numberLayout ----
+        }
+
+        /**
+         * Draw the number
+         */
+        final int hnl = board.getNumberOnHexFromNumber(hexNum);
+        if (hnl > 0)
+        {
+            if (diceNumberCircleFont == null)
+            {
+                int fsize = DICE_NUMBER_FONTPOINTS;
+                if (isScaled)
+                    fsize = scaleToActualY(fsize);
+                diceNumberCircleFont = new Font("Dialog", Font.BOLD, fsize);
+            }
+            if ((diceNumberCircleFM == null) && (diceNumberCircleFont != null))
+            {
+                diceNumberCircleFM = getFontMetrics(diceNumberCircleFont);
+            }
+
+            if ((diceNumberCircleFM != null) && (diceNumberCircleFont != null))
+            {
+                final int dx, dy;  // Offset of number graphic from upper-left corner of hex
+                if (isRotated)
+                {
+                    dx = 22;  dy = 17;
+                } else {
+                    dx = 17;  dy = 22;
+                }
+    
+                if (! isScaled)
+                {
+                    x += dx;
+                    y += dy;
+                }
+                else
+                {
+                    x += scaleToActualX(dx);
+                    y += scaleToActualY(dy);
+                }
+    
+                // Draw the circle and dice number:
+                int dia = DICE_NUMBER_CIRCLE_DIAMETER;
+                if (isScaled)
+                    dia = scaleToActualX(dia);
+                ++dia;
+    
+                // Set background color:
+                {
+                    int colorIdx;
+                    if (hnl < 7)
+                        colorIdx = hnl - 2;
+                    else
+                        colorIdx = 12 - hnl;
+                    g.setColor(DICE_NUMBER_CIRCLE_COLORS[colorIdx]);
+                }
+                g.fillOval(x, y, dia, dia);
+                g.setColor(Color.BLACK);
+                g.drawOval(x, y, dia, dia);
+    
+                final String numstr = Integer.toString(hnl);
+                x += (dia - diceNumberCircleFM.stringWidth(numstr)) / 2;
+                y += (dia + diceNumberCircleFM.getAscent() - diceNumberCircleFM.getDescent()) / 2;
+                g.setFont(diceNumberCircleFont);
+                g.drawString(numstr, x, y);
+
+            }  // if (diceNumber fonts OK)
+        }  // if (hnl > 0)
+
+        if (missedDraw)
+        {
+            // drawBoard will check this field after all hexes are drawn.
+            scaledMissedImage = true;
+        }
+    }
+
+    /**
+     * Draw the robber.
+     *<P>
+     * The pirate ship (if any) is drawn via
+     * {@link #drawRoadOrShip(Graphics, int, int, boolean, boolean)}.
+     *
+     * @param g       Graphics context
+     * @param hexID   Board hex encoded position
+     * @param fullNotGhost  Draw with normal colors, not faded-out "ghost"
+     *                (as during PLACE_ROBBER movement)
+     * @param fillNotOutline  Fill the robber, not just outline
+     *                (as for previous robber position)
+     */
+    private final void drawRobber
+        (Graphics g, final int hexID, final boolean fullNotGhost, final boolean fillNotOutline)
+    {
+        int hx, hy;
+        if (isLargeBoard)
+        {
+            hx = halfdeltaX * (hexID & 0xFF);
+            hy = halfdeltaY * (hexID >> 8) + HALF_HEXHEIGHT;  // HALF_HEXHEIGHT == halfdeltaY + 9
+        } else {
+            int hexNum = hexIDtoNum[hexID];
+            hx = hexX[hexNum] + halfdeltaX;
+            hy = hexY[hexNum] + HALF_HEXHEIGHT;
+        }
+
+        if (isRotated)
+        {
+            // (cw):  P'=(panelMinBH-y, x)
+            int hy1 = hx;
+            hx = panelMinBH - hy;
+            hy = hy1;
+        }
+        if (isScaled)
+        {
+            hx = scaleToActualX(hx);
+            hy = scaleToActualY(hy);
+        }
+
+        Color rFill, rOutline;
+        if (fullNotGhost && fillNotOutline)
+        {
+            rFill = Color.lightGray;
+            rOutline = Color.black;
+        } else {
+            // Determine "ghost" color, we're moving the robber
+            int hexType = board.getHexTypeFromCoord(hexID);
+            if ((hexType >= robberGhostFill.length) || (hexType < 0))
+            {
+                // should not happen
+                rFill = Color.lightGray;
+                rOutline = Color.black;
+            } else if (robberGhostFill[hexType] != null)
+            {
+                // was cached from previous calculation
+                rFill = robberGhostFill[hexType];
+                rOutline = robberGhostOutline[hexType];
+
+                if (! fillNotOutline)
+                {
+                    final int dnum = board.getNumberOnHexFromCoord(hexID);
+                    if ((hexType == SOCBoard.DESERT_HEX)
+                        || (dnum <= 3) || (dnum >= 11))
+                    {
+                        // outline-only against a light background.
+                        rFill = Color.BLACK;
+                    }
+                }
+            } else {
+                // find basic color, "ghost" it
+                rOutline = hexColor(hexType);
+                if (rOutline == ColorSquare.WATER)
+                {
+                    // Should not happen
+                    rOutline = Color.lightGray;
+                }
+
+                // If hex is light, robber fill color should be dark. (average with gray)
+                // If hex is dark or midtone, it should be light. (average with white)
+                rFill = SOCPlayerInterface.makeGhostColor(rOutline);
+                rOutline = rOutline.darker();  // Always darken the outline
+
+                // Remember for next time
+                robberGhostFill[hexType] = rFill;
+                robberGhostOutline[hexType] = rOutline;
+                
+            }  // cached ghost color?
+        }  // normal or ghost?
+
+        g.translate(hx, hy);
+        if (fillNotOutline)
+        {
+            g.setColor(rFill);
+            g.fillPolygon(scaledRobberX, scaledRobberY, 13);
+        } else {
+            rOutline = rFill;  // stands out better against hex color
+        }
+        g.setColor(rOutline);
+        g.drawPolygon(scaledRobberX, scaledRobberY, 14);
+        g.translate(-hx, -hy);
+    }
+
+    /**
+     * draw a road or ship along an edge.
+     * Or, draw the pirate ship in the center of a hex.
+     * @param g  graphics
+     * @param edgeNum  Edge number of this road or ship; accepts -1 for edgeNum 0x00.
+     *           For the pirate ship in the middle of a hex, <tt>edgeNum</tt>
+     *           can be a hex coordinate, and <tt>pn</tt> must be -2 or -3.
+     * @param pn   Player number, or -1 for a white outline or fill color (depending on <tt>isHilight</tt>)
+     *             or -2 for the black pirate ship, -3 for the previous-pirate outline.
+     * @param isHilight  Is this the hilight for showing a potential placement?
+     * @param isRoadNotShip  True to draw a road; false to draw a ship if {@link #isLargeBoard}
+     * @param isWarship   True to draw a war ship (not normal ship) if {@link #isLargeBoard}, for scenario _SC_PIRI
+     */
+    private final void drawRoadOrShip
+        (Graphics g, int edgeNum, final int pn, final boolean isHilight,
+         final boolean isRoadNotShip, final boolean isWarship)
+    {
+        // Draw a road or ship
+        int roadX[], roadY[];
+        int hx, hy;
+        if (edgeNum == -1)
+            edgeNum = 0x00;
+
+        if (! isLargeBoard)
+        {
+            final int hexNum;
+            int dy = 0;  // y-offset, if edge's hex would draw it off the map
+
+            if ((((edgeNum & 0x0F) + (edgeNum >> 4)) % 2) == 0)
+            { // If first and second digit
+              // are even, then it is '|'.
+                hexNum = hexIDtoNum[edgeNum + 0x11];
+                roadX = scaledVertRoadX;
+                roadY = scaledVertRoadY;
+            }
+            else if (((edgeNum >> 4) % 2) == 0)
+            { // If first digit is even,
+              // then it is '/'.
+                if ((edgeNum >= 0x81) && (0 == ((edgeNum - 0x81) % 0x22)))
+                {
+                    // hex is off the south edge of the board.
+                    // move 2 hexes north and offset y.
+                    hexNum = hexIDtoNum[edgeNum - 0x10 + 0x02];
+                    dy = 2 * deltaY;
+                } else {
+                    hexNum = hexIDtoNum[edgeNum + 0x10];
+                }
+                roadX = scaledUpRoadX;
+                roadY = scaledUpRoadY;
+            }
+            else
+            { // Otherwise it is '\'.
+                if ((edgeNum >= 0x18) && (0 == ((edgeNum - 0x18) % 0x22)))
+                {
+                    // hex is off the north edge of the board.
+                    // move 2 hexes south and offset y.
+                    hexNum = hexIDtoNum[edgeNum + 0x20 - 0x01];
+                    dy = -2 * deltaY;
+                } else {
+                    hexNum = hexIDtoNum[edgeNum + 0x01];
+                }
+                roadX = scaledDownRoadX;
+                roadY = scaledDownRoadY;
+            }
+
+            hx = hexX[hexNum];
+            hy = hexY[hexNum] + dy;
+
+        } else {
+
+            // isLargeBoard:
+            // Determining (r,c) edge direction: | / \
+            //   "|" if r is odd
+            //   Otherwise: s = r/2
+            //   "/" if (s,c) is even,odd or odd,even
+            //   "\" if (s,c) is odd,odd or even,even
+            // Remember the vertical margin of halfdeltaY (or, r+1).
+
+            final int r = (edgeNum >> 8),
+                      c = (edgeNum & 0xFF);
+
+            if (isWarship) {
+                roadX = scaledWarshipX;
+                roadY = scaledWarshipY;
+            } else if (! isRoadNotShip) {
+                roadX = scaledShipX;
+                roadY = scaledShipY;
+            } else {
+                // roadX,roadY contents vary by edge direction
+                roadX = null;  // always set below; null here
+                roadY = null;  // to satisfy compiler
+            }
+
+            if ((pn <= -2) || ((r % 2) == 1))  // -2 or -3 is pirate ship, at a hex coordinate
+            {
+                // "|"
+                hx = halfdeltaX * c;
+                hy = halfdeltaY * r;  // offset: scaledVertRoadY is center of hex, not upper corner
+                if (isRoadNotShip)
+                {
+                    roadX = scaledVertRoadX;
+                    roadY = scaledVertRoadY;
+                }
+            } else {
+                if ((c % 2) != ((r/2) % 2))
+                {
+                    // "/"
+                    hx = halfdeltaX * c;
+                    hy = halfdeltaY * (r+1);
+                    if (isRoadNotShip)
+                    {
+                        roadX = scaledUpRoadX;
+                        roadY = scaledUpRoadY;
+                    } else {
+                        hx += (halfdeltaX / 2);
+                        hy -= halfdeltaY;
+                    }
+                } else {
+                    // "\"
+                    hx = halfdeltaX * c;
+                    hy = halfdeltaY * (r-1);  // offset: scaledDownRoadY is bottom of hex, not upper corner
+                    if (isRoadNotShip)
+                    {
+                        roadX = scaledDownRoadX;
+                        roadY = scaledDownRoadY;
+                    } else {
+                        hx += (halfdeltaX / 2);
+                        hy += halfdeltaY;
+                    }
+                }
+            }
+
+        }  // if (! isLargeBoard)
+
+        if (isRotated)
+        {
+            // (cw):  P'=(panelMinBH-y, x)
+            int hy1 = hx;
+            hx = panelMinBH - hy - deltaX;  // -deltaX is because road poly coords are against hex width/height,
+                                        // and the hex image gets similar translation in drawHex.
+            hy = hy1;
+        }
+        if (isScaled)
+        {
+            hx = scaleToActualX(hx);
+            hy = scaleToActualY(hy);
+        }
+
+        g.translate(hx, hy);
+
+        if (pn != -3)
+        {
+            if (pn == -1)
+                g.setColor(Color.WHITE);
+            else if (pn == -2)  // pirate ship
+            {
+                if (isHilight)
+                    g.setColor(Color.LIGHT_GRAY);
+                else
+                    g.setColor(Color.BLACK);
+            }
+            else if (isHilight)
+                g.setColor(playerInterface.getPlayerColor(pn, true));
+            else
+                g.setColor(playerInterface.getPlayerColor(pn));
+    
+            g.fillPolygon(roadX, roadY, roadX.length);
+        }
+
+        if (! ((pn == -1) && isHilight))
+        {
+            if (pn == -2)
+                g.setColor(Color.darkGray);
+            else if (pn == -3)
+                g.setColor(Color.lightGray);
+            else if (isHilight)
+                g.setColor(playerInterface.getPlayerColor(pn, false));
+            else
+                g.setColor(Color.black);
+        }
+        g.drawPolygon(roadX, roadY, roadX.length);
+        g.translate(-hx, -hy);
+    }
+
+    /**
+     * draw a settlement
+     */
+    private final void drawSettlement(Graphics g, int nodeNum, int pn, boolean isHilight)
+    {
+        drawSettlementOrCity(g, nodeNum, pn, isHilight, false);
+    }
+
+    /**
+     * draw a city
+     */
+    private final void drawCity(Graphics g, int nodeNum, int pn, boolean isHilight)
+    {
+        drawSettlementOrCity(g, nodeNum, pn, isHilight, true);
+    }
+
+    /**
+     * draw a settlement or city; they have the same logic for determining (x,y) from nodeNum.
+     * @since 1.1.08
+     */
+    private final void drawSettlementOrCity
+        (Graphics g, final int nodeNum, final int pn, final boolean isHilight, final boolean isCity)
+    {
+        int hx, hy;
+
+        if (! isLargeBoard)
+        {
+            final int hexNum;
+
+            if (((nodeNum >> 4) % 2) == 0)
+            { // If first digit is even,
+              // then it is a 'Y' node
+              // in the northwest corner of a hex.
+                if ((nodeNum >= 0x81) && (0 == ((nodeNum - 0x81) % 0x22)))
+                {
+                    // this node's hex would be off the southern edge of the board.
+                    // shift 1 hex north, then add to y.
+                    hexNum = hexIDtoNum[nodeNum - 0x20 + 0x02 + 0x10];
+                    hx = hexX[hexNum];
+                    hy = hexY[hexNum] + 17 + (2 * deltaY);
+                } else {
+                    hexNum = hexIDtoNum[nodeNum + 0x10];
+                    hx = hexX[hexNum];
+                    hy = hexY[hexNum] + 17;
+                }
+            }
+            else
+            { // otherwise it is an 'A' node
+              // in the northern corner of a hex.
+                if ((nodeNum >= 0x70) && (0 == ((nodeNum - 0x70) % 0x22)))
+                {
+                    // this node's hex would be off the southern edge of the board.
+                    // shift 1 hex north, then add to y.
+                    hexNum = hexIDtoNum[nodeNum - 0x20 + 0x02 - 0x01];
+                    hx = hexX[hexNum] + halfdeltaX;
+                    hy = hexY[hexNum] + 2 + (2 * deltaY);
+                }
+                else if ((nodeNum & 0x0F) > 0)
+                {
+                    hexNum = hexIDtoNum[nodeNum - 0x01];
+                    hx = hexX[hexNum] + halfdeltaX;
+                    hy = hexY[hexNum] + 2;
+                } else {
+                    // this node's hex would be off the southwest edge of the board.
+                    // shift 1 hex to the east, then subtract from x.
+                    hexNum = hexIDtoNum[nodeNum + 0x22 - 0x01];
+                    hx = hexX[hexNum] - halfdeltaX;
+                    hy = hexY[hexNum] + 2;
+                }
+            }
+
+        } else {
+            // isLargeBoard
+
+            final int r = (nodeNum >> 8),
+                      c = (nodeNum & 0xFF);
+            hx = halfdeltaX * c;
+            hy = halfdeltaY * (r+1);
+
+            // If the node isn't at the top center of a hex,
+            // it will need to move up or down a bit vertically.
+            //
+            // 'Y' nodes vertical offset: move down
+            final int s = r / 2;
+            if ((s % 2) != (c % 2))
+                hy += HEXY_OFF_SLOPE_HEIGHT;
+        }
+
+        if (isRotated)
+        {
+            // (cw):  P'=(panelMinBH-y, x)
+            int hy1 = hx;
+            hx = panelMinBH - hy;
+            hy = hy1;
+        }
+        if (isScaled)
+        {
+            hx = scaleToActualX(hx);
+            hy = scaleToActualY(hy);
+        }
+
+        // System.out.println("NODEID = "+Integer.toHexString(nodeNum)+" | HEXNUM = "+hexNum);
+
+        if (isCity)
+        {
+            g.translate(hx, hy);
+            if (isHilight)
+            {
+                g.setColor(playerInterface.getPlayerColor(pn, true));
+                g.drawPolygon(scaledCityX, scaledCityY, 8);
+                // Draw again, slightly offset, for "ghost", since we can't fill and
+                // cover up the underlying settlement.
+                g.translate(1,1);
+                g.drawPolygon(scaledCityX, scaledCityY, 8);
+                g.translate(-(hx+1), -(hy+1));
+                return;
+            }
+
+            g.setColor(playerInterface.getPlayerColor(pn));
+            g.fillPolygon(scaledCityX, scaledCityY, 8);
+            g.setColor(Color.black);
+            g.drawPolygon(scaledCityX, scaledCityY, 8);
+            g.translate(-hx, -hy);
+        } else {
+            // settlement
+            if (isHilight)
+                g.setColor(playerInterface.getPlayerColor(pn, true));
+            else
+                g.setColor(playerInterface.getPlayerColor(pn));
+            g.translate(hx, hy);
+            g.fillPolygon(scaledSettlementX, scaledSettlementY, 6);
+            if (isHilight)
+                g.setColor(playerInterface.getPlayerColor(pn, false));
+            else
+                g.setColor(Color.black);
+            g.drawPolygon(scaledSettlementX, scaledSettlementY, 7);
+            g.translate(-hx, -hy);
+        }
+    }
+
+    /**
+     * Draw a pirate fortress, for scenario <tt>SC_PIRI</tt>.
+     * @since 2.0.00
+     */
+    private final void drawFortress
+        (Graphics g, final SOCFortress fo, final int pn, final boolean isHilight)
+    {
+        final int nodeNum = fo.getCoordinates();
+        int hx, hy;
+
+        // always isLargeBoard
+
+        final int r = (nodeNum >> 8),
+                  c = (nodeNum & 0xFF);
+        hx = halfdeltaX * c;
+        hy = halfdeltaY * (r+1);
+
+        // If the node isn't at the top center of a hex,
+        // it will need to move up or down a bit vertically.
+        //
+        // 'Y' nodes vertical offset: move down
+        final int s = r / 2;
+        if ((s % 2) != (c % 2))
+            hy += HEXY_OFF_SLOPE_HEIGHT;
+
+        if (isScaled)
+        {
+            hx = scaleToActualX(hx);
+            hy = scaleToActualY(hy);
+        }
+
+        if (isHilight)
+            g.setColor(playerInterface.getPlayerColor(pn, true));
+        else
+            g.setColor(playerInterface.getPlayerColor(pn));
+        g.translate(hx, hy);
+        g.fillPolygon(scaledFortressX, scaledFortressY, scaledFortressY.length);
+        if (isHilight)
+            g.setColor(playerInterface.getPlayerColor(pn, false));
+        else
+            g.setColor(Color.black);
+        g.drawPolygon(scaledFortressX, scaledFortressY, scaledFortressY.length);
+
+        // strength
+        final String numstr = Integer.toString(fo.getStrength());
+        int x = -diceNumberCircleFM.stringWidth(numstr) / 2;
+        int y = (diceNumberCircleFM.getAscent() - diceNumberCircleFM.getDescent()) / 2;
+        g.setFont(diceNumberCircleFont);
+        g.drawString(numstr, x, y);
+
+        g.translate(-hx, -hy);
+    }
+
+    /**
+     * Draw a cloth trade village (used in some scenarios in the large sea board).
+     * Same logic for determining (x,y) from nodeNum as {@link #drawSettlementOrCity(Graphics, int, int, boolean, boolean)}.
+     * @param v  Village
+     * @since 2.0.00
+     */
+    private void drawVillage(Graphics g, final SOCVillage v)
+    {
+        final int nodeNum = v.getCoordinates();
+
+        // assume isLargeBoard
+
+        final int r = (nodeNum >> 8),
+                  c = (nodeNum & 0xFF);
+        int hx = halfdeltaX * c;
+        int hy = halfdeltaY * (r+1);
+
+        // If the node isn't at the top center of a hex,
+        // it will need to move up or down a bit vertically.
+        //
+        // 'Y' nodes vertical offset: move down
+        final int s = r / 2;
+        if ((s % 2) != (c % 2))
+            hy += HEXY_OFF_SLOPE_HEIGHT;
+
+        if (isRotated)
+        {
+            // (cw):  P'=(panelMinBH-y, x)
+            int hy1 = hx;
+            hx = panelMinBH - hy;
+            hy = hy1;
+        }
+        if (isScaled)
+        {
+            hx = scaleToActualX(hx);
+            hy = scaleToActualY(hy);
+        }
+
+        g.translate(hx, hy);
+        g.setColor(Color.YELLOW);
+        g.fillPolygon(scaledVillageX, scaledVillageY, 4);
+        g.setColor(Color.black);
+        g.drawPolygon(scaledVillageX, scaledVillageY, 5);
+ 
+        // dice # for village
+        final String numstr = Integer.toString(v.diceNum);
+        int x = -diceNumberCircleFM.stringWidth(numstr) / 2;
+        int y = (diceNumberCircleFM.getAscent() - diceNumberCircleFM.getDescent()) / 2;
+        g.setFont(diceNumberCircleFont);
+        g.drawString(numstr, x, y);
+
+        g.translate(-hx, -hy);
+   }
+
+    /**
+     * draw the arrow that shows whose turn it is.
+     *
+     * @param g Graphics
+     * @param pnum Current player number.
+     *             Player positions are clockwise from top-left:
+     *           <BR>
+     *             For the standard 4-player board:<BR>
+     *             0 for top-left, 1 for top-right,
+     *             2 for bottom-right, 3 for bottom-left
+     *           <BR>
+     *             For the 6-player board:<BR>
+     *             0 for top-left, 1 for top-right, 2 for middle-right,
+     *             3 for bottom-right, 4 for bottom-left, 5 for middle-left.
+     * @param diceResult Roll result to show, if rolled.
+     *                   To show, diceResult must be at least 2,
+     *                   and gamestate not SOCGame.PLAY.
+     */
+    private final void drawArrow(Graphics g, int pnum, int diceResult)
+    {
+        int arrowX, arrowY, diceX, diceY;  // diceY always arrowY + 5
+        boolean arrowLeft;
+
+        // Player numbers are clockwise, starting at upper-left.
+        // Since we have seats 0-3 in the corners already for 4-player,
+        // just change pnum for 6-player.  Seats 0 and 1 need no change.
+        // We'll use 4 for middle-right, and 5 for middle-left.
+        // Must check game.maxPlayers and not the is6player flag,
+        // in case we're on the large sea board (isLargeBoard).
+
+        if (game.maxPlayers > 4)
+        {
+            switch (pnum)
+            {
+            case 2:  // middle-right
+                pnum = 4;  break;
+            case 3:  // lower-right
+                pnum = 2;  break;
+            case 4:  // lower-left
+                pnum = 3;  break;
+            }
+        }
+
+        switch (pnum)
+        {
+        case 0:
+
+            // top left
+            arrowX = 3;  arrowY = 5;
+            diceX = 13;
+            arrowLeft = true;
+
+            break;
+
+        case 1:
+
+            // top right
+            arrowX = minSize.width - 40;  arrowY = 5;
+            diceX = minSize.width - 40;
+            arrowLeft = false;
+
+            break;
+
+        case 2:
+
+            // bottom right
+            arrowX = minSize.width - 40;  arrowY = minSize.height - 42;
+            diceX = minSize.width - 40;
+            arrowLeft = false;
+
+            break;
+
+        default:  // 3: (Default prevents compiler var-not-init errors)
+
+            // bottom left
+            arrowX = 3;  arrowY = minSize.height - 42;
+            diceX = 13;
+            arrowLeft = true;
+
+            break;
+
+        case 4:
+
+            // middle right
+            arrowX = minSize.width - 40;  arrowY = minSize.height / 2 - 12;
+            diceX = minSize.width - 40;
+            arrowLeft = false;
+            break;
+
+        case 5:
+
+            // middle left
+            arrowX = 3;  arrowY = minSize.height / 2 - 12;
+            diceX = 13;
+            arrowLeft = true;
+            break;
+        }
+
+        diceY = arrowY + 5;
+
+        /**
+         * Draw Arrow
+         */
+        final int gameState = game.getGameState();
+        if (isScaled)
+        {
+            arrowX = scaleToActualX(arrowX);
+            arrowY = scaleToActualY(arrowY);
+        }
+        int[] scArrowX;
+        if (arrowLeft)
+            scArrowX = scaledArrowXL;
+        else
+            scArrowX = scaledArrowXR;
+        g.translate(arrowX, arrowY);
+        if (! (game.isSpecialBuilding() || (gameState == SOCGame.OVER)))
+            g.setColor(ARROW_COLOR);
+        else
+            g.setColor(ARROW_COLOR_PLACING);
+        g.fillPolygon(scArrowX, scaledArrowY, scArrowX.length);
+        g.setColor(Color.BLACK);
+        g.drawPolygon(scArrowX, scaledArrowY, scArrowX.length);
+        g.translate(-arrowX, -arrowY);
+
+        /**
+         * Draw Dice result number
+         */
+        if ((diceResult >= 2) && (gameState != SOCGame.PLAY) && (gameState != SOCGame.SPECIAL_BUILDING))
+        {
+            if (isScaled)
+            {
+                // Dice number is not scaled, but arrow is.
+                // Move to keep centered in arrow.
+                int adj = (scaleToActualX(DICE_SZ) - DICE_SZ) / 2;
+                diceX = scaleToActualX(diceX) + adj;
+                diceY = scaleToActualY(diceY) + adj;
+            }
+            g.drawImage(dice[diceResult], diceX, diceY, this);
+        }
+    }
+
+    // TODO maybe move to socboard? otherwise refactor?
+    /**
+     * Hex numbers of start of each row of hexes in the board coordinates.
+     * Does not apply to v3 encoding ({@link SOCBoardLarge}).
+     * @since 1.1.08
+     */
+    private static final int[] ROW_START_HEXNUM = { 0, 4, 9, 15, 22, 28, 33 };
+
+    /**
+     * for the 6-player board, draw the ring of surrounding water/ports.
+     * This is outside the coordinate system, and doesn't have hex numbers,
+     * and so can't be drawn in the standard drawHex loop.
+     * @since 1.1.08
+     */
+    private final void drawPortsRing(Graphics g)
+    {
+        int hnum, hx, hy, ptype;
+
+        /**
+         * First, draw the ring of water hexes.
+         * Then we'll overlay ports on them.
+         */
+
+        // To left of each of hex numbers: 0, 4, 9, 15, 22, 28, 33.
+        for (int r = 0; r <= 6; ++r)
+        {
+            hnum = ROW_START_HEXNUM[r];
+
+            // Water/port to left of hex row:
+            hx = hexX[hnum] - deltaX;
+            hy = hexY[hnum];
+            drawHex(g, hx, hy, SOCBoard.WATER_HEX, -1, -1);
+
+            // Water/port to right of hex row:
+            --hnum;  // is now rightmost hexnum of previous row
+            if (hnum < 0)
+                hnum = hexX.length - 1;  // wrap around
+            hx = hexX[hnum];  // since the rightmost hexnum isn't within 6pl coord,
+            hy = hexY[hnum];  // its (x,y) is right where we want to draw.
+            drawHex(g, hx, hy, SOCBoard.WATER_HEX, -1, -1);
+        }
+
+        hx = hexX[0] - halfdeltaX;
+        hy = hexY[0] - deltaY;        // Above top row
+        final int hy2 = hexY[33] + deltaY;  // Below bottom row
+
+        for (int c = 0, nodeCoord = 0x07;
+             c < 4;
+             ++c, nodeCoord += 0x22, hx += deltaX)
+        {
+            ptype = board.getPortTypeFromNodeCoord(nodeCoord);
+            if (ptype == -1)
+                drawHex(g, hx, hy, SOCBoard.WATER_HEX, -1, -1);
+
+            // bottom-row coords swap the hex digits of top-row coords.
+            ptype = board.getPortTypeFromNodeCoord((nodeCoord >> 4) | ((nodeCoord & 0x0F) << 4));
+            if (ptype == -1)
+                drawHex(g, hx, hy2, SOCBoard.WATER_HEX, -1, -1);
+        }
+
+        /**
+         * Draw each port
+         * Similar code to drawPorts_LargeBoard.
+         */
+        final int[] portsLayout = board.getPortsLayout();
+        if (portsLayout == null)
+            return;  // <--- Too early: board not created & sent from server ---
+
+        final int[] portsFacing = board.getPortsFacing();
+        final int[] portsEdges = board.getPortsEdges();
+        for (int i = board.getPortsCount()-1; i>=0; --i)
+        {
+            // The (x,y) graphic location for this port isn't in hexX/hexY, because
+            // the port is just beyond the coordinate system.  Get its facing land hex
+            // and base (x,y) off that.
+            final int landFacing = portsFacing[i];
+            final int landHexCoord = board.getAdjacentHexToEdge(portsEdges[i], landFacing);
+            hnum = board.getHexNumFromCoord(landHexCoord);
+            // now move 1 hex "backwards" from hnum
+            hx = hexX[hnum] - DELTAX_FACING[landFacing];
+            hy = hexY[hnum] - DELTAY_FACING[landFacing];
+
+            drawHex(g, hx, hy, portsLayout[i], landFacing, -1);
+        }
+    }
+
+    /**
+     * Draw the ports for the {@link #isLargeBoard large board}.
+     * These can occur anywhere on the board.
+     * @since 2.0.00
+     */
+    private final void drawPorts_LargeBoard(Graphics g)
+    {
+        int px, py;
+
+        /**
+         * Draw each port
+         * Similar code to drawPortsRing.
+         */
+        final int[] portsLayout = board.getPortsLayout();
+        if (portsLayout == null)
+            return;  // <--- Too early: board not created & sent from server ---
+
+        final int[] portsFacing = board.getPortsFacing();
+        final int[] portsEdges = board.getPortsEdges();
+        for (int i = board.getPortsCount()-1; i>=0; --i)
+        {
+            // For each port, get its facing land hex
+            // and base (x,y) off that.
+            final int landFacing = portsFacing[i];
+            final int landHexCoord = board.getAdjacentHexToEdge(portsEdges[i], landFacing);
+            px = halfdeltaX * ((landHexCoord & 0xFF) - 1);
+            py = halfdeltaY * (landHexCoord >> 8);
+            // now move 1 hex "backwards" from that hex's upper-left corner
+            px -= DELTAX_FACING[landFacing];
+            py -= DELTAY_FACING[landFacing];
+
+            drawHex(g, px, py, portsLayout[i], landFacing, -1);
+        }
+    }
+
+    /**
+     * draw the whole board, including pieces and tooltip if applicable.
+     * The basic board without pieces is drawn just once, then buffered.
+     * If the board layout changes (at start of game, for example),
+     * call {@link #flushBoardLayoutAndRepaint()} to clear the buffered copy.
+     *
+     * @see #drawBoardEmpty(Graphics)
+     */
+    private void drawBoard(Graphics g)
+    {
+        Image ebb = emptyBoardBuffer;
+            // Local copy, in case field becomes null in another thread
+            // during drawBoardEmpty or other calls. (this has happened)
+
+        if (scaledMissedImage || ebb == null)
+        {
+            if (ebb == null)
+            {
+                ebb = createImage(scaledPanelX, scaledPanelY);
+                emptyBoardBuffer = ebb;
+            }
+
+            drawnEmptyAt = System.currentTimeMillis();
+            scaledMissedImage = false;    // drawBoardEmpty, drawHex will set this flag if missed
+            drawBoardEmpty(ebb.getGraphics());
+
+            ebb.flush();
+            if (scaledMissedImage && (7000 < (drawnEmptyAt - scaledAt)))
+                scaledMissedImage = false;  // eventually give up scaling it
+        }
+
+        // draw from local variable, to avoid occasional NPE
+        g.setPaintMode();
+        g.drawImage(ebb, 0, 0, this);
+
+        int gameState = game.getGameState();
+
+        if (board.getRobberHex() != -1)
+        {
+            drawRobber(g, board.getRobberHex(), (gameState != SOCGame.PLACING_ROBBER), true);
+        }
+        if (board.getPreviousRobberHex() != -1)
+        {
+            drawRobber(g, board.getPreviousRobberHex(), (gameState != SOCGame.PLACING_ROBBER), false);
+        }
+
+        if (isLargeBoard)
+        {
+            int hex = ((SOCBoardLarge) board).getPirateHex();
+            if (hex > 0)
+            {
+                drawRoadOrShip(g, hex, -2, (gameState == SOCGame.PLACING_PIRATE), false, false);
+            }
+
+            hex = ((SOCBoardLarge) board).getPreviousPirateHex();
+            if (hex > 0)
+            {
+                drawRoadOrShip(g, hex, -3, (gameState == SOCGame.PLACING_PIRATE), false, false);
+            }
+        }
+
+        if (gameState != SOCGame.NEW)
+        {
+            drawArrow(g, game.getCurrentPlayerNumber(), game.getCurrentDice());
+        }
+
+        /**
+         * draw the roads and ships
+         */
+        if (! game.isGameOptionSet(SOCGameOption.K_SC_PIRI))
+        {
+            for (SOCRoad r : board.getRoads())
+            {
+                drawRoadOrShip(g, r.getCoordinates(), r.getPlayerNumber(), false, ! (r instanceof SOCShip), false);
+            }
+        } else {
+            for (int pn = 0; pn < game.maxPlayers; ++pn)
+            {
+                final SOCPlayer pl = game.getPlayer(pn);
+                int numWarships = pl.getNumWarships();
+                for (SOCRoad r : pl.getRoads())
+                {
+                    final boolean isShip = (r instanceof SOCShip);
+                    final boolean isWarship = isShip && (numWarships > 0);
+                    drawRoadOrShip(g, r.getCoordinates(), pn, false, ! isShip, isWarship);
+                    if (isWarship)
+                        --numWarships;  // this works since warships begin with player's 1st-placed ship in getRoads()
+                }
+
+                /**
+                 * draw the player's fortress, if any
+                 */
+                SOCFortress fo = pl.getFortress();
+                if (fo != null)
+                    drawFortress(g, fo, pn, false);
+            }
+        }
+
+        /**
+         * draw the settlements
+         */
+        for (SOCSettlement s : board.getSettlements())
+        {
+            drawSettlement(g, s.getCoordinates(), s.getPlayerNumber(), false);
+        }
+
+        /**
+         * draw the cities
+         */
+        for (SOCCity c : board.getCities())
+        {
+            drawCity(g, c.getCoordinates(), c.getPlayerNumber(), false);
+        }
+
+        if (player != null)
+        {
+        /**
+         * Draw the hilight when in interactive mode;
+         * No hilight when null player (before game started).
+         * The "hovering" road/settlement/city are separately painted
+         * in {@link soc.client.SOCBoardPanel.BoardToolTip#paint()}.
+         */
+        switch (mode)
+        {
+        case MOVE_SHIP:
+            if (moveShip_fromEdge != 0)
+                drawRoadOrShip(g, moveShip_fromEdge, -1, false, false, false);
+            // fall through to road modes, to draw new location (hilight)
+
+        case PLACE_ROAD:
+        case PLACE_INIT_ROAD:
+        case PLACE_FREE_ROAD_OR_SHIP:
+
+            if (hilight != 0)
+            {
+                drawRoadOrShip
+                    (g, hilight, playerNumber, true, ! hilightIsShip, false);
+            }
+            break;
+
+        case PLACE_SETTLEMENT:
+        case PLACE_INIT_SETTLEMENT:
+
+            if (hilight > 0)
+            {
+                drawSettlement(g, hilight, playerNumber, true);
+            }
+            break;
+
+        case PLACE_CITY:
+
+            if (hilight > 0)
+            {
+                drawCity(g, hilight, playerNumber, true);
+            }
+            break;
+
+        case PLACE_SHIP:
+
+            if (hilight > 0)
+            {
+                drawRoadOrShip(g, hilight, playerNumber, true, false, false);
+            }
+            break;
+
+        case CONSIDER_LM_SETTLEMENT:
+        case CONSIDER_LT_SETTLEMENT:
+
+            if (hilight > 0)
+            {
+                drawSettlement(g, hilight, otherPlayer.getPlayerNumber(), true);
+            }
+            break;
+
+        case CONSIDER_LM_ROAD:
+        case CONSIDER_LT_ROAD:
+
+            if (hilight != 0)
+            {
+                drawRoadOrShip(g, hilight, otherPlayer.getPlayerNumber(), false, true, false);
+            }
+            break;
+
+        case CONSIDER_LM_CITY:
+        case CONSIDER_LT_CITY:
+
+            if (hilight > 0)
+            {
+                drawCity(g, hilight, otherPlayer.getPlayerNumber(), true);
+            }
+            break;
+
+        case PLACE_ROBBER:
+
+            if (hilight > 0)
+            {
+                drawRobber(g, hilight, true, true);
+            }
+            break;
+
+        case PLACE_PIRATE:
+            if (hilight > 0)
+            {
+                drawRoadOrShip(g, hilight, -2, false, false, false);
+            }
+            break;
+
+        }  // switch
+        }  // if (player != null)
+
+        if (superText1 != null)
+        {
+            drawSuperText(g);
+        }
+        if (superTextTop != null)
+        {
+            drawSuperTextTop(g);
+        }
+    }
+
+    /**
+     * Draw the whole board (water, hexes, ports, numbers) but no placed pieces.
+     * This is drawn once, then stored.
+     * If the board layout changes (at start of game or
+     * {@link SOCBoardLarge#FOG_HEX fog hex} reveal, for example),
+     * call {@link #flushBoardLayoutAndRepaint()} to clear the buffered copy.
+     *<P>
+     * For scenario option {@link SOCGameOption#K_SC_CLVI _SC_CLVI},
+     * <tt>drawBoardEmpty</tt> draws the board's {@link SOCVillage}s.
+     * @param g Graphics, typically from {@link #emptyBoardBuffer}
+     * @since 1.1.08
+     * @see SOCPlayerInterface#updateAtNewBoard()
+     */
+    private void drawBoardEmpty(Graphics g)
+    {
+        Set<Integer> landHexShow;
+        if (debugShowPotentials[8] && isLargeBoard)
+            landHexShow = ((SOCBoardLarge) board).getLandHexCoordsSet();
+        else
+            landHexShow = null;  // almost always null, unless debugging large board
+
+        g.setPaintMode();
+
+        g.setColor(getBackground());
+        g.fillRect(0, 0, scaledPanelX, scaledPanelY);
+
+        // Draw hexes:
+        // drawHex will set scaledMissedImage if missed.
+        if (! isLargeBoard)
+        {
+            // Normal board draws all 37 hexes.
+            // The 6-player board skips the rightmost row (hexes 7D-DD-D7).
+
+            for (int i = 0; i < hexX.length; i++)
+            {
+                if ((inactiveHexNums == null) || ! inactiveHexNums[i])
+                    drawHex(g, i);
+            }
+            if (is6player)
+                drawPortsRing(g);
+
+        } else {
+
+            // Large Board has a rectangular array of hexes.
+            // (r,c) are board coordinates.
+            // (x,y) are pixel coordinates.
+
+            final int bw = board.getBoardWidth();
+            for (int r = 1, y = halfdeltaY;
+                 r < board.getBoardHeight();
+                 r += 2, y += deltaY)
+            {
+                final int rshift = (r << 8);
+                int c, x;
+                if (((r/2) % 2) == 1)
+                {
+                    c = 1;  // odd hex rows start at 1
+                    x = 0;
+                } else {
+                    c = 2;  // top row, even rows start at 2
+                    x = halfdeltaX;
+                }
+                for (; c < bw; c += 2, x += deltaX)
+                {
+                    final int hexCoord = rshift | c;
+                    drawHex(g, x, y, board.getHexTypeFromCoord(hexCoord), -1, hexCoord);
+                    if ((landHexShow != null) && landHexShow.contains(new Integer(hexCoord)))
+                    {
+                       g.setColor(Color.RED);
+                       g.drawRoundRect
+                           (x + (halfdeltaX / 2),
+                            y + ((halfdeltaY + HEXY_OFF_SLOPE_HEIGHT) / 2) + 1,
+                            halfdeltaX, halfdeltaY + 1, 6, 6);
+                    }
+                }
+
+                // If board is narrower than panel, fill in with water
+                while (x < (panelMinBW - PANELPAD_LBOARD_RT))
+                {
+                    final int hexCoord = rshift | c;
+                    drawHex(g, x, y, SOCBoard.WATER_HEX, -1, hexCoord);
+                    c += 2;
+                    x += deltaX;
+                }
+            }
+
+            // For scenario _SC_PIRI, check for the Pirate Path
+            final int[] ppath = ((SOCBoardLarge) board).getAddedLayoutPart("PP");
+            if (ppath != null)
+                drawBoardEmpty_drawPiratePath(g, ppath);
+
+            drawPorts_LargeBoard(g);
+
+            HashMap<Integer, SOCVillage> villages = ((SOCBoardLarge) board).getVillages();
+            if (villages != null)
+            {
+                Iterator<SOCVillage> villIter = villages.values().iterator();
+                while (villIter.hasNext())
+                    drawVillage(g, villIter.next());
+            }
+
+            // check debugShowPotentials[0 - 9]
+            drawBoardEmpty_drawDebugShowPotentials(g);
+        }
+
+        if (scaledMissedImage)
+        {
+            // With recent board resize, one or more rescaled images still hasn't
+            // been completed after 7 seconds.  We've asked for a new scaled copy
+            // of this image.  Repaint now, and repaint 3 seconds later.
+            // (The delay gives time for the new scaling to complete.)
+            scaledAt = System.currentTimeMillis();
+            repaint();
+            new DelayedRepaint(this).start();
+        }
+    }
+
+    /**
+     * For the {@link SOCGameOption#K_SC_PIRI _SC_PIRI} game scenario on {@link SOCBoardLarge},
+     * draw the path that the pirate fleet takes around the board.
+     * @param ppath  Path of hex coordinates
+     */
+    private final void drawBoardEmpty_drawPiratePath(Graphics g, final int[] ppath)
+    {
+        int hc = ppath[ppath.length - 1];
+        int r = hc >> 8, c = hc & 0xFF;
+        int yprev = scaleToActualY(r * halfdeltaY + HALF_HEXHEIGHT),  // HALF_HEXHEIGHT == halfdeltaY + 9
+            xprev = scaleToActualX(c * halfdeltaX);
+
+        Stroke prevStroke;
+        if (g instanceof Graphics2D)
+        {
+            // Draw as a dotted line with some thickness
+            prevStroke = ((Graphics2D) g).getStroke();
+            final int hexPartWidth = scaleToActualX(halfdeltaX);
+            final float[] dash = { hexPartWidth * 0.2f, hexPartWidth * 0.3f };  // length of dash/break
+            ((Graphics2D) g).setStroke
+                (new BasicStroke(2.5f, BasicStroke.CAP_BUTT, BasicStroke.JOIN_MITER, 2.5f, dash, 0.8f));
+        } else {
+            prevStroke = null;
+        }
+
+        g.setColor(ColorSquare.WATER.brighter());
+        for (int i = 0; i < ppath.length; ++i)
+        {
+            hc = ppath[i];
+            r = hc >> 8; c = hc & 0xFF;
+            int y = scaleToActualY(r * halfdeltaY + HALF_HEXHEIGHT),
+                x = scaleToActualX(c * halfdeltaX);
+            g.drawLine(xprev, yprev, x, y);
+            xprev = x; yprev = y;
+        }
+
+        if (g instanceof Graphics2D)
+            ((Graphics2D) g).setStroke(prevStroke);
+    }
+
+    /**
+     * If any bit in {@link #debugShowPotentials}[] is set, besides 8,
+     * draw it on the board.
+     * (<tt>debugShowPotentials[8]</tt> is drawn in the per-hex loop
+     *  of {@link #drawBoardEmpty(Graphics)}).
+     *<P>
+     * <b>Note:</b> For {@link #isLargeBoard} only for now (TODO).
+     * @since 2.0.00
+     * @throws IllegalStateException if ! isLargeBoard; temporary restriction
+     */
+    private void drawBoardEmpty_drawDebugShowPotentials(Graphics g)
+        throws IllegalStateException
+    {
+        if (! isLargeBoard)
+            throw new IllegalStateException("not supported yet");
+
+        final SOCPlayer pl = game.getPlayer(0);
+        final int bw = board.getBoardWidth();
+
+        // Iterate over all nodes for:
+        // 1,5: settlements: squares (Legal yellow, potential green)
+        // 2,6: cities: larger squares (potential green; there is no legal set)
+        // 9: nodes on land: red round rects
+
+        for (int r = 0, y = halfdeltaY + (HEXY_OFF_SLOPE_HEIGHT / 2);
+             r <= board.getBoardHeight();
+             ++r, y += halfdeltaY)
+        {
+            final int rshift = (r << 8);
+            for (int c=0, x=0; c <= bw; ++c, x += halfdeltaX)
+            {
+                final int nodeCoord = rshift | c;
+                // TODO each node, adjust y by +- HEXY_OFF_SLOPE_HEIGHT
+
+                    // 1,5: settlements
+                if (debugShowPotentials[1] && pl.isLegalSettlement(nodeCoord))
+                {
+                    g.setColor(Color.YELLOW);
+                    g.drawRect(x-6, y-6, 12, 12);
+                }
+                if (debugShowPotentials[5] && pl.isPotentialSettlement(nodeCoord))
+                {
+                    g.setColor(Color.GREEN);
+                    g.drawRect(x-7, y-7, 14, 14);
+                }
+
+                    // 6: cities (potential only)
+                if (debugShowPotentials[6] && pl.isPotentialCity(nodeCoord))
+                {
+                    g.setColor(Color.GREEN);
+                    g.drawRect(x-9, y-9, 18, 18);
+                }
+
+                    // 9: nodes on land
+                if (debugShowPotentials[9] && board.isNodeOnLand(nodeCoord))
+                {
+                    g.setColor(Color.RED);
+                    g.drawRoundRect(x-5, y-5, 10, 10, 3, 3);
+                }
+            }
+        }
+
+        // Iterate over all edges for:
+        // 0,4: roads: parallel lines (Legal yellow, potential green)
+        // 3,7: ships: diamonds (Legal yellow, potential green)
+
+        for (int r = 0, y = halfdeltaY + (HEXY_OFF_SLOPE_HEIGHT / 2);
+             r <= board.getBoardHeight();
+             ++r, y += halfdeltaY)
+        {
+            final int rshift = (r << 8);
+            final boolean edgeIsVert = ((r % 2) == 1);
+            int x = (edgeIsVert) ? 0 : (halfdeltaX / 2);
+
+            for (int c=0; c <= bw; ++c, x += halfdeltaX)
+            {
+                final int edgeCoord = rshift | c;
+
+                    // 3,7: ships - diamonds
+                if (debugShowPotentials[3] && pl.isLegalShip(edgeCoord))
+                {
+                    g.setColor(Color.YELLOW);
+                    g.drawLine(x-4, y, x, y-4);
+                    g.drawLine(x, y-4, x+4, y);
+                    g.drawLine(x+4, y, x, y+4);
+                    g.drawLine(x, y+4, x-4, y);
+                }
+                if (debugShowPotentials[7] && pl.isPotentialShip(edgeCoord))
+                {
+                    g.setColor(Color.GREEN);
+                    g.drawLine(x-6, y, x, y-6);
+                    g.drawLine(x, y-6, x+6, y);
+                    g.drawLine(x+6, y, x, y+6);
+                    g.drawLine(x, y+6, x-6, y);
+                }
+
+                    // 0,4: roads - parallel lines
+                if (debugShowPotentials[0] && pl.isLegalRoad(edgeCoord))
+                {
+                    drawBoardEmpty_drawDebugShowPotentialRoad
+                        (g, x, y, r, c, edgeIsVert, Color.YELLOW, 4);
+                }
+                if (debugShowPotentials[4] && pl.isPotentialRoad(edgeCoord))
+                    drawBoardEmpty_drawDebugShowPotentialRoad
+                        (g, x, y, r, c, edgeIsVert, Color.GREEN, 6);
+            }
+        }
+
+    }
+
+    /**
+     * Draw around one potential/legal road edge,
+     * for {@link #drawBoardEmpty_drawDebugShowPotentials(Graphics)}.
+     * (x,y) is the center of the edge.
+     *<P>
+     * For large board only for now (TODO).
+     *
+     * @param g  Graphics
+     * @param x  Pixel x-coordinate of center of this edge
+     * @param y  Pixel y-coordinate of center of this edge
+     * @param r  Board row coordinate of this edge
+     * @param c  Board column coordinate of this edge
+     * @param isVert  Is this edge vertical (running north-south), not diagonal?
+     * @param co  Color to draw the edge
+     * @param offset  Approx pixel offset, outwards parallel to road
+     */
+    private final void drawBoardEmpty_drawDebugShowPotentialRoad
+        (Graphics g, final int x, final int y, final int r, final int c,
+         final boolean isVert, final Color co, final int offset)
+    {
+        g.setColor(co);
+
+        if (isVert)
+        {
+            g.drawLine(x-offset, y-10, x-offset, y+10);
+            g.drawLine(x+offset, y-10, x+offset, y+10);
+            return;
+        }
+
+        // Determining SOCBoardLarge (r,c) edge direction: | / \
+        //   "|" if r is odd
+        //   Otherwise: s = r/2
+        //   "/" if (s,c) is even,odd or odd,even
+        //   "\" if (s,c) is odd,odd or even,even
+
+        final int off2 = offset / 2;
+        if ((c % 2) != ((r/2) % 2))
+        {
+            // road is "/"
+            g.drawLine(x-10-off2, y+6-offset, x+10-off2, y-6-offset);
+            g.drawLine(x-10+off2, y+6+offset, x+10+off2, y-6+offset);
+        } else {
+            // road is "\"
+            g.drawLine(x+10+off2, y+6-offset, x-10+off2, y-6-offset);
+            g.drawLine(x+10-off2, y+6+offset, x-10-off2, y-6+offset);
+        }
+    }
+
+    /**
+     * Draw {@link #superText1}, {@link #superText2}; if necessary, calculate {@link #superText1_w} and other fields.
+     * @since 1.1.07
+     */
+    private void drawSuperText(Graphics g)
+    {
+        // Do we need to calculate the metrics?
+
+        if ((superText1_w == 0) || ((superText2 != null) && (superText2_w == 0)))
+        {
+            final Font bpf = getFont();
+            if (bpf == null)
+            {
+                repaint();  // We'll have to try again
+                return;
+            }
+            
+            final FontMetrics fm = getFontMetrics(bpf);
+            if (fm == null)
+            {
+                repaint();
+                return;  // We'll have to try again
+            }
+
+            if (superText1_w == 0)
+            {
+                if (superText1 == null)
+                    return;  // avoid NPE from multi-threading
+                superText1_w = fm.stringWidth(superText1);
+                superText_h = fm.getHeight();
+                superText_des = fm.getDescent();
+            }
+            if ((superText2 != null) && (superText2_w == 0))
+            {
+                superText2_w = fm.stringWidth(superText2);
+            }
+            // box size
+            if (superText2_w > superText1_w)
+                superTextBox_w = superText2_w;
+            else
+                superTextBox_w = superText1_w;
+            if (superText2 != null)
+                superTextBox_h = 2 * superText_h;
+            else
+                superTextBox_h = superText_h;
+
+            superTextBox_w += 2 * SUPERTEXT_INSET + 2 * SUPERTEXT_PADDING_HORIZ;
+            superTextBox_h += SUPERTEXT_INSET + 2 * fm.getDescent();
+
+            superTextBox_x = (scaledPanelX - superTextBox_w) / 2;
+            superTextBox_y = (scaledPanelY - superTextBox_h) / 2;
+        }
+
+        // adj from center
+        g.setColor(Color.black);
+        g.fillRoundRect(superTextBox_x, superTextBox_y, superTextBox_w, superTextBox_h, SUPERTEXT_INSET, SUPERTEXT_INSET);
+        g.setColor(Color.white);
+        g.fillRoundRect(superTextBox_x + SUPERTEXT_INSET, superTextBox_y + SUPERTEXT_INSET,
+             superTextBox_w - 2 * SUPERTEXT_INSET, superTextBox_h - 2 * SUPERTEXT_INSET, SUPERTEXT_INSET, SUPERTEXT_INSET);
+        g.setColor(Color.black);
+
+        // draw text at center
+        int tx = (scaledPanelX - superText1_w) / 2;
+        int ty = superTextBox_y + SUPERTEXT_INSET + superText_h - superText_des;
+        if (superText1 == null)
+            return;  // avoid NPE from multi-threading
+        g.drawString(superText1, tx, ty);
+        if (superText2 != null)
+        {
+            tx -= (superText2_w - superText1_w) / 2;
+            ty += superText_h;
+            g.drawString(superText2, tx, ty);
+        }
+    }
+
+    /**
+     * Draw {@link #superTextTop}; if necessary, calculate {@link #superTextTop_w} and other fields.
+     * @since 1.1.08
+     */
+    private void drawSuperTextTop(Graphics g)
+    {
+        // Force the font, so we know its metrics.
+        // This avoids an OSX fm.stringWidth bug.
+        final Font bpf = new Font("Dialog", Font.PLAIN, 10);
+
+        // Do we need to calculate the metrics?
+
+        if (superTextTop_w == 0)
+        {
+            final FontMetrics fm = g.getFontMetrics(bpf);
+            if (fm == null)
+            {
+                repaint();
+                return;  // We'll have to try again
+            }
+            if (superTextTop_w == 0)
+            {
+                if (superTextTop == null)
+                    return;  // avoid NPE from multi-threading
+                superTextTop_w = fm.stringWidth(superTextTop);
+                superTextTop_h = fm.getHeight() - fm.getDescent();
+            }
+
+            // box size
+            superTextTopBox_w = superTextTop_w;
+            superTextTopBox_h = superTextTop_h;
+
+            superTextTopBox_w += 2 * SUPERTEXT_INSET + 2 * SUPERTEXT_PADDING_HORIZ;
+            superTextTopBox_h += SUPERTEXT_INSET + 2 * fm.getDescent();
+
+            superTextTopBox_x = (scaledPanelX - superTextTopBox_w) / 2;
+        }
+
+        // adj from center
+        g.setColor(Color.black);
+        g.fillRoundRect(superTextTopBox_x, SUPERTEXT_INSET, superTextTopBox_w, superTextTopBox_h, SUPERTEXT_INSET, SUPERTEXT_INSET);
+        g.setColor(Color.white);
+        g.fillRoundRect(superTextTopBox_x + SUPERTEXT_INSET, 2 * SUPERTEXT_INSET,
+             superTextTopBox_w - 2 * SUPERTEXT_INSET, superTextTopBox_h - 2 * SUPERTEXT_INSET, SUPERTEXT_INSET, SUPERTEXT_INSET);
+        g.setColor(Color.black);
+        // draw text at center
+        int tx = (scaledPanelX - superTextTop_w) / 2;
+        int ty = 2 * SUPERTEXT_INSET + superTextTop_h;
+        g.setFont(bpf);
+        if (superTextTop == null)
+            return;  // avoid NPE from multi-threading
+        g.drawString(superTextTop, tx, ty);
+
+        /**
+         * To debug OSX stringwidth... temp/in progress (20091129)
+         *
+        // green == box
+        g.setColor(Color.green);
+        g.drawLine(superTextTopBox_x, 0, superTextTopBox_x, 20);
+        g.drawLine(superTextTopBox_x + superTextTopBox_w, 0, superTextTopBox_x + superTextTopBox_w, 20);
+        // red == text
+        g.setColor(Color.red);
+        g.drawLine(tx, 0, tx, 20);
+        g.drawLine(tx+superTextTop_w, 0, tx+superTextTop_w, 20);
+        */
+    }
+
+    /**
+     * Scale x-array from internal to actual screen-pixel coordinates.
+     * If not isScaled, do nothing.
+     *
+     * @param xa Int array to be scaled; each member is an x-coordinate.
+     *
+     * @see #scaleCopyToActualX(int[])
+     */
+    public void scaleToActualX(int[] xa)
+    {
+        if (! isScaled)
+            return;
+        for (int i = xa.length - 1; i >= 0; --i)
+            xa[i] = (int) ((xa[i] * (long) scaledPanelX) / panelMinBW);
+    }
+
+    /**
+     * Scale y-array from internal to actual screen-pixel coordinates.
+     * If not isScaled, do nothing.
+     *
+     * @param ya Int array to be scaled; each member is an y-coordinate.
+     *
+     * @see #scaleCopyToActualY(int[])
+     */
+    public void scaleToActualY(int[] ya)
+    {
+        if (! isScaled)
+            return;
+        for (int i = ya.length - 1; i >= 0; --i)
+            ya[i] = (int) ((ya[i] * (long) scaledPanelY) / panelMinBH);
+    }
+
+    /**
+     * Scale x-coordinate from internal to actual screen-pixel coordinates.
+     * If not isScaled, return input.
+     *
+     * @param x x-coordinate to be scaled
+     */
+    public int scaleToActualX(int x)
+    {
+        if (! isScaled)
+            return x;
+        else
+            return (int) ((x * (long) scaledPanelX) / panelMinBW);
+    }
+
+    /**
+     * Scale y-coordinate from internal to actual screen-pixel coordinates.
+     * If not isScaled, return input.
+     *
+     * @param y y-coordinate to be scaled
+     */
+    public int scaleToActualY(int y)
+    {
+        if (! isScaled)
+            return y;
+        else
+            return (int) ((y * (long) scaledPanelY) / panelMinBH);
+    }
+
+    /**
+     * Convert an x-coordinate from actual-scaled to internal-scaled coordinates.
+     * If not isScaled, return input.
+     *
+     * @param x x-coordinate to be scaled
+     */
+    public int scaleFromActualX(int x)
+    {
+        if (! isScaled)
+            return x;
+        else
+            return (int) ((x * (long) panelMinBW) / scaledPanelX);
+    }
+
+    /**
+     * Convert a y-coordinate from actual-scaled to internal-scaled coordinates.
+     * If not isScaled, return input.
+     *
+     * @param y y-coordinate to be scaled
+     */
+    public int scaleFromActualY(int y)
+    {
+        if (! isScaled)
+            return y;
+        else
+            return (int) ((y * (long) panelMinBH) / scaledPanelY);
+    }
+
+    /**
+     * Is the board currently scaled larger than
+     * {@link #PANELX} x {@link #PANELY} pixels?
+     * If so, use {@link #scaleToActualX(int)}, {@link #scaleFromActualY(int)},
+     * etc to convert between internal and actual screen pixel coordinates.
+     *
+     * @return Is the board scaled larger than default size?
+     * @see #isRotated()
+     */
+    public boolean isScaled()
+    {
+        return isScaled;
+    }
+
+    /**
+     * Is the board currently rotated 90 degrees clockwise?
+     * If so, the minimum size swaps {@link #PANELX} and {@link #PANELY}.
+     *
+     * @return Is the board rotated?
+     * @see #isScaled()
+     * @since 1.1.08
+     */
+    public boolean isRotated()
+    {
+        return isRotated;
+    }
+
+    /**
+     * update the type of interaction mode, and trigger a repaint.
+     * Also calls {@link #updateHoverTipToMode()} and
+     * (for 6-player board's Special Building Phase) updates top-center text.
+     * For {@link soc.game.SOCGameOption#initAllOptions() Game Option "N7"},
+     * updates the top-center countdown of rounds.
+     * For the {@link SOCGame#debugFreePlacement Free Placement debug mode},
+     * indicates that in the top center.
+     */
+    public void updateMode()
+    {
+        String topText = null;  // assume not Special Building Phase
+
+        if (player != null)
+        {
+            final int cpn = game.getCurrentPlayerNumber();
+            if (game.isDebugFreePlacement())
+            {
+                topText = "DEBUG: Free Placement Mode";
+                switch(player.getPieces().size())
+                {
+                case 1:
+                case 3:
+                    mode = PLACE_INIT_ROAD;
+                    break;
+
+                case 0:
+                case 2:
+                    mode = PLACE_INIT_SETTLEMENT;
+                    break;
+
+                default:
+                    mode = NONE;
+                }
+            }
+            else if (cpn == playerNumber)
+            {
+                switch (game.getGameState())
+                {
+                case SOCGame.START1A:
+                case SOCGame.START2A:
+                case SOCGame.START3A:
+                    mode = PLACE_INIT_SETTLEMENT;
+                    break;
+
+                case SOCGame.START1B:
+                case SOCGame.START2B:
+                case SOCGame.START3B:
+                    mode = PLACE_INIT_ROAD;
+                    break;
+
+                case SOCGame.PLACING_ROAD:
+                    mode = PLACE_ROAD;
+                    break;
+
+                case SOCGame.PLACING_FREE_ROAD1:
+                case SOCGame.PLACING_FREE_ROAD2:
+                    if (isLargeBoard)
+                        mode = PLACE_FREE_ROAD_OR_SHIP;
+                    else
+                        mode = PLACE_ROAD;
+                    break;
+
+                case SOCGame.PLACING_SETTLEMENT:
+                    mode = PLACE_SETTLEMENT;
+                    break;
+
+                case SOCGame.PLACING_CITY:
+                    mode = PLACE_CITY;
+                    break;
+
+                case SOCGame.PLACING_SHIP:
+                    mode = PLACE_SHIP;
+                    break;
+
+                case SOCGame.PLACING_ROBBER:
+                    mode = PLACE_ROBBER;
+                    break;
+                    
+                case SOCGame.PLACING_PIRATE:
+                    mode = PLACE_PIRATE;
+                    break;
+
+                case SOCGame.NEW:
+                case SOCGame.READY:
+                    mode = GAME_FORMING;
+                    break;
+
+                case SOCGame.OVER:
+                    mode = GAME_OVER;
+                    break;
+
+                case SOCGame.PLAY:
+                    mode = TURN_STARTING;
+                    if (game.isGameOptionSet("N7"))
+                    {
+                        // N7: Roll no 7s during first # rounds.
+                        // Show if we can roll a 7 yet.  (1.1.09)
+
+                        final int no7roundsleft = game.getGameOptionIntValue("N7") - game.getRoundCount();
+                        if (no7roundsleft == 0)
+                        {
+                            topText = /*I*/"Last round for \"No 7s\""/*18N*/;
+                        } else if (no7roundsleft > 0)
+                        {
+                            if (playerInterface.clientIsCurrentPlayer()
+                              && playerInterface.getClientHand().isClientAndCurrentlyCanRoll())
+                                topText = /*I*/(1 + no7roundsleft) + " rounds left for \"No 7s\""/*18N*/;
+                        }
+                    }
+                    break;
+
+                case SOCGame.SPECIAL_BUILDING:
+                    mode = NONE;
+                    topText = /*I*/"Special Building: " + player.getName()/*18N*/;
+                    break;
+
+                default:
+                    mode = NONE;
+                    break;
+                }
+            }
+            else
+            {
+                // Not current player
+                mode = NONE;
+
+                if (game.isSpecialBuilding())
+                {
+                    topText = /*I*/"Special Building: " + game.getPlayer(cpn).getName()/*18N*/;
+                }
+                else if (game.isGameOptionSet("N7"))
+                {
+                    // N7: Roll no 7s during first # rounds.
+                    // Show if we're about to be able to roll a 7.  (1.1.09)
+                    final int no7roundsleft = game.getGameOptionIntValue("N7") - game.getRoundCount();
+                    if (no7roundsleft == 0)
+                        /*I*/topText = "Last round for \"No 7s\""/*18N*/;
+                }
+            }
+        }
+        else
+        {
+            mode = NONE;
+        }
+
+        moveShip_fromEdge = 0;
+
+        setSuperimposedTopText(topText);  // usually null
+        updateHoverTipToMode();
+    }
+    
+    protected void updateHoverTipToMode()
+    {
+        if ((mode == NONE) || (mode == TURN_STARTING) || (mode == GAME_OVER))
+            hoverTip.setOffsetX(0);
+        else if ((mode == PLACE_ROBBER) || (mode == PLACE_PIRATE))
+            hoverTip.setOffsetX(HOVER_OFFSET_X_FOR_ROBBER);
+        else if ((mode == PLACE_INIT_SETTLEMENT) || (mode == PLACE_INIT_ROAD))
+            hoverTip.setOffsetX(HOVER_OFFSET_X_FOR_INIT_PLACE);
+        else
+        {
+            hoverTip.setHoverText_modeChangedOrMouseMoved = true;
+            hoverTip.setHoverText(null);
+        }
+    }
+
+    /**
+     * Set board mode to {@link #NONE}, no hilight, usually from a piece-placement mode.
+     *
+     * @param ptype Piece type to clear, like {@link SOCPlayingPiece#ROAD}, or -1 for robber.
+     *              Used to avoid race condition during initial placement,
+     *              where server has already replied with mode for another piece type,
+     *              and board has already set mode to place that piece type.
+     *              If ptype doesn't match the board's current mode/piece type,
+     *              board's mode is not changed to NONE.
+     */
+    protected void clearModeAndHilight(final int ptype)
+    {
+        int expectedPtype;  // based on current mode
+
+        switch (mode)
+        {
+        case PLACE_ROAD:
+        case PLACE_INIT_ROAD:
+        case PLACE_FREE_ROAD_OR_SHIP:
+        case CONSIDER_LM_ROAD:
+        case CONSIDER_LT_ROAD:
+            expectedPtype = SOCPlayingPiece.ROAD;  // also will expect SHIP
+            break;
+
+        case PLACE_SETTLEMENT:
+        case PLACE_INIT_SETTLEMENT:
+        case CONSIDER_LM_SETTLEMENT:
+        case CONSIDER_LT_SETTLEMENT:
+            expectedPtype = SOCPlayingPiece.SETTLEMENT;
+            break;
+
+        case PLACE_CITY:
+        case CONSIDER_LM_CITY:
+        case CONSIDER_LT_CITY:
+            expectedPtype = SOCPlayingPiece.CITY;
+            break;
+
+        case PLACE_SHIP:
+        case MOVE_SHIP:
+            expectedPtype = SOCPlayingPiece.SHIP;
+            break;
+
+        case PLACE_ROBBER:
+        case PLACE_PIRATE:
+            expectedPtype = -1;
+            break;
+
+        default:
+            expectedPtype = ptype;  // Not currently placing
+        }
+
+        if ((ptype == expectedPtype)
+            || (  ((mode == PLACE_INIT_ROAD) || (mode == PLACE_FREE_ROAD_OR_SHIP))
+                  && (ptype == SOCPlayingPiece.SHIP)  ))
+        {
+            mode = NONE;
+            hilight = 0;
+            hilightIsShip = false;
+            moveShip_fromEdge = 0;
+        }
+        updateHoverTipToMode();
+    }
+
+    /**
+     * set the player that is using this board panel to be the client's player in this game.
+     */
+    public void setPlayer()
+    {
+        setPlayer(null);
+    }
+
+    /**
+     * Temporarily change the player that is using this board panel.
+     * Used during {@link SOCGame#debugFreePlacement} mode.
+     * @param pl Player to set, or null to change back to the client player
+     * @see #getPlayerNumber()
+     * @since 1.1.12
+     */
+    void setPlayer(SOCPlayer pl)
+    {
+        if (pl == null)
+            pl = game.getPlayer(playerInterface.getClient().getNickname());
+        if (pl == player)
+            return;
+        player = pl;
+        playerNumber = player.getPlayerNumber();
+        updateMode();
+    }
+
+    /**
+     * Get our player number.
+     * Almost always the client's player number.
+     * During {@link SOCGame#debugFreePlacement}, the temporary
+     * player set by {@link #setPlayer(SOCPlayer)}.
+     * @since 1.1.12
+     */
+    int getPlayerNumber()
+    {
+        return playerNumber;
+    }
+
+    /**
+     * set the other player
+     *
+     * @param op  the other player
+     */
+    public void setOtherPlayer(SOCPlayer op)
+    {
+        otherPlayer = op;
+    }
+
+    /*********************************
+     * Handle Events
+     *********************************/
+    public void mouseEntered(MouseEvent e)
+    {
+        ;
+    }
+
+    /**
+     * DOCUMENT ME!
+     *
+     * @param e DOCUMENT ME!
+     */
+    public void mousePressed(MouseEvent e)
+    {
+        ;  // JM: was mouseClicked (moved to avoid conflict with e.isPopupTrigger)
+        mouseReleased(e);  // JM 2008-01-01 testing for MacOSX popup-trigger
+    }
+
+    /**
+     * DOCUMENT ME!
+     *
+     * @param e DOCUMENT ME!
+     */
+    public void mouseReleased(MouseEvent e)
+    {
+        try {
+        // Needed in Windows for popup-menu handling
+        if (e.isPopupTrigger())
+        {
+            popupMenuSystime = e.getWhen();
+            e.consume();
+            doBoardMenuPopup(e.getX(), e.getY());
+            return;
+        }
+        } catch (Throwable th) {
+            playerInterface.chatPrintStackTrace(th);
+        }
+    }
+
+    /**
+     * DOCUMENT ME!
+     *
+     * @param e DOCUMENT ME!
+     */
+    public void mouseDragged(MouseEvent e)
+    {
+        ;
+    }
+
+    /**
+     * Mouse has left the panel; hide tooltip and any hovering piece.
+     *
+     * @param e MouseEvent
+     */
+    public void mouseExited(MouseEvent e)
+    {
+        boolean wantsRepaint = false;
+        if (hoverTip.isVisible())
+        {
+            hoverTip.hideHoverAndPieces();
+            wantsRepaint = true;
+        }
+        if ((mode != NONE) && (mode != TURN_STARTING))
+        {
+            hilight = 0;
+            hilightIsShip = false;
+            wantsRepaint = true;
+        }
+        if (wantsRepaint)
+            repaint();
+    }
+
+    /**
+     * DOCUMENT ME!
+     *
+     * @param e DOCUMENT ME!
+     */
+    public void mouseMoved(MouseEvent e)
+    {
+        try {
+        int x = e.getX();
+        int y = e.getY();
+        int xb, yb;
+        if (isScaled)
+        {
+            xb = scaleFromActualX(x);
+            yb = scaleFromActualY(y);
+        }
+        else
+        {
+            xb = x;
+            yb = y;
+        }
+        if (isRotated)
+        {
+            // (ccw): P'=(y, panelMinBW-x)
+            int xb1 = yb;
+            yb = panelMinBW - xb - deltaY;  // -deltaY for similar reasons as -HEXHEIGHT in drawHex
+            xb = xb1;
+        }
+
+        int edgeNum;
+        int nodeNum;
+        int hexNum;
+
+        switch (mode)
+        {
+        case PLACE_INIT_ROAD:
+
+            /**** Code for finding an edge ********/
+            edgeNum = 0;
+
+            if ((ptrOldX != x) || (ptrOldY != y))
+            {
+                ptrOldX = x;
+                ptrOldY = y;
+                boolean isShip = false;
+                edgeNum = findEdge(xb, yb, true);
+                if (edgeNum < 0)
+                {
+                    edgeNum = -edgeNum;
+                    if ((player != null) && game.canPlaceShip(player, edgeNum))
+                        isShip = true;
+                } else {
+                    // check potential roads, not ships, to keep it false if coastal edge
+                    isShip = ((player != null) && ! player.isPotentialRoad(edgeNum));
+                }
+
+                // Figure out if this is a legal road/ship;
+                // It must be attached to the last stlmt
+                if ((player == null)
+                    || (! (player.isPotentialRoad(edgeNum)
+                           || game.canPlaceShip(player, edgeNum) ))
+                    || (! (game.isDebugFreePlacement()
+                           || board.isEdgeAdjacentToNode
+                              (initstlmt,
+                               (edgeNum != -1) ? edgeNum : 0))))
+                {
+                    edgeNum = 0;
+                }
+
+                if ((hilight != edgeNum) || (hilightIsShip != isShip))
+                {
+                    hilight = edgeNum;
+                    hilightIsShip = isShip;
+                    repaint();
+                }
+            }
+
+            break;
+
+        case PLACE_ROAD:
+        case PLACE_FREE_ROAD_OR_SHIP:
+        case MOVE_SHIP:
+
+            /**** Code for finding an edge; see also PLACE_SHIP ********/
+            edgeNum = 0;
+
+            if ((ptrOldX != x) || (ptrOldY != y))
+            {
+                ptrOldX = x;
+                ptrOldY = y;
+                edgeNum = findEdge(xb, yb, true);
+                final boolean hasShips = (player != null) && (player.getNumPieces(SOCPlayingPiece.SHIP) > 0);
+                final boolean canPlaceShip =
+                    (hasShips) ? game.canPlaceShip(player, edgeNum) : false;
+                boolean isShip;
+                if (edgeNum < 0)
+                {
+                    edgeNum = -edgeNum;
+                    isShip = canPlaceShip
+                        || ((mode == PLACE_FREE_ROAD_OR_SHIP) && hasShips && player.isPotentialShip(edgeNum));
+                } else {
+                    isShip = false;
+                }
+
+                if ((edgeNum != 0) && (player != null))
+                {
+                    if (mode == MOVE_SHIP)
+                    {
+                        isShip = true;
+                        if (! player.isPotentialShip(edgeNum, moveShip_fromEdge))
+                            edgeNum = 0;
+
+                        // Check edgeNum vs pirate hex:
+                        final SOCBoardLarge bL = (SOCBoardLarge) board;
+                        final int ph = bL.getPirateHex();
+                        if ((ph != 0) && bL.isEdgeAdjacentToHex(edgeNum, ph))
+                            edgeNum = 0;
+                    }
+                    else {
+                        if ((player.isPotentialRoad(edgeNum) && (player.getNumPieces(SOCPlayingPiece.ROAD) > 0))
+                            || ((mode == PLACE_FREE_ROAD_OR_SHIP) && canPlaceShip))
+                        {
+                            // edgeNum is OK.
+
+                            if (! isShip)
+                            {
+                                // check potential roads, not ships, to keep it false if coastal edge
+                                isShip = (player != null) && canPlaceShip
+                                    && ! player.isPotentialRoad(edgeNum);
+                            }
+                        } else {
+                            edgeNum = 0;
+                        }
+                    }
+                }
+
+                if ((hilight != edgeNum) || (hilightIsShip != isShip))
+                {
+                    hilight = edgeNum;
+                    hilightIsShip = isShip;
+                    repaint();
+                }
+            }
+
+            break;
+
+        case PLACE_SETTLEMENT:
+        case PLACE_INIT_SETTLEMENT:
+
+            /**** Code for finding a node *********/
+            nodeNum = 0;
+
+            if ((ptrOldX != x) || (ptrOldY != y))
+            {
+                ptrOldX = x;
+                ptrOldY = y;
+                nodeNum = findNode(xb, yb);
+
+                if ((player == null) || ! player.canPlaceSettlement(nodeNum))
+                {
+                    nodeNum = 0;
+                }
+
+                if (hilight != nodeNum)
+                {
+                    hilight = nodeNum;
+                    hilightIsShip = false;
+                    if (mode == PLACE_INIT_SETTLEMENT)
+                        hoverTip.handleHover(x,y);
+                    repaint();
+                }
+                else if (mode == PLACE_INIT_SETTLEMENT)
+                {
+                    hoverTip.handleHover(x,y);  // Will call repaint() if needed
+                }
+            }
+
+            break;
+
+        case PLACE_CITY:
+
+            /**** Code for finding a node *********/
+            nodeNum = 0;
+
+            if ((ptrOldX != x) || (ptrOldY != y))
+            {
+                ptrOldX = x;
+                ptrOldY = y;
+                nodeNum = findNode(xb, yb);
+
+                if ((player == null) || !player.isPotentialCity(nodeNum))
+                {
+                    nodeNum = 0;
+                }
+
+                if (hilight != nodeNum)
+                {
+                    hilight = nodeNum;
+                    hilightIsShip = false;
+                    repaint();
+                }
+            }
+
+            break;
+
+        case PLACE_SHIP:
+
+            /**** Code for finding an edge; see also PLACE_ROAD ********/
+            edgeNum = 0;
+
+            if ((ptrOldX != x) || (ptrOldY != y))
+            {
+                ptrOldX = x;
+                ptrOldY = y;
+                edgeNum = findEdge(xb, yb, false);
+
+                if (edgeNum != 0)
+                {
+                    if ((player == null) || (player.getNumPieces(SOCPlayingPiece.SHIP) < 1)
+                        || ! game.canPlaceShip(player, edgeNum))
+                        edgeNum = 0;
+                }
+
+                if (hilight != edgeNum)
+                {
+                    hilight = edgeNum;
+                    hilightIsShip = true;
+                    repaint();
+                }
+            }
+
+            break;
+
+        case PLACE_ROBBER:
+        case PLACE_PIRATE:
+
+            /**** Code for finding a hex *********/
+            hexNum = 0;
+
+            if ((ptrOldX != x) || (ptrOldY != y))
+            {
+                ptrOldX = x;
+                ptrOldY = y;
+                hexNum = findHex(xb, yb);
+                final boolean canMove =
+                    (mode == PLACE_ROBBER)
+                    ? game.canMoveRobber(playerNumber, hexNum)
+                    : game.canMovePirate(playerNumber, hexNum);
+
+                if (! canMove)
+                {
+                    // Not a hex, or can't move to this hex (water, etc)
+                    if (hexNum != 0)
+                    {
+                        if ((board instanceof SOCBoardLarge)
+                            && ((SOCBoardLarge) board).isHexInLandAreas
+                                (hexNum, ((SOCBoardLarge) board).getRobberExcludedLandAreas()))
+                        {
+                            hoverTip.setHoverText(/*I*/"Cannot move the robber here."/*18N*/);
+                        } else {
+                            hoverTip.setHoverText(null);  // clear any previous
+                        }
+                        
+                        hexNum = 0;
+                    }
+                }
+
+                if (hilight != hexNum)
+                {
+                    hilight = hexNum;
+                    hilightIsShip = false;
+                    hoverTip.handleHover(x,y);
+                    repaint();
+                }
+                else
+                {
+                    hoverTip.positionToMouse(x,y); // calls repaint
+                }
+            }
+
+            break;
+
+        case CONSIDER_LM_SETTLEMENT:
+        case CONSIDER_LT_SETTLEMENT:
+
+            /**** Code for finding a node *********/
+            nodeNum = 0;
+
+            if ((ptrOldX != x) || (ptrOldY != y))
+            {
+                ptrOldX = x;
+                ptrOldY = y;
+                nodeNum = findNode(xb, yb);
+
+                //if (!otherPlayer.isPotentialSettlement(nodeNum))
+                //  nodeNum = 0;
+                if (hilight != nodeNum)
+                {
+                    hilight = nodeNum;
+                    hilightIsShip = false;
+                    repaint();
+                }
+            }
+
+            break;
+
+        case CONSIDER_LM_ROAD:
+        case CONSIDER_LT_ROAD:
+
+            /**** Code for finding an edge ********/
+            edgeNum = 0;
+
+            if ((ptrOldX != x) || (ptrOldY != y))
+            {
+                ptrOldX = x;
+                ptrOldY = y;
+                edgeNum = findEdge(xb, yb, false);
+
+                if (!otherPlayer.isPotentialRoad(edgeNum))
+                {
+                    edgeNum = 0;
+                }
+
+                if (hilight != edgeNum)
+                {
+                    hilight = edgeNum;
+                    hilightIsShip = false;
+                    repaint();
+                }
+            }
+
+            break;
+
+        case CONSIDER_LM_CITY:
+        case CONSIDER_LT_CITY:
+
+            /**** Code for finding a node *********/
+            nodeNum = 0;
+
+            if ((ptrOldX != x) || (ptrOldY != y))
+            {
+                ptrOldX = x;
+                ptrOldY = y;
+                nodeNum = findNode(xb, yb);
+
+                if (!otherPlayer.isPotentialCity(nodeNum))
+                {
+                    nodeNum = 0;
+                }
+
+                if (hilight != nodeNum)
+                {
+                    hilight = nodeNum;
+                    hilightIsShip = false;
+                    repaint();
+                }
+            }
+
+            break;
+
+        case NONE:
+        case TURN_STARTING:
+        case GAME_OVER:
+            // see hover
+            if ((ptrOldX != x) || (ptrOldY != y))
+            {
+                ptrOldX = x;
+                ptrOldY = y;
+                hoverTip.handleHover(x,y);
+            }
+            
+            break;
+            
+        case GAME_FORMING:
+            // No hover for forming
+            break;
+        
+        }
+        } catch (Throwable th) {
+            playerInterface.chatPrintStackTrace(th);
+        }
+    }
+
+    /**
+     * DOCUMENT ME!
+     *
+     * @param evt DOCUMENT ME!
+     */
+    public void mouseClicked(MouseEvent evt)
+    {
+        try {
+        int x = evt.getX();
+        int y = evt.getY();
+
+        if (evt.isPopupTrigger())
+        {
+            popupMenuSystime = evt.getWhen();
+            evt.consume();
+            doBoardMenuPopup(x,y);
+            return;  // <--- Pop up menu, nothing else to do ---
+        }
+
+        if (evt.getWhen() < (popupMenuSystime + POPUP_MENU_IGNORE_MS))
+        {
+            return;  // <--- Ignore click: too soon after popup click ---
+        }
+
+        boolean tempChangedMode = false;
+        if ((mode == NONE) && game.isDebugFreePlacement() && hoverTip.isVisible())
+        {
+            // Normally, NONE mode ignores single clicks.
+            // But in the Free Placement debug mode, these
+            // can be used to place pieces.
+
+            if (hoverTip.hoverSettlementID != 0)
+            {
+                hilight = hoverTip.hoverSettlementID;
+                hilightIsShip = false;
+                mode = PLACE_SETTLEMENT;
+                tempChangedMode = true;
+            } else if (hoverTip.hoverCityID != 0)
+            {
+                hilight = hoverTip.hoverCityID;
+                hilightIsShip = false;
+                mode = PLACE_CITY;
+                tempChangedMode = true;
+            } else if (hoverTip.hoverRoadID != 0)
+            {
+                hilight = hoverTip.hoverRoadID;
+                hilightIsShip = false;
+                mode = PLACE_ROAD;
+                tempChangedMode = true;
+            } else if (hoverTip.hoverShipID != 0)
+            {
+                hilight = hoverTip.hoverShipID;
+                hilightIsShip = true;
+                mode = PLACE_SHIP;
+                tempChangedMode = true;
+            }
+        }
+
+        if ((hilight != 0) && (player != null) && (x == ptrOldX) && (y == ptrOldY))
+        {
+            SOCPlayerClient client = playerInterface.getClient();
+
+            switch (mode)
+            {
+            case NONE:
+                break;
+
+            case TURN_STARTING:
+                break;
+
+            case PLACE_INIT_ROAD:
+            case PLACE_ROAD:
+            case PLACE_FREE_ROAD_OR_SHIP:
+
+                if (hilight == -1)
+                    hilight = 0;  // Road on edge 0x00
+                if (player.isPotentialRoad(hilight) && ! hilightIsShip)
+                {
+                    client.getGameManager().putPiece(game, new SOCRoad(player, hilight, board));
+
+                    // Now that we've placed, clear the mode and the hilight.
+                    clearModeAndHilight(SOCPlayingPiece.ROAD);
+                    if (tempChangedMode)
+                        hoverTip.hideHoverAndPieces();
+                }
+                else if (game.canPlaceShip(player, hilight))  // checks isPotentialShip, pirate ship
+                {
+                    client.getGameManager().putPiece(game, new SOCShip(player, hilight, board));
+
+                    // Now that we've placed, clear the mode and the hilight.
+                    clearModeAndHilight(SOCPlayingPiece.SHIP);
+                    if (tempChangedMode)
+                        hoverTip.hideHoverAndPieces();
+                }
+
+                break;
+
+            case MOVE_SHIP:
+                if (moveShip_fromEdge != 0)
+                {
+                    if (game.canMoveShip(playerNumber, moveShip_fromEdge, hilight) != null)
+                    {
+                        client.getGameManager().movePieceRequest
+                            (game, playerNumber, SOCPlayingPiece.SHIP, moveShip_fromEdge, hilight);
+                        clearModeAndHilight(SOCPlayingPiece.SHIP);
+                    }
+                    moveShip_fromEdge = 0;
+                } else {
+                    clearModeAndHilight(SOCPlayingPiece.SHIP);  // exit the mode, since can't move from 0
+                }
+                break;
+
+            case PLACE_INIT_SETTLEMENT:
+                if (playerNumber == playerInterface.getClientPlayerNumber())
+                {
+                    initstlmt = hilight;
+                }
+                // no break: fall through
+
+            case PLACE_SETTLEMENT:
+
+                if (player.canPlaceSettlement(hilight))
+                {
+                    client.getGameManager().putPiece(game, new SOCSettlement(player, hilight, board));
+                    clearModeAndHilight(SOCPlayingPiece.SETTLEMENT);
+                    if (tempChangedMode)
+                        hoverTip.hideHoverAndPieces();
+                }
+
+                break;
+
+            case PLACE_CITY:
+
+                if (player.isPotentialCity(hilight))
+                {
+                    client.getGameManager().putPiece(game, new SOCCity(player, hilight, board));
+                    clearModeAndHilight(SOCPlayingPiece.CITY);
+                    if (tempChangedMode)
+                        hoverTip.hideHoverAndPieces();
+                }
+
+                break;
+
+            case PLACE_SHIP:
+
+                if (game.canPlaceShip(player, hilight))  // checks isPotentialShip, pirate ship
+                {
+                    client.getGameManager().putPiece(game, new SOCShip(player, hilight, board));
+                    clearModeAndHilight(SOCPlayingPiece.SHIP);
+                    if (tempChangedMode)
+                        hoverTip.hideHoverAndPieces();
+                }
+                break;
+
+            case PLACE_ROBBER:
+
+                if (hilight != board.getRobberHex())
+                {
+                    // do we have an adjacent settlement/city?
+                    boolean cliAdjacent = false;
+                    {
+                        for (SOCPlayer pl : game.getPlayersOnHex(hilight))
+                        {
+                            if (pl.getPlayerNumber() == playerNumber)
+                            {
+                                cliAdjacent = true;
+                                break;
+                            }
+                        }
+                    }
+
+                    if (cliAdjacent)
+                    {
+                        // ask player to confirm first
+                        new MoveRobberConfirmDialog(player, hilight).showInNewThread();
+                    }
+                    else
+                    {
+                        // ask server to move it
+                        client.getGameManager().moveRobber(game, player, hilight);
+                        clearModeAndHilight(-1);
+                    }
+                }
+
+                break;
+
+            case PLACE_PIRATE:
+
+                if (hilight != ((SOCBoardLarge) board).getPirateHex())
+                {
+                    // do we have an adjacent ship?
+                    boolean cliAdjacent = false;
+                    {
+                        for (SOCPlayer pl : game.getPlayersShipsOnHex(hilight))
+                        {
+                            if (pl.getPlayerNumber() == playerNumber)
+                            {
+                                cliAdjacent = true;
+                                break;
+                            }
+                        }
+                    }
+
+                    if (cliAdjacent)
+                    {
+                        // ask player to confirm first
+                        new MoveRobberConfirmDialog(player, -hilight).showInNewThread();
+                    }
+                    else
+                    {
+                        // ask server to move it
+                        client.getGameManager().moveRobber(game, player, -hilight);
+                        clearModeAndHilight(-1);
+                    }
+                }
+
+                break;
+
+            case CONSIDER_LM_SETTLEMENT:
+
+                if (otherPlayer.canPlaceSettlement(hilight))
+                {
+                    client.getGameManager().considerMove(game, otherPlayer.getName(), new SOCSettlement(otherPlayer, hilight, board));
+                    clearModeAndHilight(SOCPlayingPiece.SETTLEMENT);
+                }
+
+                break;
+
+            case CONSIDER_LM_ROAD:
+
+                if (otherPlayer.isPotentialRoad(hilight))
+                {
+                    client.getGameManager().considerMove(game, otherPlayer.getName(), new SOCRoad(otherPlayer, hilight, board));
+                    clearModeAndHilight(SOCPlayingPiece.ROAD);
+                }
+
+                break;
+
+            case CONSIDER_LM_CITY:
+
+                if (otherPlayer.isPotentialCity(hilight))
+                {
+                    client.getGameManager().considerMove(game, otherPlayer.getName(), new SOCCity(otherPlayer, hilight, board));
+                    clearModeAndHilight(SOCPlayingPiece.CITY);
+                }
+
+                break;
+
+            case CONSIDER_LT_SETTLEMENT:
+
+                if (otherPlayer.canPlaceSettlement(hilight))
+                {
+                    client.getGameManager().considerTarget(game, otherPlayer.getName(), new SOCSettlement(otherPlayer, hilight, board));
+                    clearModeAndHilight(SOCPlayingPiece.SETTLEMENT);
+                }
+
+                break;
+
+            case CONSIDER_LT_ROAD:
+
+                if (otherPlayer.isPotentialRoad(hilight))
+                {
+                    client.getGameManager().considerTarget(game, otherPlayer.getName(), new SOCRoad(otherPlayer, hilight, board));
+                    clearModeAndHilight(SOCPlayingPiece.ROAD);
+                }
+
+                break;
+
+            case CONSIDER_LT_CITY:
+
+                if (otherPlayer.isPotentialCity(hilight))
+                {
+                    client.getGameManager().considerTarget(game, otherPlayer.getName(), new SOCCity(otherPlayer, hilight, board));
+                    clearModeAndHilight(SOCPlayingPiece.CITY);
+                }
+
+                break;
+            }
+        }
+        else if ((player != null)
+                 && ((game.getCurrentPlayerNumber() == playerNumber)
+                     || game.isDebugFreePlacement()))
+        {
+            // No hilight. But, they clicked the board, expecting something.
+            // It's possible the mode is incorrect.
+            // Update and wait for the next click.
+            updateMode();
+            ptrOldX = 0;
+            ptrOldY = 0;
+            mouseMoved(evt);  // mouseMoved will establish hilight using click's x,y
+        }
+
+        evt.consume();
+        if (tempChangedMode)
+            mode = NONE;
+
+        } catch (Throwable th) {
+            playerInterface.chatPrintStackTrace(th);
+        }
+    }
+    
+    /**
+     * Bring up the popup menu; called from mousePressed.
+     *
+     * @param x x-coordinate of click, actual screen pixels (not unscaled internal)
+     * @param y y-coordinate of click, actual screen pixels (not unscaled internal)
+     */
+    protected void doBoardMenuPopup (int x, int y)
+    {
+        // Determine mode, to see if we're building or cancelling.
+        switch (mode)
+        {
+        case PLACE_ROAD:
+            popupMenu.showCancelBuild(SOCPlayingPiece.ROAD, x, y, hilight);
+            break;
+
+        case PLACE_SETTLEMENT:
+            popupMenu.showCancelBuild(SOCPlayingPiece.SETTLEMENT, x, y, hilight);
+            break;
+
+        case PLACE_CITY:
+            popupMenu.showCancelBuild(SOCPlayingPiece.CITY, x, y, hilight);
+            break;
+
+        case PLACE_SHIP:
+        case MOVE_SHIP:
+            popupMenu.showCancelBuild(SOCPlayingPiece.SHIP, x, y, hilight);
+            break;
+
+        case PLACE_INIT_ROAD:
+        case PLACE_FREE_ROAD_OR_SHIP:
+            // might be road or ship
+            {
+                final int hilightRoad =
+                    ((! game.hasSeaBoard) || player.isLegalRoad(hilight)) ? hilight : 0;
+                int hilightShip =
+                    (game.hasSeaBoard && player.isLegalShip(hilight)) ? hilight : 0;
+                popupMenu.showBuild
+                    (x, y, hilightRoad, 0, 0, hilightShip);
+            }
+            break;
+            
+        case PLACE_INIT_SETTLEMENT:
+            popupMenu.showBuild(x, y, 0, hilight, 0, 0);
+            break;
+            
+        default:  // NONE, GAME_FORMING, PLACE_ROBBER, etc
+
+            // Along coastline, can build either road or ship
+            final int hilightRoad, hilightShip;
+            if (game.hasSeaBoard &&
+                ((hoverTip.hoverRoadID != 0) || (hoverTip.hoverShipID != 0)))
+            {
+                int edge = hoverTip.hoverRoadID;
+                if (edge == 0)
+                    edge = hoverTip.hoverShipID;
+                hilightRoad =
+                    (player.isLegalRoad(edge)) ? edge : 0;
+                if (hoverTip.hoverIsShipMovable)
+                    hilightShip = -hoverTip.hoverShipID;
+                else
+                    hilightShip =
+                      (player.isLegalShip(edge)) ? edge : 0;
+            } else {
+                hilightRoad = hoverTip.hoverRoadID;
+                hilightShip = 0;
+            }
+
+            popupMenu.showBuild(x, y, hilightRoad, hoverTip.hoverSettlementID, hoverTip.hoverCityID, hilightShip);
+        }
+    }
+    
+    /** If the client has used the board popup menu to request building a piece,
+     *  this method is used in client network-receive message treatment.
+     */
+    public boolean popupExpectingBuildRequest()
+    {
+        if (buildReqTimerTask == null)
+            return false;
+        return ! buildReqTimerTask.wasItSentAlready();
+    }
+
+    public void popupSetBuildRequest(int coord, int ptype)
+    {
+        if (coord == -1)
+            coord = 0;  // road on edge 0x00
+        Timer piTimer = playerInterface.getEventTimer();
+        synchronized (piTimer)
+        {
+            if (buildReqTimerTask != null)
+            {
+                buildReqTimerTask.doNotSend();
+                buildReqTimerTask.cancel();  // cancel any previous
+            }
+            buildReqTimerTask = new BoardPanelSendBuildTask(coord, ptype);
+            // Run once, at maximum permissable delay;
+            // hopefully the network is responsive and
+            // we've heard back by then.
+            piTimer.schedule(buildReqTimerTask, 1000 * BUILD_REQUEST_MAX_DELAY_SEC );
+        }
+    }
+
+    /**
+     * player decided to not build something, so cancel the {@link TimerTask}
+     * that's waiting to tell the server what they wanted to build.
+     * @since 1.1.00
+     */
+    public void popupClearBuildRequest()
+    {
+        Timer piTimer = playerInterface.getEventTimer();
+        synchronized (piTimer)
+        {
+            if (buildReqTimerTask == null)
+                return;
+            buildReqTimerTask.doNotSend();
+            buildReqTimerTask.cancel();
+            buildReqTimerTask = null;
+        }
+    }
+    
+    /** Have received gamestate placing message; send the building request in reply. */
+    public void popupFireBuildingRequest()
+    {
+        Timer piTimer = playerInterface.getEventTimer();
+        synchronized (piTimer)
+        {
+            if (buildReqTimerTask == null)
+                return;
+            buildReqTimerTask.sendOnceFromClientIfCurrentPlayer();
+            buildReqTimerTask.cancel();
+            buildReqTimerTask = null;
+        }
+        hoverTip.hideHoverAndPieces();  // Reset hover state
+    }
+
+    /**
+     * Text to be displayed as 2 lines superimposed over the
+     * center of the board graphic (during game setup).
+     * Either text2, or both, can be null to display nothing.
+     * Keep the text short, because boardPanel may not be very wide ({@link #PANELX} pixels).
+     * Will trigger a repaint.
+     * @param text1 Line 1 (or only line) of text, or null
+     * @param text2 Line 2 of text, or null; must be null if text1 is null
+     * @throws IllegalArgumentException if text1 null, text2 non-null
+     * @since 1.1.07
+     * @see #setSuperimposedTopText(String)
+     */
+    public void setSuperimposedText(String text1, String text2)
+        throws IllegalArgumentException
+    {
+        if ((superText1 == text1) && (superText2 == text2))
+        {
+            return;  // <--- Early return: text unchanged ---
+            // This quick check is an optimization.
+            // Any of the 4 variables could be null.
+            // It's not worth the additional complexity
+            // needed to check vs null and then String.equals.
+        }
+        if ((superText1 == null) && (superText2 != null))
+            throw new IllegalArgumentException("text2 not null, text1 null");
+
+        superText1 = text1;
+        superText2 = text2;
+        superText1_w = 0;
+        superText2_w = 0;
+        superTextBox_w = 0;
+        repaint();
+    }
+
+    /**
+     * Text to be displayed as 1 lines superimposed over the
+     * top center of the board graphic (during game play).
+     * text can be null to display nothing.
+     * Keep the text short, because boardPanel may not be very wide ({@link #PANELX} pixels).
+     * Will trigger a repaint.
+     * @param text Line of text, or null
+     * @since 1.1.08
+     * @see #setSuperimposedText(String, String)
+     */
+    public void setSuperimposedTopText(String text)
+    {
+        superTextTop = text;
+        superTextTop_w = 0;
+        superTextTopBox_w = 0;
+        repaint();
+    }
+
+    /**
+     * given a pixel on the board, find the edge that contains it
+     *<P>
+     * <b>Note:</b> For the 6-player board, edge 0x00 is a valid edge that
+     * can be built on.  It is found here as -1, since a value of 0 marks an
+     * invalid edge.
+     *
+     * @param x  x coordinate, in unscaled board, not actual pixels;
+     *           use {@link #scaleFromActualX(int)} to convert
+     * @param y  y coordinate, in unscaled board, not actual pixels
+     * @param checkCoastal  If true, check for coastal edges for ship placement:
+     *           Return positive edge coordinate for land, negative edge for sea.
+     *           Ignored unless {@link #isLargeBoard}.
+     *           Returns positive edge for non-coastal sea edges.
+     * @return the coordinates of the edge, or 0 if none; -1 for the 6-player
+     *     board's valid edge 0x00
+     */
+    private final int findEdge(int x, int y, final boolean checkCoastal)
+    {
+        // find which grid section the pointer is in
+        int secX, secY;
+
+        if (isLargeBoard)
+        {
+            secY = ((y - ((22*3)/2)) / (deltaY / 3));
+            if ((secY % 3) == 1)
+                x += 12;  // middle part of hex: adjust sector x-boundary
+            secY = ((y - 22) / halfdeltaY);
+            secX = ((x) / halfdeltaX);
+
+            if ((secX < 0) || (secY < 0)
+                || (secX > board.getBoardWidth())
+                || (secY > board.getBoardHeight()))
+                return 0;
+                // TODO consider local fields for width,height
+
+            int edge = (secY << 8) | secX;
+            if (! (checkCoastal
+                   && ((SOCBoardLarge) board).isEdgeCoastline(edge)))
+                return edge;
+
+            /**
+             * Coastal edge.  Check for land vs sea.
+             * We'll find the edge's line through this sector,
+             * then determine if we're left or right of it,
+             * then check that hex to see if it's land or sea.
+             */
+            final int edgeX, hexLeft, hexRight;
+
+            // Determining (r,c) edge direction: | / \
+            //   "|" if r is odd
+            //   Otherwise: s = r/2
+            //   "/" if (s,c) is even,odd or odd,even
+            //   "\" if (s,c) is odd,odd or even,even
+            if ((secY % 2) == 1)
+            {
+                // edge is "|".
+                // middle is w / 2
+                edgeX = halfdeltaX / 2;
+                hexLeft = board.getAdjacentHexToEdge(edge, SOCBoard.FACING_W);
+                hexRight = board.getAdjacentHexToEdge(edge, SOCBoard.FACING_E);
+            }
+            else
+            {
+                // y, relative to sector's upper-left corner
+                final int yrel = ((y - 22) % halfdeltaY);
+                if ((secX % 2) == ((secY/2) % 2))
+                {
+                    // edge is "\".
+                    // at y=0 (relative to sector), check x=0
+                    // at y=h, check x=w
+                    // in middle, check x=(y/h)*w
+                    //             which is (y*w) / h
+                    edgeX = (yrel * halfdeltaX) / halfdeltaY;
+                    hexLeft = board.getAdjacentHexToEdge(edge, SOCBoard.FACING_SW);
+                    hexRight = board.getAdjacentHexToEdge(edge, SOCBoard.FACING_NE);
+                } else {
+                    // edge is "/".
+                    // check x=((h-y)/h)*w
+                    //  which is ((h-y)*w) / h
+                    edgeX = ((halfdeltaY - yrel) * halfdeltaX) / halfdeltaY;
+                    hexLeft = board.getAdjacentHexToEdge(edge, SOCBoard.FACING_NW);
+                    hexRight = board.getAdjacentHexToEdge(edge, SOCBoard.FACING_SE);
+                }
+            }
+
+            // check hex based on x, relative to sector's upper-left corner
+            final int hex;
+            if ((x % halfdeltaX) <= edgeX)
+                hex = hexLeft;
+            else
+                hex = hexRight;
+
+            if (board.isHexOnLand(hex))
+                return edge;
+            else
+                return -edge;
+
+        }  // if (isLargeBoard) ends
+
+        // ( 46 is the y-distance between the centers of two hexes )
+        // See edgeMap javadocs for secY, secX meanings.
+
+        //int sector = (x / 18) + ((y / 10) * 15);
+        if (is6player)
+        {
+            secY = (y - HEXY_OFF_6PL_FIND) / 15;
+            if ((secY % 3) != 0)
+                x += 8;  // middle part of hex: adjust sector boundary
+            secX = (x - HEXX_OFF_6PL) / 27;
+        } else {
+            secY = y / 15;
+            if ((secY % 3) != 0)
+                x += 8;  // middle part of hex: adjust sector boundary
+            secX = x / 27;
+        }
+
+        int sector = secX + (secY * 15);
+
+        // System.out.println("SECTOR = "+sector+" | EDGE = "+edgeMap[sector]);
+        if ((sector >= 0) && (sector < edgeMap.length))
+            return edgeMap[sector];
+        else
+            return 0;
+    }
+
+    /**
+     * given a pixel on the board, find the node that contains it
+     *
+     * @param x  x coordinate, in unscaled board, not actual pixels;
+     *           use {@link #scaleFromActualX(int)} to convert
+     * @param y  y coordinate, in unscaled board, not actual pixels
+     * @return the coordinates of the node, or 0 if none
+     */
+    private final int findNode(int x, int y)
+    {
+        // find which grid section the pointer is in
+        int secX, secY;
+
+        if (isLargeBoard)
+        {
+            secX = ((x + 13) / halfdeltaX);
+            secY = ((y - 20) / halfdeltaY);
+            if ((secX < 0) || (secY < 0)
+                || (secX > board.getBoardWidth())
+                || (secY > board.getBoardHeight()))
+                return 0;
+            return (secY << 8) | secX;
+        }
+
+        // ( 46 is the y-distance between the centers of two hexes )
+        //int sector = ((x + 9) / 18) + (((y + 5) / 10) * 15);
+
+        if (is6player)
+        {
+            secX = ((x + 13 - HEXX_OFF_6PL) / 27);
+            secY = ((y + 7 - HEXY_OFF_6PL_FIND) / 15);
+        } else {
+            secX = ((x + 13) / 27);
+            secY = ((y + 7) / 15);
+        }
+
+        int sector = secX + (secY * 15);
+
+        // System.out.println("SECTOR = "+sector+" | NODE = "+nodeMap[sector]);
+        if ((sector >= 0) && (sector < nodeMap.length))
+            return nodeMap[sector];
+        else
+            return 0;
+    }
+
+    /**
+     * given a pixel on the board, find the hex that contains it
+     *
+     * @param x  x coordinate, in unscaled board, not actual pixels;
+     *           use {@link #scaleFromActualX(int)} to convert
+     * @param y  y coordinate, in unscaled board, not actual pixels
+     * @return the coordinates of the hex, or 0 if none
+     */
+    private final int findHex(int x, int y)
+    {
+        // find which grid section the pointer is in
+        int secX, secY;
+
+        if (isLargeBoard)
+        {
+            secX = ((x + 13) / halfdeltaX);
+            secY = ((y - 20) / halfdeltaY);
+            final int hex = (secY << 8) | secX;
+            if (-1 != ((SOCBoardLarge) board).getHexTypeFromCoord(hex))
+                return hex;
+            return 0;
+        }
+
+        // ( 46 is the y-distance between the centers of two hexes )
+        //int sector = (x / 18) + ((y / 10) * 15);
+
+        if (is6player)
+        {
+            secX = (x - HEXX_OFF_6PL) / 27;
+            secY = (y - HEXY_OFF_6PL_FIND) / 15;
+        } else {
+            secX = x / 27;
+            secY = y / 15;
+        }
+
+        int sector = secX + (secY * 15);
+
+        // System.out.println("SECTOR = "+sector+" | HEX = "+hexMap[sector]);
+        if ((sector >= 0) && (sector < hexMap.length))
+            return hexMap[sector];
+        else
+            return 0;
+    }
+
+    /**
+     * Set the interaction mode, for debugging purposes.
+     *
+     * @param m  mode, such as {@link #CONSIDER_LM_SETTLEMENT} or {@link #CONSIDER_LT_CITY}
+     * 
+     * @see #updateMode()
+     * @see #setModeMoveShip(int)
+     * @see SOCPlayerClient#doLocalCommand(SOCGame, String)
+     */
+    public void setMode(int m)
+    {
+        mode = m;
+        updateHoverTipToMode();
+    }
+
+    /**
+     * Set the interaction mode to "move ship";
+     * the player must now click where they want the ship to be moved.
+     * Repaints the board immediately.
+     * @param edge  Edge coordinate of our player's ship we're moving.
+     *              Not checked for validity.
+     */
+    public void setModeMoveShip(final int edge)
+    {
+        if (mode != NONE)
+            throw new IllegalStateException();
+        mode = MOVE_SHIP;
+        moveShip_fromEdge = edge;
+        hilight = 0;
+        repaint();
+    }
+
+    /**
+     * Load the images for the board.
+     * {@link #hexes}, {@link #dice}, and {@link #ports}.
+     * Loads all hex types, up through {@link SOCBoardLarge#FOG_HEX},
+     * because {@link #hexes} is static for all boards and all game options.
+     * @param c  Our component, to load image resources
+     * @param wantsRotated  True for the 6-player non-sea board
+     *          (v2 encoding {@link SOCBoard#BOARD_ENCODING_6PLAYER}), false otherwise.
+     *          The large board (v3 encoding)'s gold-hex image has no rotated version,
+     *          because that board layout is never rotated.
+     */
+    private static synchronized void loadImages(Component c, final boolean wantsRotated)
+    {
+        if ((hexes != null) && ((rotatHexes != null) || ! wantsRotated))
+            return;
+
+        Toolkit tk = c.getToolkit();
+        Class<?> clazz = c.getClass();
+
+        if (hexes == null)
+        {
+            MediaTracker tracker = new MediaTracker(c);
+
+            hexes = new Image[9];  // water, desert, 5 resources, gold, fog
+            ports = new Image[12];
+            dice = new Image[14];
+
+            loadHexesPortsImages(hexes, ports, IMAGEDIR, tracker, tk, clazz, false);
+
+            for (int i = 2; i < 13; i++)
+            {
+                dice[i] = tk.getImage(clazz.getResource(IMAGEDIR + "/dice" + i + ".gif"));
+                tracker.addImage(dice[i], 0);
+            }
+
+            try
+            {
+                tracker.waitForID(0);
+            }
+            catch (InterruptedException e) {}
+
+            if (tracker.isErrorID(0))
+            {
+                System.out.println("Error loading board images");
+            }
+        }
+
+        if (wantsRotated && (rotatHexes == null))
+        {
+            MediaTracker tracker = new MediaTracker(c);
+
+            rotatHexes = new Image[7];  // only 7: large board (gold,fog) is not rotated
+            rotatPorts = new Image[12];
+            loadHexesPortsImages(rotatHexes, rotatPorts, IMAGEDIR + "/rotat", tracker, tk, clazz, true);
+
+            try
+            {
+                tracker.waitForID(0);
+            }
+            catch (InterruptedException e) {}
+
+            if (tracker.isErrorID(0))
+            {
+                System.out.println("Error loading rotated board images");
+            }
+        }
+    }
+
+    /**
+     * Load hex and port images from either normal, or rotated, resource location.
+     * Remember that miscPort0.gif - miscPort5.gif are loaded into hexes, not ports.
+     * @param newHexes Array to store hex images into; {@link #hexes} or {@link #rotatHexes}
+     * @param newPorts Array to store port images into; {@link #ports} or {@link #rotatPorts}
+     * @param imageDir Location for {@link Class#getResource(String)}
+     * @param tracker Track image loading progress here
+     * @param tk   Toolkit to load image from resource
+     * @param clazz  Class for getResource
+     * @param wantsRotated  True for rotated, false otherwise;
+     *             some hex types (goldHex, fogHex) aren't available in rotated versions,
+     *             because their board layout is never rotated.
+     *             This parameter isn't about whether the current board is rotated,
+     *             but about whether this image directory's contents are rotated.
+     * @since 1.1.08
+     */
+    private static final void loadHexesPortsImages
+        (Image[] newHexes, Image[] newPorts, String imageDir,
+         MediaTracker tracker, Toolkit tk, Class<?> clazz,
+         final boolean wantsRotated)
+    {
+        final int numHexImage;
+        newHexes[0] = tk.getImage(clazz.getResource(imageDir + "/waterHex.gif"));
+        newHexes[1] = tk.getImage(clazz.getResource(imageDir + "/clayHex.gif"));
+        newHexes[2] = tk.getImage(clazz.getResource(imageDir + "/oreHex.gif"));
+        newHexes[3] = tk.getImage(clazz.getResource(imageDir + "/sheepHex.gif"));
+        newHexes[4] = tk.getImage(clazz.getResource(imageDir + "/wheatHex.gif"));
+        newHexes[5] = tk.getImage(clazz.getResource(imageDir + "/woodHex.gif"));
+        newHexes[6] = tk.getImage(clazz.getResource(imageDir + "/desertHex.gif"));
+        if (wantsRotated)
+        {
+            numHexImage = 7;
+        } else {
+            numHexImage = 9;
+            newHexes[7] = tk.getImage(clazz.getResource(imageDir + "/goldHex.gif"));
+            newHexes[8] = tk.getImage(clazz.getResource(imageDir + "/fogHex.gif"));
+        }
+        for (int i = 0; i < numHexImage; i++)
+        {
+            tracker.addImage(newHexes[i], 0);
+        }
+
+        for (int i = 0; i < 6; i++)
+        {
+            newPorts[i] = tk.getImage(clazz.getResource(imageDir + "/miscPort" + i + ".gif"));
+            tracker.addImage(newPorts[i], 0);
+        }
+
+        for (int i = 0; i < 6; i++)
+        {
+            newPorts[i + 6] = tk.getImage(clazz.getResource(imageDir + "/port" + i + ".gif"));
+            tracker.addImage(newPorts[i + 6], 0);
+        }
+    }
+
+    ///
+    // ----- Utility methods -----
+    ///
+
+    /**
+     * Hex color for a hex resource type
+     * @param hexType  hexType value, as in {@link SOCBoard#DESERT_HEX}, {@link SOCBoard#WOOD_HEX},
+     *                 {@link SOCBoard#WATER_HEX}.
+     *                 Same value and meaning as those in {@link SOCBoard#getHexTypeFromCoord(int)}
+     * @return The corresponding color from ColorSquare, or {@link ColorSquare#WATER} if hexType not recognized.
+     * @since 1.1.07
+     */
+    public final Color hexColor(int hexType)
+    {
+        Color hexColor;
+        switch (hexType)
+        {
+        case SOCBoard.DESERT_HEX:
+            hexColor = ColorSquare.DESERT;
+            break;
+        case SOCBoard.CLAY_HEX:
+            hexColor = ColorSquare.CLAY;
+            break;
+        case SOCBoard.ORE_HEX:
+            hexColor = ColorSquare.ORE;
+            break;
+        case SOCBoard.SHEEP_HEX:
+            hexColor = ColorSquare.SHEEP;
+            break;
+        case SOCBoard.WHEAT_HEX:
+            hexColor = ColorSquare.WHEAT;
+            break;
+        case SOCBoard.WOOD_HEX:
+            hexColor = ColorSquare.WOOD;
+            break;
+        case SOCBoardLarge.GOLD_HEX:
+            if (isLargeBoard)
+                hexColor = ColorSquare.GOLD;
+            else
+                hexColor = ColorSquare.WATER;  // for MISC_PORT_HEX
+            break;
+        case SOCBoardLarge.FOG_HEX:
+            if (isLargeBoard)
+                hexColor = ColorSquare.FOG;
+            else
+                hexColor = ColorSquare.WATER;  // for CLAY_PORT_HEX
+            break;
+
+        default:  // WATER_HEX
+            hexColor = ColorSquare.WATER;
+        }
+        return hexColor;
+    }
+
+    /**
+     * With a recent board resize, one or more rescaled images still hasn't
+     * been completed after 7 seconds.  We've asked for a new scaled copy
+     * of this image.  Wait 3 seconds and repaint the board.
+     * (The delay gives time for the new scaling to complete.)
+     *
+     * @see SOCBoardPanel#scaledMissedImage
+     * @see SOCBoardPanel#drawHex(Graphics, int)
+     * @author Jeremy D Monin <jeremy@nand.net>
+     */
+    protected static class DelayedRepaint extends Thread
+    {
+        /**
+         * Are we already waiting in another thread?
+         * Assumes since boolean is a simple var, will have atomic access.
+         */
+        private static boolean alreadyActive = false;
+        private SOCBoardPanel bp;
+
+        public DelayedRepaint (SOCBoardPanel bp)
+        {
+            setDaemon(true);
+            this.bp = bp;
+        }
+
+        @Override
+        public void run()
+        {
+            if (alreadyActive)
+                return;
+
+            alreadyActive = true;
+            try
+            {
+                setName("delayedRepaint");
+            }
+            catch (Throwable th) {}
+            try
+            {
+                Thread.sleep(3000);
+            }
+            catch (InterruptedException e) {}
+            finally
+            {
+                bp.repaint();
+                alreadyActive = false;
+            }
+        }
+    }  // static class DelayedRepaint
+
+
+
+    protected class BoardToolTip
+    {
+        private SOCBoardPanel bpanel;
+        
+        /** Text to hover-display, or null if nothing to show */
+        private String hoverText;
+
+        /** Uses board mode constants: Will be {@link SOCBoardPanel#NONE NONE},
+         *  {@link SOCBoardPanel#PLACE_ROAD PLACE_ROAD}, PLACE_SHIP, PLACE_SETTLEMENT,
+         *  PLACE_ROBBER for hex, or PLACE_INIT_SETTLEMENT for port.
+         */
+        private int hoverMode;
+
+        /** "ID" of coord as returned by {@link SOCBoardPanel#findNode(int, int) findNode}, findEdge, findHex */
+        private int hoverID;
+
+        /** Object last pointed at; null for hexes and ports */
+        private SOCPlayingPiece hoverPiece;
+
+        /** hover road ID, or 0. Readonly please from outside this inner class. Drawn in {@link #paint(Graphics)}.
+         *  value is -1 for a road at edge 0x00.
+         *<P>
+         *  If both <tt>hoverRoadID</tt> and {@link #hoverShipID} are non-zero, they must be the same coordinate,
+         *  never different non-zero values.
+         */
+        int hoverRoadID;
+
+        /** hover settlement or city node ID, or 0. Readonly please from outside this inner class. Drawn in {@link #paint(Graphics)}. */
+        int hoverSettlementID, hoverCityID;
+
+        /**
+         * hover ship ID, or 0. Readonly please from outside this inner class. Drawn in {@link #paint(Graphics)}.
+         *<P>
+         *  If both {@link #hoverRoadID} and <tt>hoverShipID</tt> are non-zero, they must be the same coordinate,
+         *  never different non-zero values.
+         * @since 2.0.00
+         */
+        int hoverShipID;
+
+        /**
+         * Is hover a port at coordinate hoverID?
+         * @see #PLACE_INIT_SETTLEMENT
+         */
+        boolean hoverIsPort;
+
+        /**
+         * Is hover a ship owned by our player, movable from its current position?
+         * If true, {@link #hoverShipID} is also set.
+         * @since 2.0.00
+         */
+        private boolean hoverIsShipMovable;
+
+        /** Mouse position */
+        private int mouseX, mouseY;
+
+        /**
+         * Flag to tell {@link #setHoverText(String)} to repaint, even if text hasn't changed.
+         * @since 1.1.17
+         */
+        private boolean setHoverText_modeChangedOrMouseMoved;
+
+        /** Our position (upper-left of tooltip box) */
+        private int boxX, boxY;
+
+        /** Requested X-offset from mouse pointer of tooltip box (used for robber placement) */
+        private int offsetX;
+
+        /** Our size.
+         *  If boxw == 0, also indicates need fontmetrics - will be set in paint().
+         */
+        private int boxW, boxH;
+        
+        private final int TEXT_INSET = 3;
+        private final int PADDING_HORIZ = 2 * TEXT_INSET + 2;
+        
+        BoardToolTip(SOCBoardPanel ourBoardPanel)
+        {
+            bpanel = ourBoardPanel;
+            hoverText = null;
+            hoverMode = NONE;
+            hoverID = 0;
+            hoverPiece = null;
+            hoverRoadID = 0;
+            hoverSettlementID = 0;
+            hoverCityID = 0;
+            hoverShipID = 0;
+            hoverIsPort = false;
+            hoverIsShipMovable = false;
+            mouseX = 0;
+            mouseY = 0;
+            offsetX = 0;
+            boxW = 0;
+        }
+        
+        /** Currently displayed text.
+         * 
+         * @return Tooltip text, or null if nothing.
+         */
+        public String getHoverText()
+        {
+            return hoverText;
+        }
+
+        /**
+         * Is the hoverText tip non-null,
+         * or is any hover ID non-zero? (hoverRoadID, etc)
+         */
+        public boolean isVisible()
+        {
+            return ((hoverText != null) || (hoverRoadID != 0)
+                    || (hoverSettlementID != 0) || (hoverCityID != 0)
+                    || (hoverShipID != 0));
+        }
+
+        /**
+         * Show tooltip at appropriate location when mouse
+         * is at (x,y) relative to the board.
+         * Repaint the board.
+         * @param x x-coordinate of mouse, actual screen pixels (not unscaled internal)
+         * @param y y-coordinate of mouse, actual screen pixels (not unscaled internal)
+         * @see #setHoverText(String)
+         */
+        public void positionToMouse(final int x, int y)
+        {
+            mouseX = x;
+            mouseY = y;
+
+            boxX = mouseX + offsetX;
+            boxY = mouseY;
+            if (offsetX < 5)
+                boxY += 12;
+
+            if (panelMinBW < ( boxX + boxW ))
+            {
+                // Try to float it to left of mouse pointer
+                boxX = mouseX - boxW - offsetX;
+                if (boxX < 0)
+                {
+                    // Not enough room, just place flush against right-hand side
+                    boxX = panelMinBW - boxW;
+                }
+            }
+
+            // if boxW == 0, we don't have the fontmetrics yet,
+            // so paint() might need to change boxX or boxY
+            // if we're near the bottom or right edge.
+
+            bpanel.repaint();
+            setHoverText_modeChangedOrMouseMoved = false;
+            // JM TODO consider repaint(boundingbox).
+        }
+
+        /**
+         * Set the hover tip (tooltip) x-position,
+         * but don't repaint the board.
+         * Used in robber placement.
+         * @param ofsX  New offset
+         */
+        public void setOffsetX(int ofsX)
+        {
+            offsetX = ofsX;
+        }
+
+        /**
+         * Set the hover text (tooltip) based on where the mouse is now,
+         * and repaint the board.
+         *<P>
+         * Calls {@link #positionToMouse(int, int) positionToMouse(mouseX,mouseY)}.
+         *
+         * @param t Hover text contents, or null to clear that text (but
+         *          not hovering pieces) and repaint.  Do nothing if text is
+         *          already equal to <tt>t</tt>, or if both are null.
+         * @see #hideHoverAndPieces()
+         */
+        public void setHoverText(final String t)
+        {
+            // If text unchanged, and mouse hasn't moved, do nothing:
+            if ( (t == hoverText)  // (also covers both == null)
+                 || ((t != null) && t.equals(hoverText)) )
+            {
+                if (! setHoverText_modeChangedOrMouseMoved)
+                    return;
+            }
+
+            hoverText = t;
+            if (t == null)
+            {
+                bpanel.repaint();
+                setHoverText_modeChangedOrMouseMoved = false;
+                return;
+            }
+            boxW = 0;  // Paint method will calculate it
+            positionToMouse(mouseX, mouseY);  // Also calls repaint, clears setHoverText_modeChangedOrMouseMoved
+        }
+        
+        /**
+         * Clear hover text, and cancel any hovering roads/settlements/cities.
+         * Repaint the board.
+         * The next call to {@link #handleHover(int, int)} will set up the
+         * hovering pieces/text for the current mode.
+         */
+        public void hideHoverAndPieces()
+        {
+            hoverRoadID = 0;
+            hoverSettlementID = 0;
+            hoverCityID = 0;
+            hoverShipID = 0;
+            hoverIsPort = false;
+            hoverIsShipMovable = false;
+            hoverText = null;
+            setHoverText_modeChangedOrMouseMoved = false;
+            bpanel.repaint();
+        }
+        
+        /** Draw; Graphics should be the boardpanel's gc, as seen in its paint method. */
+        public void paint(Graphics g)
+        {
+            if (playerNumber != -1)
+            {
+                if (hoverRoadID != 0)
+                {
+                    if (! hoverIsShipMovable)
+                        drawRoadOrShip(g, hoverRoadID, playerNumber, true, true, false);
+                    else
+                        drawRoadOrShip(g, hoverRoadID, -1, true, true, false);
+                }
+                if (hoverShipID != 0)
+                {
+                    drawRoadOrShip(g, hoverShipID, playerNumber, true, false, false);
+                }
+                if (hoverSettlementID != 0)
+                {
+                    drawSettlement(g, hoverSettlementID, playerNumber, true);
+                }
+                if (hoverCityID != 0)
+                {
+                    drawCity(g, hoverCityID, playerNumber, true);
+                }
+            }
+            String ht = hoverText;  // cache against last-minute change in another thread
+            if (ht == null)
+                return;
+
+            if (boxW == 0)
+            {
+                // FontMetrics lookup, now that we have graphics info.
+                // Use '-' not ' ' to get around stringWidth spacing bug.
+                final Font bpf = bpanel.getFont();
+                if (bpf == null)
+                    return;
+                final FontMetrics fm = g.getFontMetrics(bpf);
+                if (fm == null)
+                    return;
+                boxW = fm.stringWidth(ht.replace(' ', '-')) + PADDING_HORIZ;
+                boxH = fm.getHeight();
+
+                // Check if we'd be past the bottom or right edge
+                final int bpwidth = bpanel.getWidth();
+                if (boxX + boxW > bpwidth)
+                    boxX = bpwidth - boxW - 2;
+                final int bpheight = bpanel.getHeight();
+                if (boxY + boxH > bpheight)
+                    boxY = bpheight - boxH - 2;
+            }
+            g.setColor(Color.WHITE);
+            g.fillRect(boxX, boxY, boxW, boxH - 1);
+            g.setColor(Color.BLACK);
+            g.drawRect(boxX, boxY, boxW, boxH - 1);
+            g.setFont(bpanel.getFont());
+            g.drawString(ht, boxX + TEXT_INSET, boxY + boxH - TEXT_INSET);
+        }
+
+        /**
+         * Mouse is hovering during normal play; look for info for tooltip text.
+         * Assumes x or y has changed since last call.
+         * Does not affect the "hilight" variable used by SOCBoardPanel during
+         * initial placement, and during placement from clicking "Buy" buttons.
+         *<P>
+         * If the board mode doesn't allow hovering pieces (ghost pieces), will clear
+         * hoverRoadID, hoverSettlementID, and hoverCityID to 0.
+         * Otherwise, these are set when the mouse is at a location where the
+         * player can build or upgrade, and they have resources to build.
+         *<P>
+         * Priority when hovering over a point on the board:
+         *<UL>
+         *<LI> Look first for settlements or ports
+         *<LI> If not over a settlement, look for a road or ship
+         *<LI> If no road, look for a hex
+         *</UL>
+         *
+         * @param x Cursor x, from upper-left of board: actual coordinates, not board-internal coordinates
+         * @param y Cursor y, from upper-left of board: actual coordinates, not board-internal coordinates
+         */
+        private void handleHover(final int x, int y)
+        {
+            if ((x != mouseX) || (y != mouseY))
+            {
+                mouseX = x;
+                mouseY = y;
+                setHoverText_modeChangedOrMouseMoved = true;
+            }
+
+            int xb = x, yb = y;  // internal board coordinates
+            if (isScaledOrRotated)
+            {
+                if (isScaled)
+                {
+                    xb = scaleFromActualX(xb);
+                    yb = scaleFromActualY(yb);
+                }
+                if (isRotated)
+                {
+                    // (ccw): P'=(y, panelMinBW-x)
+                    int xb1 = yb;
+                    yb = panelMinBW - xb - deltaY;  // -deltaY for similar reasons as -HEXHEIGHT in drawHex
+                    xb = xb1;
+                }
+            }
+
+            // Variables set in previous call to handleHover:
+            // hoverMode, hoverID, hoverText.
+            // Check whether they have changed.
+            // If not, just move the tooltip with positionToMouse.
+
+            /** Coordinates on board (a node, edge, or hex) */
+            int id;
+            boolean modeAllowsHoverPieces = ((mode != PLACE_INIT_SETTLEMENT)
+                && (mode != PLACE_INIT_ROAD) && (mode != PLACE_ROBBER) && (mode != PLACE_PIRATE)
+                && (mode != TURN_STARTING) && (mode != GAME_OVER));
+
+            final boolean debugPP = game.isDebugFreePlacement();
+            final boolean playerIsCurrent =
+                (player != null) && (debugPP || playerInterface.clientIsCurrentPlayer());
+            boolean hoverTextSet = false;  // True once text is determined
+
+            if (! modeAllowsHoverPieces)
+            {
+                hoverRoadID = 0;
+                hoverSettlementID = 0;
+                hoverCityID = 0;
+                hoverShipID = 0;
+            }
+
+            // Look first for settlements/cities or ports
+            id = findNode(xb,yb);
+            if (id > 0)
+            {
+                // Are we already looking at it?
+                if ((hoverMode == PLACE_SETTLEMENT) && (hoverID == id))
+                {
+                    positionToMouse(x,y);
+                    return;  // <--- Early ret: No work needed ---
+                }
+                
+                // Is anything there?
+                SOCPlayingPiece p = board.settlementAtNode(id);
+                if (p == null)
+                    p = game.getFortress(id);  // pirate fortress (scenario option _SC_PIRI) or null
+
+                if (p != null)
+                {
+                    hoverMode = PLACE_SETTLEMENT;
+                    hoverPiece = p;
+                    hoverID = id;
+
+                    StringBuffer sb = new StringBuffer();
+                    String portDesc = portDescAtNode(id);
+                    if (portDesc != null)
                     {
-                        scaledHexes[hexType] = hexis[hexType];  // fallback
-                    }
-                    else
-                    {
-                        scaledHexFail[hexType] = true;
-                        int w = scaleToActualX(hexis[0].getWidth(null));
-                        int h = scaleToActualY(hexis[0].getHeight(null));
-                        scaledHexes[hexType] = hexis[hexType].getScaledInstance(w, h, Image.SCALE_SMOOTH);
-                    }
-                }
-            }
-            if (recenterPrevMiss)
-            {
-                // Don't "center" further drawing
-                x -= xm;
-                y -= ym;
-                recenterPrevMiss = false;
-            }
-        }
-
-        /**
-         * Draw the port graphic
-         */
-        if (portFacing != -1)
-        {
-            final Image[] portis = (isRotated ? rotatPorts : ports);  // Fall back to original, or to rotated?
-
-            final int tmp;
-            if (hexType != SOCBoard.MISC_PORT)
-                tmp = portFacing + 5;  // 1-6 -> 6-11 (skip past the misc port images)
-            else
-                tmp = portFacing - 1;
-
-            if (isScaled && (scaledPorts[tmp] == portis[tmp]))
-            {
-                recenterPrevMiss = true;
-                int w = portis[tmp].getWidth(null);
-                int h = portis[tmp].getHeight(null);
-                xm = (scaleToActualX(w) - w) / 2;
-                ym = (scaleToActualY(h) - h) / 2;
-                x += xm;
-                y += ym;
-            }
-            if (! g.drawImage(scaledPorts[tmp], x, y, this))
-            {
-                g.drawImage(portis[tmp], x, y, null);  // show small port graphic, instead of a blank space
-                missedDraw = true;
-                if (isScaled && (7000 < (drawnEmptyAt - scaledAt)))
-                {
-                    if (scaledPortFail[tmp])
-                    {
-                        scaledPorts[tmp] = portis[tmp];  // fallback
-                    }
-                    else
-                    {
-                        scaledPortFail[tmp] = true;
-                        int w = scaleToActualX(portis[1].getWidth(null));
-                        int h = scaleToActualY(portis[1].getHeight(null));
-                        scaledPorts[tmp] = portis[tmp].getScaledInstance(w, h, Image.SCALE_SMOOTH);
-                    }
-                }
-            }
-
-            // Don't adj x,y to un-"center" further drawing:
-            // If scaled, x,y will be recalculated anyway.
-            // If not scaled, recenterPrevMiss is false.
-        }
-
-        if (hexNum == -1)
-        {
-            if (missedDraw)
-            {
-                // drawBoard will check this field after all hexes are drawn.
-                scaledMissedImage = true;
-            }
-            return;  // <---- Early return: This hex isn't within hexLayout/numberLayout ----
-        }
-
-        /**
-         * Draw the number
-         */
-        final int hnl = board.getNumberOnHexFromNumber(hexNum);
-        if (hnl > 0)
-        {
-            if (diceNumberCircleFont == null)
-            {
-                int fsize = DICE_NUMBER_FONTPOINTS;
-                if (isScaled)
-                    fsize = scaleToActualY(fsize);
-                diceNumberCircleFont = new Font("Dialog", Font.BOLD, fsize);
-            }
-            if ((diceNumberCircleFM == null) && (diceNumberCircleFont != null))
-            {
-                diceNumberCircleFM = getFontMetrics(diceNumberCircleFont);
-            }
-
-            if ((diceNumberCircleFM != null) && (diceNumberCircleFont != null))
-            {
-                final int dx, dy;  // Offset of number graphic from upper-left corner of hex
-                if (isRotated)
-                {
-                    dx = 22;  dy = 17;
-                } else {
-                    dx = 17;  dy = 22;
-                }
-    
-                if (! isScaled)
-                {
-                    x += dx;
-                    y += dy;
-                }
-                else
-                {
-                    x += scaleToActualX(dx);
-                    y += scaleToActualY(dy);
-                }
-    
-                // Draw the circle and dice number:
-                int dia = DICE_NUMBER_CIRCLE_DIAMETER;
-                if (isScaled)
-                    dia = scaleToActualX(dia);
-                ++dia;
-    
-                // Set background color:
-                {
-                    int colorIdx;
-                    if (hnl < 7)
-                        colorIdx = hnl - 2;
-                    else
-                        colorIdx = 12 - hnl;
-                    g.setColor(DICE_NUMBER_CIRCLE_COLORS[colorIdx]);
-                }
-                g.fillOval(x, y, dia, dia);
-                g.setColor(Color.BLACK);
-                g.drawOval(x, y, dia, dia);
-    
-                final String numstr = Integer.toString(hnl);
-                x += (dia - diceNumberCircleFM.stringWidth(numstr)) / 2;
-                y += (dia + diceNumberCircleFM.getAscent() - diceNumberCircleFM.getDescent()) / 2;
-                g.setFont(diceNumberCircleFont);
-                g.drawString(numstr, x, y);
-
-            }  // if (diceNumber fonts OK)
-        }  // if (hnl > 0)
-
-        if (missedDraw)
-        {
-            // drawBoard will check this field after all hexes are drawn.
-            scaledMissedImage = true;
-        }
-    }
-
-    /**
-     * Draw the robber.
-     *<P>
-     * The pirate ship (if any) is drawn via
-     * {@link #drawRoadOrShip(Graphics, int, int, boolean, boolean)}.
-     *
-     * @param g       Graphics context
-     * @param hexID   Board hex encoded position
-     * @param fullNotGhost  Draw with normal colors, not faded-out "ghost"
-     *                (as during PLACE_ROBBER movement)
-     * @param fillNotOutline  Fill the robber, not just outline
-     *                (as for previous robber position)
-     */
-    private final void drawRobber
-        (Graphics g, final int hexID, final boolean fullNotGhost, final boolean fillNotOutline)
-    {
-        int hx, hy;
-        if (isLargeBoard)
-        {
-            hx = halfdeltaX * (hexID & 0xFF);
-            hy = halfdeltaY * (hexID >> 8) + HALF_HEXHEIGHT;  // HALF_HEXHEIGHT == halfdeltaY + 9
-        } else {
-            int hexNum = hexIDtoNum[hexID];
-            hx = hexX[hexNum] + halfdeltaX;
-            hy = hexY[hexNum] + HALF_HEXHEIGHT;
-        }
-
-        if (isRotated)
-        {
-            // (cw):  P'=(panelMinBH-y, x)
-            int hy1 = hx;
-            hx = panelMinBH - hy;
-            hy = hy1;
-        }
-        if (isScaled)
-        {
-            hx = scaleToActualX(hx);
-            hy = scaleToActualY(hy);
-        }
-
-        Color rFill, rOutline;
-        if (fullNotGhost && fillNotOutline)
-        {
-            rFill = Color.lightGray;
-            rOutline = Color.black;
-        } else {
-            // Determine "ghost" color, we're moving the robber
-            int hexType = board.getHexTypeFromCoord(hexID);
-            if ((hexType >= robberGhostFill.length) || (hexType < 0))
-            {
-                // should not happen
-                rFill = Color.lightGray;
-                rOutline = Color.black;
-            } else if (robberGhostFill[hexType] != null)
-            {
-                // was cached from previous calculation
-                rFill = robberGhostFill[hexType];
-                rOutline = robberGhostOutline[hexType];
-
-                if (! fillNotOutline)
-                {
-                    final int dnum = board.getNumberOnHexFromCoord(hexID);
-                    if ((hexType == SOCBoard.DESERT_HEX)
-                        || (dnum <= 3) || (dnum >= 11))
-                    {
-                        // outline-only against a light background.
-                        rFill = Color.BLACK;
-                    }
-                }
-            } else {
-                // find basic color, "ghost" it
-                rOutline = hexColor(hexType);
-                if (rOutline == ColorSquare.WATER)
-                {
-                    // Should not happen
-                    rOutline = Color.lightGray;
-                }
-
-                // If hex is light, robber fill color should be dark. (average with gray)
-                // If hex is dark or midtone, it should be light. (average with white)
-                rFill = SOCPlayerInterface.makeGhostColor(rOutline);
-                rOutline = rOutline.darker();  // Always darken the outline
-
-                // Remember for next time
-                robberGhostFill[hexType] = rFill;
-                robberGhostOutline[hexType] = rOutline;
-                
-            }  // cached ghost color?
-        }  // normal or ghost?
-
-        g.translate(hx, hy);
-        if (fillNotOutline)
-        {
-            g.setColor(rFill);
-            g.fillPolygon(scaledRobberX, scaledRobberY, 13);
-        } else {
-            rOutline = rFill;  // stands out better against hex color
-        }
-        g.setColor(rOutline);
-        g.drawPolygon(scaledRobberX, scaledRobberY, 14);
-        g.translate(-hx, -hy);
-    }
-
-    /**
-     * draw a road or ship along an edge.
-     * Or, draw the pirate ship in the center of a hex.
-     * @param g  graphics
-     * @param edgeNum  Edge number of this road or ship; accepts -1 for edgeNum 0x00.
-     *           For the pirate ship in the middle of a hex, <tt>edgeNum</tt>
-     *           can be a hex coordinate, and <tt>pn</tt> must be -2 or -3.
-     * @param pn   Player number, or -1 for a white outline or fill color (depending on <tt>isHilight</tt>)
-     *             or -2 for the black pirate ship, -3 for the previous-pirate outline.
-     * @param isHilight  Is this the hilight for showing a potential placement?
-     * @param isRoadNotShip  True to draw a road; false to draw a ship if {@link #isLargeBoard}
-     * @param isWarship   True to draw a war ship (not normal ship) if {@link #isLargeBoard}, for scenario _SC_PIRI
-     */
-    private final void drawRoadOrShip
-        (Graphics g, int edgeNum, final int pn, final boolean isHilight,
-         final boolean isRoadNotShip, final boolean isWarship)
-    {
-        // Draw a road or ship
-        int roadX[], roadY[];
-        int hx, hy;
-        if (edgeNum == -1)
-            edgeNum = 0x00;
-
-        if (! isLargeBoard)
-        {
-            final int hexNum;
-            int dy = 0;  // y-offset, if edge's hex would draw it off the map
-
-            if ((((edgeNum & 0x0F) + (edgeNum >> 4)) % 2) == 0)
-            { // If first and second digit
-              // are even, then it is '|'.
-                hexNum = hexIDtoNum[edgeNum + 0x11];
-                roadX = scaledVertRoadX;
-                roadY = scaledVertRoadY;
-            }
-            else if (((edgeNum >> 4) % 2) == 0)
-            { // If first digit is even,
-              // then it is '/'.
-                if ((edgeNum >= 0x81) && (0 == ((edgeNum - 0x81) % 0x22)))
-                {
-                    // hex is off the south edge of the board.
-                    // move 2 hexes north and offset y.
-                    hexNum = hexIDtoNum[edgeNum - 0x10 + 0x02];
-                    dy = 2 * deltaY;
-                } else {
-                    hexNum = hexIDtoNum[edgeNum + 0x10];
-                }
-                roadX = scaledUpRoadX;
-                roadY = scaledUpRoadY;
-            }
-            else
-            { // Otherwise it is '\'.
-                if ((edgeNum >= 0x18) && (0 == ((edgeNum - 0x18) % 0x22)))
-                {
-                    // hex is off the north edge of the board.
-                    // move 2 hexes south and offset y.
-                    hexNum = hexIDtoNum[edgeNum + 0x20 - 0x01];
-                    dy = -2 * deltaY;
-                } else {
-                    hexNum = hexIDtoNum[edgeNum + 0x01];
-                }
-                roadX = scaledDownRoadX;
-                roadY = scaledDownRoadY;
-            }
-
-            hx = hexX[hexNum];
-            hy = hexY[hexNum] + dy;
-
-        } else {
-
-            // isLargeBoard:
-            // Determining (r,c) edge direction: | / \
-            //   "|" if r is odd
-            //   Otherwise: s = r/2
-            //   "/" if (s,c) is even,odd or odd,even
-            //   "\" if (s,c) is odd,odd or even,even
-            // Remember the vertical margin of halfdeltaY (or, r+1).
-
-            final int r = (edgeNum >> 8),
-                      c = (edgeNum & 0xFF);
-
-            if (isWarship) {
-                roadX = scaledWarshipX;
-                roadY = scaledWarshipY;
-            } else if (! isRoadNotShip) {
-                roadX = scaledShipX;
-                roadY = scaledShipY;
-            } else {
-                // roadX,roadY contents vary by edge direction
-                roadX = null;  // always set below; null here
-                roadY = null;  // to satisfy compiler
-            }
-
-            if ((pn <= -2) || ((r % 2) == 1))  // -2 or -3 is pirate ship, at a hex coordinate
-            {
-                // "|"
-                hx = halfdeltaX * c;
-                hy = halfdeltaY * r;  // offset: scaledVertRoadY is center of hex, not upper corner
-                if (isRoadNotShip)
-                {
-                    roadX = scaledVertRoadX;
-                    roadY = scaledVertRoadY;
-                }
-            } else {
-                if ((c % 2) != ((r/2) % 2))
-                {
-                    // "/"
-                    hx = halfdeltaX * c;
-                    hy = halfdeltaY * (r+1);
-                    if (isRoadNotShip)
-                    {
-                        roadX = scaledUpRoadX;
-                        roadY = scaledUpRoadY;
-                    } else {
-                        hx += (halfdeltaX / 2);
-                        hy -= halfdeltaY;
-                    }
-                } else {
-                    // "\"
-                    hx = halfdeltaX * c;
-                    hy = halfdeltaY * (r-1);  // offset: scaledDownRoadY is bottom of hex, not upper corner
-                    if (isRoadNotShip)
-                    {
-                        roadX = scaledDownRoadX;
-                        roadY = scaledDownRoadY;
-                    } else {
-                        hx += (halfdeltaX / 2);
-                        hy += halfdeltaY;
-                    }
-                }
-            }
-
-        }  // if (! isLargeBoard)
-
-        if (isRotated)
-        {
-            // (cw):  P'=(panelMinBH-y, x)
-            int hy1 = hx;
-            hx = panelMinBH - hy - deltaX;  // -deltaX is because road poly coords are against hex width/height,
-                                        // and the hex image gets similar translation in drawHex.
-            hy = hy1;
-        }
-        if (isScaled)
-        {
-            hx = scaleToActualX(hx);
-            hy = scaleToActualY(hy);
-        }
-
-        g.translate(hx, hy);
-
-        if (pn != -3)
-        {
-            if (pn == -1)
-                g.setColor(Color.WHITE);
-            else if (pn == -2)  // pirate ship
-            {
-                if (isHilight)
-                    g.setColor(Color.LIGHT_GRAY);
-                else
-                    g.setColor(Color.BLACK);
-            }
-            else if (isHilight)
-                g.setColor(playerInterface.getPlayerColor(pn, true));
-            else
-                g.setColor(playerInterface.getPlayerColor(pn));
-    
-            g.fillPolygon(roadX, roadY, roadX.length);
-        }
-
-        if (! ((pn == -1) && isHilight))
-        {
-            if (pn == -2)
-                g.setColor(Color.darkGray);
-            else if (pn == -3)
-                g.setColor(Color.lightGray);
-            else if (isHilight)
-                g.setColor(playerInterface.getPlayerColor(pn, false));
-            else
-                g.setColor(Color.black);
-        }
-        g.drawPolygon(roadX, roadY, roadX.length);
-        g.translate(-hx, -hy);
-    }
-
-    /**
-     * draw a settlement
-     */
-    private final void drawSettlement(Graphics g, int nodeNum, int pn, boolean isHilight)
-    {
-        drawSettlementOrCity(g, nodeNum, pn, isHilight, false);
-    }
-
-    /**
-     * draw a city
-     */
-    private final void drawCity(Graphics g, int nodeNum, int pn, boolean isHilight)
-    {
-        drawSettlementOrCity(g, nodeNum, pn, isHilight, true);
-    }
-
-    /**
-     * draw a settlement or city; they have the same logic for determining (x,y) from nodeNum.
-     * @since 1.1.08
-     */
-    private final void drawSettlementOrCity
-        (Graphics g, final int nodeNum, final int pn, final boolean isHilight, final boolean isCity)
-    {
-        int hx, hy;
-
-        if (! isLargeBoard)
-        {
-            final int hexNum;
-
-            if (((nodeNum >> 4) % 2) == 0)
-            { // If first digit is even,
-              // then it is a 'Y' node
-              // in the northwest corner of a hex.
-                if ((nodeNum >= 0x81) && (0 == ((nodeNum - 0x81) % 0x22)))
-                {
-                    // this node's hex would be off the southern edge of the board.
-                    // shift 1 hex north, then add to y.
-                    hexNum = hexIDtoNum[nodeNum - 0x20 + 0x02 + 0x10];
-                    hx = hexX[hexNum];
-                    hy = hexY[hexNum] + 17 + (2 * deltaY);
-                } else {
-                    hexNum = hexIDtoNum[nodeNum + 0x10];
-                    hx = hexX[hexNum];
-                    hy = hexY[hexNum] + 17;
-                }
-            }
-            else
-            { // otherwise it is an 'A' node
-              // in the northern corner of a hex.
-                if ((nodeNum >= 0x70) && (0 == ((nodeNum - 0x70) % 0x22)))
-                {
-                    // this node's hex would be off the southern edge of the board.
-                    // shift 1 hex north, then add to y.
-                    hexNum = hexIDtoNum[nodeNum - 0x20 + 0x02 - 0x01];
-                    hx = hexX[hexNum] + halfdeltaX;
-                    hy = hexY[hexNum] + 2 + (2 * deltaY);
-                }
-                else if ((nodeNum & 0x0F) > 0)
-                {
-                    hexNum = hexIDtoNum[nodeNum - 0x01];
-                    hx = hexX[hexNum] + halfdeltaX;
-                    hy = hexY[hexNum] + 2;
-                } else {
-                    // this node's hex would be off the southwest edge of the board.
-                    // shift 1 hex to the east, then subtract from x.
-                    hexNum = hexIDtoNum[nodeNum + 0x22 - 0x01];
-                    hx = hexX[hexNum] - halfdeltaX;
-                    hy = hexY[hexNum] + 2;
-                }
-            }
-
-        } else {
-            // isLargeBoard
-
-            final int r = (nodeNum >> 8),
-                      c = (nodeNum & 0xFF);
-            hx = halfdeltaX * c;
-            hy = halfdeltaY * (r+1);
-
-            // If the node isn't at the top center of a hex,
-            // it will need to move up or down a bit vertically.
-            //
-            // 'Y' nodes vertical offset: move down
-            final int s = r / 2;
-            if ((s % 2) != (c % 2))
-                hy += HEXY_OFF_SLOPE_HEIGHT;
-        }
-
-        if (isRotated)
-        {
-            // (cw):  P'=(panelMinBH-y, x)
-            int hy1 = hx;
-            hx = panelMinBH - hy;
-            hy = hy1;
-        }
-        if (isScaled)
-        {
-            hx = scaleToActualX(hx);
-            hy = scaleToActualY(hy);
-        }
-
-        // System.out.println("NODEID = "+Integer.toHexString(nodeNum)+" | HEXNUM = "+hexNum);
-
-        if (isCity)
-        {
-            g.translate(hx, hy);
-            if (isHilight)
-            {
-                g.setColor(playerInterface.getPlayerColor(pn, true));
-                g.drawPolygon(scaledCityX, scaledCityY, 8);
-                // Draw again, slightly offset, for "ghost", since we can't fill and
-                // cover up the underlying settlement.
-                g.translate(1,1);
-                g.drawPolygon(scaledCityX, scaledCityY, 8);
-                g.translate(-(hx+1), -(hy+1));
-                return;
-            }
-
-            g.setColor(playerInterface.getPlayerColor(pn));
-            g.fillPolygon(scaledCityX, scaledCityY, 8);
-            g.setColor(Color.black);
-            g.drawPolygon(scaledCityX, scaledCityY, 8);
-            g.translate(-hx, -hy);
-        } else {
-            // settlement
-            if (isHilight)
-                g.setColor(playerInterface.getPlayerColor(pn, true));
-            else
-                g.setColor(playerInterface.getPlayerColor(pn));
-            g.translate(hx, hy);
-            g.fillPolygon(scaledSettlementX, scaledSettlementY, 6);
-            if (isHilight)
-                g.setColor(playerInterface.getPlayerColor(pn, false));
-            else
-                g.setColor(Color.black);
-            g.drawPolygon(scaledSettlementX, scaledSettlementY, 7);
-            g.translate(-hx, -hy);
-        }
-    }
-
-    /**
-     * Draw a pirate fortress, for scenario <tt>SC_PIRI</tt>.
-     * @since 2.0.00
-     */
-    private final void drawFortress
-        (Graphics g, final SOCFortress fo, final int pn, final boolean isHilight)
-    {
-        final int nodeNum = fo.getCoordinates();
-        int hx, hy;
-
-        // always isLargeBoard
-
-        final int r = (nodeNum >> 8),
-                  c = (nodeNum & 0xFF);
-        hx = halfdeltaX * c;
-        hy = halfdeltaY * (r+1);
-
-        // If the node isn't at the top center of a hex,
-        // it will need to move up or down a bit vertically.
-        //
-        // 'Y' nodes vertical offset: move down
-        final int s = r / 2;
-        if ((s % 2) != (c % 2))
-            hy += HEXY_OFF_SLOPE_HEIGHT;
-
-        if (isScaled)
-        {
-            hx = scaleToActualX(hx);
-            hy = scaleToActualY(hy);
-        }
-
-        if (isHilight)
-            g.setColor(playerInterface.getPlayerColor(pn, true));
-        else
-            g.setColor(playerInterface.getPlayerColor(pn));
-        g.translate(hx, hy);
-        g.fillPolygon(scaledFortressX, scaledFortressY, scaledFortressY.length);
-        if (isHilight)
-            g.setColor(playerInterface.getPlayerColor(pn, false));
-        else
-            g.setColor(Color.black);
-        g.drawPolygon(scaledFortressX, scaledFortressY, scaledFortressY.length);
-
-        // strength
-        final String numstr = Integer.toString(fo.getStrength());
-        int x = -diceNumberCircleFM.stringWidth(numstr) / 2;
-        int y = (diceNumberCircleFM.getAscent() - diceNumberCircleFM.getDescent()) / 2;
-        g.setFont(diceNumberCircleFont);
-        g.drawString(numstr, x, y);
-
-        g.translate(-hx, -hy);
-    }
-
-    /**
-     * Draw a cloth trade village (used in some scenarios in the large sea board).
-     * Same logic for determining (x,y) from nodeNum as {@link #drawSettlementOrCity(Graphics, int, int, boolean, boolean)}.
-     * @param v  Village
-     * @since 2.0.00
-     */
-    private void drawVillage(Graphics g, final SOCVillage v)
-    {
-        final int nodeNum = v.getCoordinates();
-
-        // assume isLargeBoard
-
-        final int r = (nodeNum >> 8),
-                  c = (nodeNum & 0xFF);
-        int hx = halfdeltaX * c;
-        int hy = halfdeltaY * (r+1);
-
-        // If the node isn't at the top center of a hex,
-        // it will need to move up or down a bit vertically.
-        //
-        // 'Y' nodes vertical offset: move down
-        final int s = r / 2;
-        if ((s % 2) != (c % 2))
-            hy += HEXY_OFF_SLOPE_HEIGHT;
-
-        if (isRotated)
-        {
-            // (cw):  P'=(panelMinBH-y, x)
-            int hy1 = hx;
-            hx = panelMinBH - hy;
-            hy = hy1;
-        }
-        if (isScaled)
-        {
-            hx = scaleToActualX(hx);
-            hy = scaleToActualY(hy);
-        }
-
-        g.translate(hx, hy);
-        g.setColor(Color.YELLOW);
-        g.fillPolygon(scaledVillageX, scaledVillageY, 4);
-        g.setColor(Color.black);
-        g.drawPolygon(scaledVillageX, scaledVillageY, 5);
- 
-        // dice # for village
-        final String numstr = Integer.toString(v.diceNum);
-        int x = -diceNumberCircleFM.stringWidth(numstr) / 2;
-        int y = (diceNumberCircleFM.getAscent() - diceNumberCircleFM.getDescent()) / 2;
-        g.setFont(diceNumberCircleFont);
-        g.drawString(numstr, x, y);
-
-        g.translate(-hx, -hy);
-   }
-
-    /**
-     * draw the arrow that shows whose turn it is.
-     *
-     * @param g Graphics
-     * @param pnum Current player number.
-     *             Player positions are clockwise from top-left:
-     *           <BR>
-     *             For the standard 4-player board:<BR>
-     *             0 for top-left, 1 for top-right,
-     *             2 for bottom-right, 3 for bottom-left
-     *           <BR>
-     *             For the 6-player board:<BR>
-     *             0 for top-left, 1 for top-right, 2 for middle-right,
-     *             3 for bottom-right, 4 for bottom-left, 5 for middle-left.
-     * @param diceResult Roll result to show, if rolled.
-     *                   To show, diceResult must be at least 2,
-     *                   and gamestate not SOCGame.PLAY.
-     */
-    private final void drawArrow(Graphics g, int pnum, int diceResult)
-    {
-        int arrowX, arrowY, diceX, diceY;  // diceY always arrowY + 5
-        boolean arrowLeft;
-
-        // Player numbers are clockwise, starting at upper-left.
-        // Since we have seats 0-3 in the corners already for 4-player,
-        // just change pnum for 6-player.  Seats 0 and 1 need no change.
-        // We'll use 4 for middle-right, and 5 for middle-left.
-        // Must check game.maxPlayers and not the is6player flag,
-        // in case we're on the large sea board (isLargeBoard).
-
-        if (game.maxPlayers > 4)
-        {
-            switch (pnum)
-            {
-            case 2:  // middle-right
-                pnum = 4;  break;
-            case 3:  // lower-right
-                pnum = 2;  break;
-            case 4:  // lower-left
-                pnum = 3;  break;
-            }
-        }
-
-        switch (pnum)
-        {
-        case 0:
-
-            // top left
-            arrowX = 3;  arrowY = 5;
-            diceX = 13;
-            arrowLeft = true;
-
-            break;
-
-        case 1:
-
-            // top right
-            arrowX = minSize.width - 40;  arrowY = 5;
-            diceX = minSize.width - 40;
-            arrowLeft = false;
-
-            break;
-
-        case 2:
-
-            // bottom right
-            arrowX = minSize.width - 40;  arrowY = minSize.height - 42;
-            diceX = minSize.width - 40;
-            arrowLeft = false;
-
-            break;
-
-        default:  // 3: (Default prevents compiler var-not-init errors)
-
-            // bottom left
-            arrowX = 3;  arrowY = minSize.height - 42;
-            diceX = 13;
-            arrowLeft = true;
-
-            break;
-
-        case 4:
-
-            // middle right
-            arrowX = minSize.width - 40;  arrowY = minSize.height / 2 - 12;
-            diceX = minSize.width - 40;
-            arrowLeft = false;
-            break;
-
-        case 5:
-
-            // middle left
-            arrowX = 3;  arrowY = minSize.height / 2 - 12;
-            diceX = 13;
-            arrowLeft = true;
-            break;
-        }
-
-        diceY = arrowY + 5;
-
-        /**
-         * Draw Arrow
-         */
-        final int gameState = game.getGameState();
-        if (isScaled)
-        {
-            arrowX = scaleToActualX(arrowX);
-            arrowY = scaleToActualY(arrowY);
-        }
-        int[] scArrowX;
-        if (arrowLeft)
-            scArrowX = scaledArrowXL;
-        else
-            scArrowX = scaledArrowXR;
-        g.translate(arrowX, arrowY);
-        if (! (game.isSpecialBuilding() || (gameState == SOCGame.OVER)))
-            g.setColor(ARROW_COLOR);
-        else
-            g.setColor(ARROW_COLOR_PLACING);
-        g.fillPolygon(scArrowX, scaledArrowY, scArrowX.length);
-        g.setColor(Color.BLACK);
-        g.drawPolygon(scArrowX, scaledArrowY, scArrowX.length);
-        g.translate(-arrowX, -arrowY);
-
-        /**
-         * Draw Dice result number
-         */
-        if ((diceResult >= 2) && (gameState != SOCGame.PLAY) && (gameState != SOCGame.SPECIAL_BUILDING))
-        {
-            if (isScaled)
-            {
-                // Dice number is not scaled, but arrow is.
-                // Move to keep centered in arrow.
-                int adj = (scaleToActualX(DICE_SZ) - DICE_SZ) / 2;
-                diceX = scaleToActualX(diceX) + adj;
-                diceY = scaleToActualY(diceY) + adj;
-            }
-            g.drawImage(dice[diceResult], diceX, diceY, this);
-        }
-    }
-
-    // TODO maybe move to socboard? otherwise refactor?
-    /**
-     * Hex numbers of start of each row of hexes in the board coordinates.
-     * Does not apply to v3 encoding ({@link SOCBoardLarge}).
-     * @since 1.1.08
-     */
-    private static final int[] ROW_START_HEXNUM = { 0, 4, 9, 15, 22, 28, 33 };
-
-    /**
-     * for the 6-player board, draw the ring of surrounding water/ports.
-     * This is outside the coordinate system, and doesn't have hex numbers,
-     * and so can't be drawn in the standard drawHex loop.
-     * @since 1.1.08
-     */
-    private final void drawPortsRing(Graphics g)
-    {
-        int hnum, hx, hy, ptype;
-
-        /**
-         * First, draw the ring of water hexes.
-         * Then we'll overlay ports on them.
-         */
-
-        // To left of each of hex numbers: 0, 4, 9, 15, 22, 28, 33.
-        for (int r = 0; r <= 6; ++r)
-        {
-            hnum = ROW_START_HEXNUM[r];
-
-            // Water/port to left of hex row:
-            hx = hexX[hnum] - deltaX;
-            hy = hexY[hnum];
-            drawHex(g, hx, hy, SOCBoard.WATER_HEX, -1, -1);
-
-            // Water/port to right of hex row:
-            --hnum;  // is now rightmost hexnum of previous row
-            if (hnum < 0)
-                hnum = hexX.length - 1;  // wrap around
-            hx = hexX[hnum];  // since the rightmost hexnum isn't within 6pl coord,
-            hy = hexY[hnum];  // its (x,y) is right where we want to draw.
-            drawHex(g, hx, hy, SOCBoard.WATER_HEX, -1, -1);
-        }
-
-        hx = hexX[0] - halfdeltaX;
-        hy = hexY[0] - deltaY;        // Above top row
-        final int hy2 = hexY[33] + deltaY;  // Below bottom row
-
-        for (int c = 0, nodeCoord = 0x07;
-             c < 4;
-             ++c, nodeCoord += 0x22, hx += deltaX)
-        {
-            ptype = board.getPortTypeFromNodeCoord(nodeCoord);
-            if (ptype == -1)
-                drawHex(g, hx, hy, SOCBoard.WATER_HEX, -1, -1);
-
-            // bottom-row coords swap the hex digits of top-row coords.
-            ptype = board.getPortTypeFromNodeCoord((nodeCoord >> 4) | ((nodeCoord & 0x0F) << 4));
-            if (ptype == -1)
-                drawHex(g, hx, hy2, SOCBoard.WATER_HEX, -1, -1);
-        }
-
-        /**
-         * Draw each port
-         * Similar code to drawPorts_LargeBoard.
-         */
-        final int[] portsLayout = board.getPortsLayout();
-        if (portsLayout == null)
-            return;  // <--- Too early: board not created & sent from server ---
-
-        final int[] portsFacing = board.getPortsFacing();
-        final int[] portsEdges = board.getPortsEdges();
-        for (int i = board.getPortsCount()-1; i>=0; --i)
-        {
-            // The (x,y) graphic location for this port isn't in hexX/hexY, because
-            // the port is just beyond the coordinate system.  Get its facing land hex
-            // and base (x,y) off that.
-            final int landFacing = portsFacing[i];
-            final int landHexCoord = board.getAdjacentHexToEdge(portsEdges[i], landFacing);
-            hnum = board.getHexNumFromCoord(landHexCoord);
-            // now move 1 hex "backwards" from hnum
-            hx = hexX[hnum] - DELTAX_FACING[landFacing];
-            hy = hexY[hnum] - DELTAY_FACING[landFacing];
-
-            drawHex(g, hx, hy, portsLayout[i], landFacing, -1);
-        }
-    }
-
-    /**
-     * Draw the ports for the {@link #isLargeBoard large board}.
-     * These can occur anywhere on the board.
-     * @since 2.0.00
-     */
-    private final void drawPorts_LargeBoard(Graphics g)
-    {
-        int px, py;
-
-        /**
-         * Draw each port
-         * Similar code to drawPortsRing.
-         */
-        final int[] portsLayout = board.getPortsLayout();
-        if (portsLayout == null)
-            return;  // <--- Too early: board not created & sent from server ---
-
-        final int[] portsFacing = board.getPortsFacing();
-        final int[] portsEdges = board.getPortsEdges();
-        for (int i = board.getPortsCount()-1; i>=0; --i)
-        {
-            // For each port, get its facing land hex
-            // and base (x,y) off that.
-            final int landFacing = portsFacing[i];
-            final int landHexCoord = board.getAdjacentHexToEdge(portsEdges[i], landFacing);
-            px = halfdeltaX * ((landHexCoord & 0xFF) - 1);
-            py = halfdeltaY * (landHexCoord >> 8);
-            // now move 1 hex "backwards" from that hex's upper-left corner
-            px -= DELTAX_FACING[landFacing];
-            py -= DELTAY_FACING[landFacing];
-
-            drawHex(g, px, py, portsLayout[i], landFacing, -1);
-        }
-    }
-
-    /**
-     * draw the whole board, including pieces and tooltip if applicable.
-     * The basic board without pieces is drawn just once, then buffered.
-     * If the board layout changes (at start of game, for example),
-     * call {@link #flushBoardLayoutAndRepaint()} to clear the buffered copy.
-     *
-     * @see #drawBoardEmpty(Graphics)
-     */
-    private void drawBoard(Graphics g)
-    {
-        Image ebb = emptyBoardBuffer;
-            // Local copy, in case field becomes null in another thread
-            // during drawBoardEmpty or other calls. (this has happened)
-
-        if (scaledMissedImage || ebb == null)
-        {
-            if (ebb == null)
-            {
-                ebb = createImage(scaledPanelX, scaledPanelY);
-                emptyBoardBuffer = ebb;
-            }
-
-            drawnEmptyAt = System.currentTimeMillis();
-            scaledMissedImage = false;    // drawBoardEmpty, drawHex will set this flag if missed
-            drawBoardEmpty(ebb.getGraphics());
-
-            ebb.flush();
-            if (scaledMissedImage && (7000 < (drawnEmptyAt - scaledAt)))
-                scaledMissedImage = false;  // eventually give up scaling it
-        }
-
-        // draw from local variable, to avoid occasional NPE
-        g.setPaintMode();
-        g.drawImage(ebb, 0, 0, this);
-
-        int gameState = game.getGameState();
-
-        if (board.getRobberHex() != -1)
-        {
-            drawRobber(g, board.getRobberHex(), (gameState != SOCGame.PLACING_ROBBER), true);
-        }
-        if (board.getPreviousRobberHex() != -1)
-        {
-            drawRobber(g, board.getPreviousRobberHex(), (gameState != SOCGame.PLACING_ROBBER), false);
-        }
-
-        if (isLargeBoard)
-        {
-            int hex = ((SOCBoardLarge) board).getPirateHex();
-            if (hex > 0)
-            {
-                drawRoadOrShip(g, hex, -2, (gameState == SOCGame.PLACING_PIRATE), false, false);
-            }
-
-            hex = ((SOCBoardLarge) board).getPreviousPirateHex();
-            if (hex > 0)
-            {
-                drawRoadOrShip(g, hex, -3, (gameState == SOCGame.PLACING_PIRATE), false, false);
-            }
-        }
-
-        if (gameState != SOCGame.NEW)
-        {
-            drawArrow(g, game.getCurrentPlayerNumber(), game.getCurrentDice());
-        }
-
-        /**
-         * draw the roads and ships
-         */
-        if (! game.isGameOptionSet(SOCGameOption.K_SC_PIRI))
-        {
-            for (SOCRoad r : board.getRoads())
-            {
-                drawRoadOrShip(g, r.getCoordinates(), r.getPlayerNumber(), false, ! (r instanceof SOCShip), false);
-            }
-        } else {
-            for (int pn = 0; pn < game.maxPlayers; ++pn)
-            {
-                final SOCPlayer pl = game.getPlayer(pn);
-                int numWarships = pl.getNumWarships();
-                for (SOCRoad r : pl.getRoads())
-                {
-                    final boolean isShip = (r instanceof SOCShip);
-                    final boolean isWarship = isShip && (numWarships > 0);
-                    drawRoadOrShip(g, r.getCoordinates(), pn, false, ! isShip, isWarship);
-                    if (isWarship)
-                        --numWarships;  // this works since warships begin with player's 1st-placed ship in getRoads()
-                }
-
-                /**
-                 * draw the player's fortress, if any
-                 */
-                SOCFortress fo = pl.getFortress();
-                if (fo != null)
-                    drawFortress(g, fo, pn, false);
-            }
-        }
-
-        /**
-         * draw the settlements
-         */
-        for (SOCSettlement s : board.getSettlements())
-        {
-            drawSettlement(g, s.getCoordinates(), s.getPlayerNumber(), false);
-        }
-
-        /**
-         * draw the cities
-         */
-        for (SOCCity c : board.getCities())
-        {
-            drawCity(g, c.getCoordinates(), c.getPlayerNumber(), false);
-        }
-
-        if (player != null)
-        {
-        /**
-         * Draw the hilight when in interactive mode;
-         * No hilight when null player (before game started).
-         * The "hovering" road/settlement/city are separately painted
-         * in {@link soc.client.SOCBoardPanel.BoardToolTip#paint()}.
-         */
-        switch (mode)
-        {
-        case MOVE_SHIP:
-            if (moveShip_fromEdge != 0)
-                drawRoadOrShip(g, moveShip_fromEdge, -1, false, false, false);
-            // fall through to road modes, to draw new location (hilight)
-
-        case PLACE_ROAD:
-        case PLACE_INIT_ROAD:
-        case PLACE_FREE_ROAD_OR_SHIP:
-
-            if (hilight != 0)
-            {
-                drawRoadOrShip
-                    (g, hilight, playerNumber, true, ! hilightIsShip, false);
-            }
-            break;
-
-        case PLACE_SETTLEMENT:
-        case PLACE_INIT_SETTLEMENT:
-
-            if (hilight > 0)
-            {
-                drawSettlement(g, hilight, playerNumber, true);
-            }
-            break;
-
-        case PLACE_CITY:
-
-            if (hilight > 0)
-            {
-                drawCity(g, hilight, playerNumber, true);
-            }
-            break;
-
-        case PLACE_SHIP:
-
-            if (hilight > 0)
-            {
-                drawRoadOrShip(g, hilight, playerNumber, true, false, false);
-            }
-            break;
-
-        case CONSIDER_LM_SETTLEMENT:
-        case CONSIDER_LT_SETTLEMENT:
-
-            if (hilight > 0)
-            {
-                drawSettlement(g, hilight, otherPlayer.getPlayerNumber(), true);
-            }
-            break;
-
-        case CONSIDER_LM_ROAD:
-        case CONSIDER_LT_ROAD:
-
-            if (hilight != 0)
-            {
-                drawRoadOrShip(g, hilight, otherPlayer.getPlayerNumber(), false, true, false);
-            }
-            break;
-
-        case CONSIDER_LM_CITY:
-        case CONSIDER_LT_CITY:
-
-            if (hilight > 0)
-            {
-                drawCity(g, hilight, otherPlayer.getPlayerNumber(), true);
-            }
-            break;
-
-        case PLACE_ROBBER:
-
-            if (hilight > 0)
-            {
-                drawRobber(g, hilight, true, true);
-            }
-            break;
-
-        case PLACE_PIRATE:
-            if (hilight > 0)
-            {
-                drawRoadOrShip(g, hilight, -2, false, false, false);
-            }
-            break;
-
-        }  // switch
-        }  // if (player != null)
-
-        if (superText1 != null)
-        {
-            drawSuperText(g);
-        }
-        if (superTextTop != null)
-        {
-            drawSuperTextTop(g);
-        }
-    }
-
-    /**
-     * Draw the whole board (water, hexes, ports, numbers) but no placed pieces.
-     * This is drawn once, then stored.
-     * If the board layout changes (at start of game or
-     * {@link SOCBoardLarge#FOG_HEX fog hex} reveal, for example),
-     * call {@link #flushBoardLayoutAndRepaint()} to clear the buffered copy.
-     *<P>
-     * For scenario option {@link SOCGameOption#K_SC_CLVI _SC_CLVI},
-     * <tt>drawBoardEmpty</tt> draws the board's {@link SOCVillage}s.
-     * @param g Graphics, typically from {@link #emptyBoardBuffer}
-     * @since 1.1.08
-     * @see SOCPlayerInterface#updateAtNewBoard()
-     */
-    private void drawBoardEmpty(Graphics g)
-    {
-        Set<Integer> landHexShow;
-        if (debugShowPotentials[8] && isLargeBoard)
-            landHexShow = ((SOCBoardLarge) board).getLandHexCoordsSet();
-        else
-            landHexShow = null;  // almost always null, unless debugging large board
-
-        g.setPaintMode();
-
-        g.setColor(getBackground());
-        g.fillRect(0, 0, scaledPanelX, scaledPanelY);
-
-        // Draw hexes:
-        // drawHex will set scaledMissedImage if missed.
-        if (! isLargeBoard)
-        {
-            // Normal board draws all 37 hexes.
-            // The 6-player board skips the rightmost row (hexes 7D-DD-D7).
-
-            for (int i = 0; i < hexX.length; i++)
-            {
-                if ((inactiveHexNums == null) || ! inactiveHexNums[i])
-                    drawHex(g, i);
-            }
-            if (is6player)
-                drawPortsRing(g);
-
-        } else {
-
-            // Large Board has a rectangular array of hexes.
-            // (r,c) are board coordinates.
-            // (x,y) are pixel coordinates.
-
-            final int bw = board.getBoardWidth();
-            for (int r = 1, y = halfdeltaY;
-                 r < board.getBoardHeight();
-                 r += 2, y += deltaY)
-            {
-                final int rshift = (r << 8);
-                int c, x;
-                if (((r/2) % 2) == 1)
-                {
-                    c = 1;  // odd hex rows start at 1
-                    x = 0;
-                } else {
-                    c = 2;  // top row, even rows start at 2
-                    x = halfdeltaX;
-                }
-                for (; c < bw; c += 2, x += deltaX)
-                {
-                    final int hexCoord = rshift | c;
-                    drawHex(g, x, y, board.getHexTypeFromCoord(hexCoord), -1, hexCoord);
-                    if ((landHexShow != null) && landHexShow.contains(new Integer(hexCoord)))
-                    {
-                       g.setColor(Color.RED);
-                       g.drawRoundRect
-                           (x + (halfdeltaX / 2),
-                            y + ((halfdeltaY + HEXY_OFF_SLOPE_HEIGHT) / 2) + 1,
-                            halfdeltaX, halfdeltaY + 1, 6, 6);
-                    }
-                }
-
-                // If board is narrower than panel, fill in with water
-                while (x < (panelMinBW - PANELPAD_LBOARD_RT))
-                {
-                    final int hexCoord = rshift | c;
-                    drawHex(g, x, y, SOCBoard.WATER_HEX, -1, hexCoord);
-                    c += 2;
-                    x += deltaX;
-                }
-            }
-
-            // For scenario _SC_PIRI, check for the Pirate Path
-            final int[] ppath = ((SOCBoardLarge) board).getAddedLayoutPart("PP");
-            if (ppath != null)
-                drawBoardEmpty_drawPiratePath(g, ppath);
-
-            drawPorts_LargeBoard(g);
-
-            HashMap<Integer, SOCVillage> villages = ((SOCBoardLarge) board).getVillages();
-            if (villages != null)
-            {
-                Iterator<SOCVillage> villIter = villages.values().iterator();
-                while (villIter.hasNext())
-                    drawVillage(g, villIter.next());
-            }
-
-            // check debugShowPotentials[0 - 9]
-            drawBoardEmpty_drawDebugShowPotentials(g);
-        }
-
-        if (scaledMissedImage)
-        {
-            // With recent board resize, one or more rescaled images still hasn't
-            // been completed after 7 seconds.  We've asked for a new scaled copy
-            // of this image.  Repaint now, and repaint 3 seconds later.
-            // (The delay gives time for the new scaling to complete.)
-            scaledAt = System.currentTimeMillis();
-            repaint();
-            new DelayedRepaint(this).start();
-        }
-    }
-
-    /**
-     * For the {@link SOCGameOption#K_SC_PIRI _SC_PIRI} game scenario on {@link SOCBoardLarge},
-     * draw the path that the pirate fleet takes around the board.
-     * @param ppath  Path of hex coordinates
-     */
-    private final void drawBoardEmpty_drawPiratePath(Graphics g, final int[] ppath)
-    {
-        int hc = ppath[ppath.length - 1];
-        int r = hc >> 8, c = hc & 0xFF;
-        int yprev = scaleToActualY(r * halfdeltaY + HALF_HEXHEIGHT),  // HALF_HEXHEIGHT == halfdeltaY + 9
-            xprev = scaleToActualX(c * halfdeltaX);
-
-        Stroke prevStroke;
-        if (g instanceof Graphics2D)
-        {
-            // Draw as a dotted line with some thickness
-            prevStroke = ((Graphics2D) g).getStroke();
-            final int hexPartWidth = scaleToActualX(halfdeltaX);
-            final float[] dash = { hexPartWidth * 0.2f, hexPartWidth * 0.3f };  // length of dash/break
-            ((Graphics2D) g).setStroke
-                (new BasicStroke(2.5f, BasicStroke.CAP_BUTT, BasicStroke.JOIN_MITER, 2.5f, dash, 0.8f));
-        } else {
-            prevStroke = null;
-        }
-
-        g.setColor(ColorSquare.WATER.brighter());
-        for (int i = 0; i < ppath.length; ++i)
-        {
-            hc = ppath[i];
-            r = hc >> 8; c = hc & 0xFF;
-            int y = scaleToActualY(r * halfdeltaY + HALF_HEXHEIGHT),
-                x = scaleToActualX(c * halfdeltaX);
-            g.drawLine(xprev, yprev, x, y);
-            xprev = x; yprev = y;
-        }
-
-        if (g instanceof Graphics2D)
-            ((Graphics2D) g).setStroke(prevStroke);
-    }
-
-    /**
-     * If any bit in {@link #debugShowPotentials}[] is set, besides 8,
-     * draw it on the board.
-     * (<tt>debugShowPotentials[8]</tt> is drawn in the per-hex loop
-     *  of {@link #drawBoardEmpty(Graphics)}).
-     *<P>
-     * <b>Note:</b> For {@link #isLargeBoard} only for now (TODO).
-     * @since 2.0.00
-     * @throws IllegalStateException if ! isLargeBoard; temporary restriction
-     */
-    private void drawBoardEmpty_drawDebugShowPotentials(Graphics g)
-        throws IllegalStateException
-    {
-        if (! isLargeBoard)
-            throw new IllegalStateException("not supported yet");
-
-        final SOCPlayer pl = game.getPlayer(0);
-        final int bw = board.getBoardWidth();
-
-        // Iterate over all nodes for:
-        // 1,5: settlements: squares (Legal yellow, potential green)
-        // 2,6: cities: larger squares (potential green; there is no legal set)
-        // 9: nodes on land: red round rects
-
-        for (int r = 0, y = halfdeltaY + (HEXY_OFF_SLOPE_HEIGHT / 2);
-             r <= board.getBoardHeight();
-             ++r, y += halfdeltaY)
-        {
-            final int rshift = (r << 8);
-            for (int c=0, x=0; c <= bw; ++c, x += halfdeltaX)
-            {
-                final int nodeCoord = rshift | c;
-                // TODO each node, adjust y by +- HEXY_OFF_SLOPE_HEIGHT
-
-                    // 1,5: settlements
-                if (debugShowPotentials[1] && pl.isLegalSettlement(nodeCoord))
-                {
-                    g.setColor(Color.YELLOW);
-                    g.drawRect(x-6, y-6, 12, 12);
-                }
-                if (debugShowPotentials[5] && pl.isPotentialSettlement(nodeCoord))
-                {
-                    g.setColor(Color.GREEN);
-                    g.drawRect(x-7, y-7, 14, 14);
-                }
-
-                    // 6: cities (potential only)
-                if (debugShowPotentials[6] && pl.isPotentialCity(nodeCoord))
-                {
-                    g.setColor(Color.GREEN);
-                    g.drawRect(x-9, y-9, 18, 18);
-                }
-
-                    // 9: nodes on land
-                if (debugShowPotentials[9] && board.isNodeOnLand(nodeCoord))
-                {
-                    g.setColor(Color.RED);
-                    g.drawRoundRect(x-5, y-5, 10, 10, 3, 3);
-                }
-            }
-        }
-
-        // Iterate over all edges for:
-        // 0,4: roads: parallel lines (Legal yellow, potential green)
-        // 3,7: ships: diamonds (Legal yellow, potential green)
-
-        for (int r = 0, y = halfdeltaY + (HEXY_OFF_SLOPE_HEIGHT / 2);
-             r <= board.getBoardHeight();
-             ++r, y += halfdeltaY)
-        {
-            final int rshift = (r << 8);
-            final boolean edgeIsVert = ((r % 2) == 1);
-            int x = (edgeIsVert) ? 0 : (halfdeltaX / 2);
-
-            for (int c=0; c <= bw; ++c, x += halfdeltaX)
-            {
-                final int edgeCoord = rshift | c;
-
-                    // 3,7: ships - diamonds
-                if (debugShowPotentials[3] && pl.isLegalShip(edgeCoord))
-                {
-                    g.setColor(Color.YELLOW);
-                    g.drawLine(x-4, y, x, y-4);
-                    g.drawLine(x, y-4, x+4, y);
-                    g.drawLine(x+4, y, x, y+4);
-                    g.drawLine(x, y+4, x-4, y);
-                }
-                if (debugShowPotentials[7] && pl.isPotentialShip(edgeCoord))
-                {
-                    g.setColor(Color.GREEN);
-                    g.drawLine(x-6, y, x, y-6);
-                    g.drawLine(x, y-6, x+6, y);
-                    g.drawLine(x+6, y, x, y+6);
-                    g.drawLine(x, y+6, x-6, y);
-                }
-
-                    // 0,4: roads - parallel lines
-                if (debugShowPotentials[0] && pl.isLegalRoad(edgeCoord))
-                {
-                    drawBoardEmpty_drawDebugShowPotentialRoad
-                        (g, x, y, r, c, edgeIsVert, Color.YELLOW, 4);
-                }
-                if (debugShowPotentials[4] && pl.isPotentialRoad(edgeCoord))
-                    drawBoardEmpty_drawDebugShowPotentialRoad
-                        (g, x, y, r, c, edgeIsVert, Color.GREEN, 6);
-            }
-        }
-
-    }
-
-    /**
-     * Draw around one potential/legal road edge,
-     * for {@link #drawBoardEmpty_drawDebugShowPotentials(Graphics)}.
-     * (x,y) is the center of the edge.
-     *<P>
-     * For large board only for now (TODO).
-     *
-     * @param g  Graphics
-     * @param x  Pixel x-coordinate of center of this edge
-     * @param y  Pixel y-coordinate of center of this edge
-     * @param r  Board row coordinate of this edge
-     * @param c  Board column coordinate of this edge
-     * @param isVert  Is this edge vertical (running north-south), not diagonal?
-     * @param co  Color to draw the edge
-     * @param offset  Approx pixel offset, outwards parallel to road
-     */
-    private final void drawBoardEmpty_drawDebugShowPotentialRoad
-        (Graphics g, final int x, final int y, final int r, final int c,
-         final boolean isVert, final Color co, final int offset)
-    {
-        g.setColor(co);
-
-        if (isVert)
-        {
-            g.drawLine(x-offset, y-10, x-offset, y+10);
-            g.drawLine(x+offset, y-10, x+offset, y+10);
-            return;
-        }
-
-        // Determining SOCBoardLarge (r,c) edge direction: | / \
-        //   "|" if r is odd
-        //   Otherwise: s = r/2
-        //   "/" if (s,c) is even,odd or odd,even
-        //   "\" if (s,c) is odd,odd or even,even
-
-        final int off2 = offset / 2;
-        if ((c % 2) != ((r/2) % 2))
-        {
-            // road is "/"
-            g.drawLine(x-10-off2, y+6-offset, x+10-off2, y-6-offset);
-            g.drawLine(x-10+off2, y+6+offset, x+10+off2, y-6+offset);
-        } else {
-            // road is "\"
-            g.drawLine(x+10+off2, y+6-offset, x-10+off2, y-6-offset);
-            g.drawLine(x+10-off2, y+6+offset, x-10-off2, y-6+offset);
-        }
-    }
-
-    /**
-     * Draw {@link #superText1}, {@link #superText2}; if necessary, calculate {@link #superText1_w} and other fields.
-     * @since 1.1.07
-     */
-    private void drawSuperText(Graphics g)
-    {
-        // Do we need to calculate the metrics?
-
-        if ((superText1_w == 0) || ((superText2 != null) && (superText2_w == 0)))
-        {
-            final Font bpf = getFont();
-            if (bpf == null)
-            {
-                repaint();  // We'll have to try again
-                return;
-            }
-            
-            final FontMetrics fm = getFontMetrics(bpf);
-            if (fm == null)
-            {
-                repaint();
-                return;  // We'll have to try again
-            }
-
-            if (superText1_w == 0)
-            {
-                if (superText1 == null)
-                    return;  // avoid NPE from multi-threading
-                superText1_w = fm.stringWidth(superText1);
-                superText_h = fm.getHeight();
-                superText_des = fm.getDescent();
-            }
-            if ((superText2 != null) && (superText2_w == 0))
-            {
-                superText2_w = fm.stringWidth(superText2);
-            }
-            // box size
-            if (superText2_w > superText1_w)
-                superTextBox_w = superText2_w;
-            else
-                superTextBox_w = superText1_w;
-            if (superText2 != null)
-                superTextBox_h = 2 * superText_h;
-            else
-                superTextBox_h = superText_h;
-
-            superTextBox_w += 2 * SUPERTEXT_INSET + 2 * SUPERTEXT_PADDING_HORIZ;
-            superTextBox_h += SUPERTEXT_INSET + 2 * fm.getDescent();
-
-            superTextBox_x = (scaledPanelX - superTextBox_w) / 2;
-            superTextBox_y = (scaledPanelY - superTextBox_h) / 2;
-        }
-
-        // adj from center
-        g.setColor(Color.black);
-        g.fillRoundRect(superTextBox_x, superTextBox_y, superTextBox_w, superTextBox_h, SUPERTEXT_INSET, SUPERTEXT_INSET);
-        g.setColor(Color.white);
-        g.fillRoundRect(superTextBox_x + SUPERTEXT_INSET, superTextBox_y + SUPERTEXT_INSET,
-             superTextBox_w - 2 * SUPERTEXT_INSET, superTextBox_h - 2 * SUPERTEXT_INSET, SUPERTEXT_INSET, SUPERTEXT_INSET);
-        g.setColor(Color.black);
-
-        // draw text at center
-        int tx = (scaledPanelX - superText1_w) / 2;
-        int ty = superTextBox_y + SUPERTEXT_INSET + superText_h - superText_des;
-        if (superText1 == null)
-            return;  // avoid NPE from multi-threading
-        g.drawString(superText1, tx, ty);
-        if (superText2 != null)
-        {
-            tx -= (superText2_w - superText1_w) / 2;
-            ty += superText_h;
-            g.drawString(superText2, tx, ty);
-        }
-    }
-
-    /**
-     * Draw {@link #superTextTop}; if necessary, calculate {@link #superTextTop_w} and other fields.
-     * @since 1.1.08
-     */
-    private void drawSuperTextTop(Graphics g)
-    {
-        // Force the font, so we know its metrics.
-        // This avoids an OSX fm.stringWidth bug.
-        final Font bpf = new Font("Dialog", Font.PLAIN, 10);
-
-        // Do we need to calculate the metrics?
-
-        if (superTextTop_w == 0)
-        {
-            final FontMetrics fm = g.getFontMetrics(bpf);
-            if (fm == null)
-            {
-                repaint();
-                return;  // We'll have to try again
-            }
-            if (superTextTop_w == 0)
-            {
-                if (superTextTop == null)
-                    return;  // avoid NPE from multi-threading
-                superTextTop_w = fm.stringWidth(superTextTop);
-                superTextTop_h = fm.getHeight() - fm.getDescent();
-            }
-
-            // box size
-            superTextTopBox_w = superTextTop_w;
-            superTextTopBox_h = superTextTop_h;
-
-            superTextTopBox_w += 2 * SUPERTEXT_INSET + 2 * SUPERTEXT_PADDING_HORIZ;
-            superTextTopBox_h += SUPERTEXT_INSET + 2 * fm.getDescent();
-
-            superTextTopBox_x = (scaledPanelX - superTextTopBox_w) / 2;
-        }
-
-        // adj from center
-        g.setColor(Color.black);
-        g.fillRoundRect(superTextTopBox_x, SUPERTEXT_INSET, superTextTopBox_w, superTextTopBox_h, SUPERTEXT_INSET, SUPERTEXT_INSET);
-        g.setColor(Color.white);
-        g.fillRoundRect(superTextTopBox_x + SUPERTEXT_INSET, 2 * SUPERTEXT_INSET,
-             superTextTopBox_w - 2 * SUPERTEXT_INSET, superTextTopBox_h - 2 * SUPERTEXT_INSET, SUPERTEXT_INSET, SUPERTEXT_INSET);
-        g.setColor(Color.black);
-        // draw text at center
-        int tx = (scaledPanelX - superTextTop_w) / 2;
-        int ty = 2 * SUPERTEXT_INSET + superTextTop_h;
-        g.setFont(bpf);
-        if (superTextTop == null)
-            return;  // avoid NPE from multi-threading
-        g.drawString(superTextTop, tx, ty);
-
-        /**
-         * To debug OSX stringwidth... temp/in progress (20091129)
-         *
-        // green == box
-        g.setColor(Color.green);
-        g.drawLine(superTextTopBox_x, 0, superTextTopBox_x, 20);
-        g.drawLine(superTextTopBox_x + superTextTopBox_w, 0, superTextTopBox_x + superTextTopBox_w, 20);
-        // red == text
-        g.setColor(Color.red);
-        g.drawLine(tx, 0, tx, 20);
-        g.drawLine(tx+superTextTop_w, 0, tx+superTextTop_w, 20);
-        */
-    }
-
-    /**
-     * Scale x-array from internal to actual screen-pixel coordinates.
-     * If not isScaled, do nothing.
-     *
-     * @param xa Int array to be scaled; each member is an x-coordinate.
-     *
-     * @see #scaleCopyToActualX(int[])
-     */
-    public void scaleToActualX(int[] xa)
-    {
-        if (! isScaled)
-            return;
-        for (int i = xa.length - 1; i >= 0; --i)
-            xa[i] = (int) ((xa[i] * (long) scaledPanelX) / panelMinBW);
-    }
-
-    /**
-     * Scale y-array from internal to actual screen-pixel coordinates.
-     * If not isScaled, do nothing.
-     *
-     * @param ya Int array to be scaled; each member is an y-coordinate.
-     *
-     * @see #scaleCopyToActualY(int[])
-     */
-    public void scaleToActualY(int[] ya)
-    {
-        if (! isScaled)
-            return;
-        for (int i = ya.length - 1; i >= 0; --i)
-            ya[i] = (int) ((ya[i] * (long) scaledPanelY) / panelMinBH);
-    }
-
-    /**
-     * Scale x-coordinate from internal to actual screen-pixel coordinates.
-     * If not isScaled, return input.
-     *
-     * @param x x-coordinate to be scaled
-     */
-    public int scaleToActualX(int x)
-    {
-        if (! isScaled)
-            return x;
-        else
-            return (int) ((x * (long) scaledPanelX) / panelMinBW);
-    }
-
-    /**
-     * Scale y-coordinate from internal to actual screen-pixel coordinates.
-     * If not isScaled, return input.
-     *
-     * @param y y-coordinate to be scaled
-     */
-    public int scaleToActualY(int y)
-    {
-        if (! isScaled)
-            return y;
-        else
-            return (int) ((y * (long) scaledPanelY) / panelMinBH);
-    }
-
-    /**
-     * Convert an x-coordinate from actual-scaled to internal-scaled coordinates.
-     * If not isScaled, return input.
-     *
-     * @param x x-coordinate to be scaled
-     */
-    public int scaleFromActualX(int x)
-    {
-        if (! isScaled)
-            return x;
-        else
-            return (int) ((x * (long) panelMinBW) / scaledPanelX);
-    }
-
-    /**
-     * Convert a y-coordinate from actual-scaled to internal-scaled coordinates.
-     * If not isScaled, return input.
-     *
-     * @param y y-coordinate to be scaled
-     */
-    public int scaleFromActualY(int y)
-    {
-        if (! isScaled)
-            return y;
-        else
-            return (int) ((y * (long) panelMinBH) / scaledPanelY);
-    }
-
-    /**
-     * Is the board currently scaled larger than
-     * {@link #PANELX} x {@link #PANELY} pixels?
-     * If so, use {@link #scaleToActualX(int)}, {@link #scaleFromActualY(int)},
-     * etc to convert between internal and actual screen pixel coordinates.
-     *
-     * @return Is the board scaled larger than default size?
-     * @see #isRotated()
-     */
-    public boolean isScaled()
-    {
-        return isScaled;
-    }
-
-    /**
-     * Is the board currently rotated 90 degrees clockwise?
-     * If so, the minimum size swaps {@link #PANELX} and {@link #PANELY}.
-     *
-     * @return Is the board rotated?
-     * @see #isScaled()
-     * @since 1.1.08
-     */
-    public boolean isRotated()
-    {
-        return isRotated;
-    }
-
-    /**
-     * update the type of interaction mode, and trigger a repaint.
-     * Also calls {@link #updateHoverTipToMode()} and
-     * (for 6-player board's Special Building Phase) updates top-center text.
-     * For {@link soc.game.SOCGameOption#initAllOptions() Game Option "N7"},
-     * updates the top-center countdown of rounds.
-     * For the {@link SOCGame#debugFreePlacement Free Placement debug mode},
-     * indicates that in the top center.
-     */
-    public void updateMode()
-    {
-        String topText = null;  // assume not Special Building Phase
-
-        if (player != null)
-        {
-            final int cpn = game.getCurrentPlayerNumber();
-            if (game.isDebugFreePlacement())
-            {
-                topText = "DEBUG: Free Placement Mode";
-                switch(player.getPieces().size())
-                {
-                case 1:
-                case 3:
-                    mode = PLACE_INIT_ROAD;
-                    break;
-
-                case 0:
-                case 2:
-                    mode = PLACE_INIT_SETTLEMENT;
-                    break;
-
-                default:
-                    mode = NONE;
-                }
-            }
-            else if (cpn == playerNumber)
-            {
-                switch (game.getGameState())
-                {
-                case SOCGame.START1A:
-                case SOCGame.START2A:
-                case SOCGame.START3A:
-                    mode = PLACE_INIT_SETTLEMENT;
-                    break;
-
-                case SOCGame.START1B:
-                case SOCGame.START2B:
-                case SOCGame.START3B:
-                    mode = PLACE_INIT_ROAD;
-                    break;
-
-                case SOCGame.PLACING_ROAD:
-                    mode = PLACE_ROAD;
-                    break;
-
-                case SOCGame.PLACING_FREE_ROAD1:
-                case SOCGame.PLACING_FREE_ROAD2:
-                    if (isLargeBoard)
-                        mode = PLACE_FREE_ROAD_OR_SHIP;
-                    else
-                        mode = PLACE_ROAD;
-                    break;
-
-                case SOCGame.PLACING_SETTLEMENT:
-                    mode = PLACE_SETTLEMENT;
-                    break;
-
-                case SOCGame.PLACING_CITY:
-                    mode = PLACE_CITY;
-                    break;
-
-                case SOCGame.PLACING_SHIP:
-                    mode = PLACE_SHIP;
-                    break;
-
-                case SOCGame.PLACING_ROBBER:
-                    mode = PLACE_ROBBER;
-                    break;
-                    
-                case SOCGame.PLACING_PIRATE:
-                    mode = PLACE_PIRATE;
-                    break;
-
-                case SOCGame.NEW:
-                case SOCGame.READY:
-                    mode = GAME_FORMING;
-                    break;
-
-                case SOCGame.OVER:
-                    mode = GAME_OVER;
-                    break;
-
-                case SOCGame.PLAY:
-                    mode = TURN_STARTING;
-                    if (game.isGameOptionSet("N7"))
-                    {
-                        // N7: Roll no 7s during first # rounds.
-                        // Show if we can roll a 7 yet.  (1.1.09)
-
-                        final int no7roundsleft = game.getGameOptionIntValue("N7") - game.getRoundCount();
-                        if (no7roundsleft == 0)
-                        {
-                            topText = /*I*/"Last round for \"No 7s\""/*18N*/;
-                        } else if (no7roundsleft > 0)
-                        {
-                            if (playerInterface.clientIsCurrentPlayer()
-                              && playerInterface.getClientHand().isClientAndCurrentlyCanRoll())
-                                topText = /*I*/(1 + no7roundsleft) + " rounds left for \"No 7s\""/*18N*/;
-                        }
-                    }
-                    break;
-
-                case SOCGame.SPECIAL_BUILDING:
-                    mode = NONE;
-                    topText = /*I*/"Special Building: " + player.getName()/*18N*/;
-                    break;
-
-                default:
-                    mode = NONE;
-                    break;
-                }
-            }
-            else
-            {
-                // Not current player
-                mode = NONE;
-
-                if (game.isSpecialBuilding())
-                {
-                    topText = /*I*/"Special Building: " + game.getPlayer(cpn).getName()/*18N*/;
-                }
-                else if (game.isGameOptionSet("N7"))
-                {
-                    // N7: Roll no 7s during first # rounds.
-                    // Show if we're about to be able to roll a 7.  (1.1.09)
-                    final int no7roundsleft = game.getGameOptionIntValue("N7") - game.getRoundCount();
-                    if (no7roundsleft == 0)
-                        /*I*/topText = "Last round for \"No 7s\""/*18N*/;
-                }
-            }
-        }
-        else
-        {
-            mode = NONE;
-        }
-
-        moveShip_fromEdge = 0;
-
-        setSuperimposedTopText(topText);  // usually null
-        updateHoverTipToMode();
-    }
-    
-    protected void updateHoverTipToMode()
-    {
-        if ((mode == NONE) || (mode == TURN_STARTING) || (mode == GAME_OVER))
-            hoverTip.setOffsetX(0);
-        else if ((mode == PLACE_ROBBER) || (mode == PLACE_PIRATE))
-            hoverTip.setOffsetX(HOVER_OFFSET_X_FOR_ROBBER);
-        else if ((mode == PLACE_INIT_SETTLEMENT) || (mode == PLACE_INIT_ROAD))
-            hoverTip.setOffsetX(HOVER_OFFSET_X_FOR_INIT_PLACE);
-        else
-        {
-            hoverTip.setHoverText_modeChangedOrMouseMoved = true;
-            hoverTip.setHoverText(null);
-        }
-    }
-
-    /**
-     * Set board mode to {@link #NONE}, no hilight, usually from a piece-placement mode.
-     *
-     * @param ptype Piece type to clear, like {@link SOCPlayingPiece#ROAD}, or -1 for robber.
-     *              Used to avoid race condition during initial placement,
-     *              where server has already replied with mode for another piece type,
-     *              and board has already set mode to place that piece type.
-     *              If ptype doesn't match the board's current mode/piece type,
-     *              board's mode is not changed to NONE.
-     */
-    protected void clearModeAndHilight(final int ptype)
-    {
-        int expectedPtype;  // based on current mode
-
-        switch (mode)
-        {
-        case PLACE_ROAD:
-        case PLACE_INIT_ROAD:
-        case PLACE_FREE_ROAD_OR_SHIP:
-        case CONSIDER_LM_ROAD:
-        case CONSIDER_LT_ROAD:
-            expectedPtype = SOCPlayingPiece.ROAD;  // also will expect SHIP
-            break;
-
-        case PLACE_SETTLEMENT:
-        case PLACE_INIT_SETTLEMENT:
-        case CONSIDER_LM_SETTLEMENT:
-        case CONSIDER_LT_SETTLEMENT:
-            expectedPtype = SOCPlayingPiece.SETTLEMENT;
-            break;
-
-        case PLACE_CITY:
-        case CONSIDER_LM_CITY:
-        case CONSIDER_LT_CITY:
-            expectedPtype = SOCPlayingPiece.CITY;
-            break;
-
-        case PLACE_SHIP:
-        case MOVE_SHIP:
-            expectedPtype = SOCPlayingPiece.SHIP;
-            break;
-
-        case PLACE_ROBBER:
-        case PLACE_PIRATE:
-            expectedPtype = -1;
-            break;
-
-        default:
-            expectedPtype = ptype;  // Not currently placing
-        }
-
-        if ((ptype == expectedPtype)
-            || (  ((mode == PLACE_INIT_ROAD) || (mode == PLACE_FREE_ROAD_OR_SHIP))
-                  && (ptype == SOCPlayingPiece.SHIP)  ))
-        {
-            mode = NONE;
-            hilight = 0;
-            hilightIsShip = false;
-            moveShip_fromEdge = 0;
-        }
-        updateHoverTipToMode();
-    }
-
-    /**
-     * set the player that is using this board panel to be the client's player in this game.
-     */
-    public void setPlayer()
-    {
-        setPlayer(null);
-    }
-
-    /**
-     * Temporarily change the player that is using this board panel.
-     * Used during {@link SOCGame#debugFreePlacement} mode.
-     * @param pl Player to set, or null to change back to the client player
-     * @see #getPlayerNumber()
-     * @since 1.1.12
-     */
-    void setPlayer(SOCPlayer pl)
-    {
-        if (pl == null)
-            pl = game.getPlayer(playerInterface.getClient().getNickname());
-        if (pl == player)
-            return;
-        player = pl;
-        playerNumber = player.getPlayerNumber();
-        updateMode();
-    }
-
-    /**
-     * Get our player number.
-     * Almost always the client's player number.
-     * During {@link SOCGame#debugFreePlacement}, the temporary
-     * player set by {@link #setPlayer(SOCPlayer)}.
-     * @since 1.1.12
-     */
-    int getPlayerNumber()
-    {
-        return playerNumber;
-    }
-
-    /**
-     * set the other player
-     *
-     * @param op  the other player
-     */
-    public void setOtherPlayer(SOCPlayer op)
-    {
-        otherPlayer = op;
-    }
-
-    /*********************************
-     * Handle Events
-     *********************************/
-    public void mouseEntered(MouseEvent e)
-    {
-        ;
-    }
-
-    /**
-     * DOCUMENT ME!
-     *
-     * @param e DOCUMENT ME!
-     */
-    public void mousePressed(MouseEvent e)
-    {
-        ;  // JM: was mouseClicked (moved to avoid conflict with e.isPopupTrigger)
-        mouseReleased(e);  // JM 2008-01-01 testing for MacOSX popup-trigger
-    }
-
-    /**
-     * DOCUMENT ME!
-     *
-     * @param e DOCUMENT ME!
-     */
-    public void mouseReleased(MouseEvent e)
-    {
-        try {
-        // Needed in Windows for popup-menu handling
-        if (e.isPopupTrigger())
-        {
-            popupMenuSystime = e.getWhen();
-            e.consume();
-            doBoardMenuPopup(e.getX(), e.getY());
-            return;
-        }
-        } catch (Throwable th) {
-            playerInterface.chatPrintStackTrace(th);
-        }
-    }
-
-    /**
-     * DOCUMENT ME!
-     *
-     * @param e DOCUMENT ME!
-     */
-    public void mouseDragged(MouseEvent e)
-    {
-        ;
-    }
-
-    /**
-     * Mouse has left the panel; hide tooltip and any hovering piece.
-     *
-     * @param e MouseEvent
-     */
-    public void mouseExited(MouseEvent e)
-    {
-        boolean wantsRepaint = false;
-        if (hoverTip.isVisible())
-        {
-            hoverTip.hideHoverAndPieces();
-            wantsRepaint = true;
-        }
-        if ((mode != NONE) && (mode != TURN_STARTING))
-        {
-            hilight = 0;
-            hilightIsShip = false;
-            wantsRepaint = true;
-        }
-        if (wantsRepaint)
-            repaint();
-    }
-
-    /**
-     * DOCUMENT ME!
-     *
-     * @param e DOCUMENT ME!
-     */
-    public void mouseMoved(MouseEvent e)
-    {
-        try {
-        int x = e.getX();
-        int y = e.getY();
-        int xb, yb;
-        if (isScaled)
-        {
-            xb = scaleFromActualX(x);
-            yb = scaleFromActualY(y);
-        }
-        else
-        {
-            xb = x;
-            yb = y;
-        }
-        if (isRotated)
-        {
-            // (ccw): P'=(y, panelMinBW-x)
-            int xb1 = yb;
-            yb = panelMinBW - xb - deltaY;  // -deltaY for similar reasons as -HEXHEIGHT in drawHex
-            xb = xb1;
-        }
-
-        int edgeNum;
-        int nodeNum;
-        int hexNum;
-
-        switch (mode)
-        {
-        case PLACE_INIT_ROAD:
-
-            /**** Code for finding an edge ********/
-            edgeNum = 0;
-
-            if ((ptrOldX != x) || (ptrOldY != y))
-            {
-                ptrOldX = x;
-                ptrOldY = y;
-                boolean isShip = false;
-                edgeNum = findEdge(xb, yb, true);
-                if (edgeNum < 0)
-                {
-                    edgeNum = -edgeNum;
-                    if ((player != null) && game.canPlaceShip(player, edgeNum))
-                        isShip = true;
-                } else {
-                    // check potential roads, not ships, to keep it false if coastal edge
-                    isShip = ((player != null) && ! player.isPotentialRoad(edgeNum));
-                }
-
-                // Figure out if this is a legal road/ship;
-                // It must be attached to the last stlmt
-                if ((player == null)
-                    || (! (player.isPotentialRoad(edgeNum)
-                           || game.canPlaceShip(player, edgeNum) ))
-                    || (! (game.isDebugFreePlacement()
-                           || board.isEdgeAdjacentToNode
-                              (initstlmt,
-                               (edgeNum != -1) ? edgeNum : 0))))
-                {
-                    edgeNum = 0;
-                }
-
-                if ((hilight != edgeNum) || (hilightIsShip != isShip))
-                {
-                    hilight = edgeNum;
-                    hilightIsShip = isShip;
-                    repaint();
-                }
-            }
-
-            break;
-
-        case PLACE_ROAD:
-        case PLACE_FREE_ROAD_OR_SHIP:
-        case MOVE_SHIP:
-
-            /**** Code for finding an edge; see also PLACE_SHIP ********/
-            edgeNum = 0;
-
-            if ((ptrOldX != x) || (ptrOldY != y))
-            {
-                ptrOldX = x;
-                ptrOldY = y;
-                edgeNum = findEdge(xb, yb, true);
-                final boolean hasShips = (player != null) && (player.getNumPieces(SOCPlayingPiece.SHIP) > 0);
-                final boolean canPlaceShip =
-                    (hasShips) ? game.canPlaceShip(player, edgeNum) : false;
-                boolean isShip;
-                if (edgeNum < 0)
-                {
-                    edgeNum = -edgeNum;
-                    isShip = canPlaceShip
-                        || ((mode == PLACE_FREE_ROAD_OR_SHIP) && hasShips && player.isPotentialShip(edgeNum));
-                } else {
-                    isShip = false;
-                }
-
-                if ((edgeNum != 0) && (player != null))
-                {
-                    if (mode == MOVE_SHIP)
-                    {
-                        isShip = true;
-                        if (! player.isPotentialShip(edgeNum, moveShip_fromEdge))
-                            edgeNum = 0;
-
-                        // Check edgeNum vs pirate hex:
-                        final SOCBoardLarge bL = (SOCBoardLarge) board;
-                        final int ph = bL.getPirateHex();
-                        if ((ph != 0) && bL.isEdgeAdjacentToHex(edgeNum, ph))
-                            edgeNum = 0;
-                    }
-                    else {
-                        if ((player.isPotentialRoad(edgeNum) && (player.getNumPieces(SOCPlayingPiece.ROAD) > 0))
-                            || ((mode == PLACE_FREE_ROAD_OR_SHIP) && canPlaceShip))
-                        {
-                            // edgeNum is OK.
-
-                            if (! isShip)
-                            {
-                                // check potential roads, not ships, to keep it false if coastal edge
-                                isShip = (player != null) && canPlaceShip
-                                    && ! player.isPotentialRoad(edgeNum);
-                            }
-                        } else {
-                            edgeNum = 0;
-                        }
-                    }
-                }
-
-                if ((hilight != edgeNum) || (hilightIsShip != isShip))
-                {
-                    hilight = edgeNum;
-                    hilightIsShip = isShip;
-                    repaint();
-                }
-            }
-
-            break;
-
-        case PLACE_SETTLEMENT:
-        case PLACE_INIT_SETTLEMENT:
-
-            /**** Code for finding a node *********/
-            nodeNum = 0;
-
-            if ((ptrOldX != x) || (ptrOldY != y))
-            {
-                ptrOldX = x;
-                ptrOldY = y;
-                nodeNum = findNode(xb, yb);
-
-                if ((player == null) || ! player.canPlaceSettlement(nodeNum))
-                {
-                    nodeNum = 0;
-                }
-
-                if (hilight != nodeNum)
-                {
-                    hilight = nodeNum;
-                    hilightIsShip = false;
-                    if (mode == PLACE_INIT_SETTLEMENT)
-                        hoverTip.handleHover(x,y);
-                    repaint();
-                }
-                else if (mode == PLACE_INIT_SETTLEMENT)
-                {
-                    hoverTip.handleHover(x,y);  // Will call repaint() if needed
-                }
-            }
-
-            break;
-
-        case PLACE_CITY:
-
-            /**** Code for finding a node *********/
-            nodeNum = 0;
-
-            if ((ptrOldX != x) || (ptrOldY != y))
-            {
-                ptrOldX = x;
-                ptrOldY = y;
-                nodeNum = findNode(xb, yb);
-
-                if ((player == null) || !player.isPotentialCity(nodeNum))
-                {
-                    nodeNum = 0;
-                }
-
-                if (hilight != nodeNum)
-                {
-                    hilight = nodeNum;
-                    hilightIsShip = false;
-                    repaint();
-                }
-            }
-
-            break;
-
-        case PLACE_SHIP:
-
-            /**** Code for finding an edge; see also PLACE_ROAD ********/
-            edgeNum = 0;
-
-            if ((ptrOldX != x) || (ptrOldY != y))
-            {
-                ptrOldX = x;
-                ptrOldY = y;
-                edgeNum = findEdge(xb, yb, false);
-
-                if (edgeNum != 0)
-                {
-                    if ((player == null) || (player.getNumPieces(SOCPlayingPiece.SHIP) < 1)
-                        || ! game.canPlaceShip(player, edgeNum))
-                        edgeNum = 0;
-                }
-
-                if (hilight != edgeNum)
-                {
-                    hilight = edgeNum;
-                    hilightIsShip = true;
-                    repaint();
-                }
-            }
-
-            break;
-
-        case PLACE_ROBBER:
-        case PLACE_PIRATE:
-
-            /**** Code for finding a hex *********/
-            hexNum = 0;
-
-            if ((ptrOldX != x) || (ptrOldY != y))
-            {
-                ptrOldX = x;
-                ptrOldY = y;
-                hexNum = findHex(xb, yb);
-                final boolean canMove =
-                    (mode == PLACE_ROBBER)
-                    ? game.canMoveRobber(playerNumber, hexNum)
-                    : game.canMovePirate(playerNumber, hexNum);
-
-                if (! canMove)
-                {
-                    // Not a hex, or can't move to this hex (water, etc)
-                    if (hexNum != 0)
-                    {
-                        if ((board instanceof SOCBoardLarge)
-                            && ((SOCBoardLarge) board).isHexInLandAreas
-                                (hexNum, ((SOCBoardLarge) board).getRobberExcludedLandAreas()))
-                        {
-                            hoverTip.setHoverText(/*I*/"Cannot move the robber here."/*18N*/);
-                        } else {
-                            hoverTip.setHoverText(null);  // clear any previous
-                        }
-                        
-                        hexNum = 0;
-                    }
-                }
-
-                if (hilight != hexNum)
-                {
-                    hilight = hexNum;
-                    hilightIsShip = false;
-                    hoverTip.handleHover(x,y);
-                    repaint();
-                }
-                else
-                {
-                    hoverTip.positionToMouse(x,y); // calls repaint
-                }
-            }
-
-            break;
-
-        case CONSIDER_LM_SETTLEMENT:
-        case CONSIDER_LT_SETTLEMENT:
-
-            /**** Code for finding a node *********/
-            nodeNum = 0;
-
-            if ((ptrOldX != x) || (ptrOldY != y))
-            {
-                ptrOldX = x;
-                ptrOldY = y;
-                nodeNum = findNode(xb, yb);
-
-                //if (!otherPlayer.isPotentialSettlement(nodeNum))
-                //  nodeNum = 0;
-                if (hilight != nodeNum)
-                {
-                    hilight = nodeNum;
-                    hilightIsShip = false;
-                    repaint();
-                }
-            }
-
-            break;
-
-        case CONSIDER_LM_ROAD:
-        case CONSIDER_LT_ROAD:
-
-            /**** Code for finding an edge ********/
-            edgeNum = 0;
-
-            if ((ptrOldX != x) || (ptrOldY != y))
-            {
-                ptrOldX = x;
-                ptrOldY = y;
-                edgeNum = findEdge(xb, yb, false);
-
-                if (!otherPlayer.isPotentialRoad(edgeNum))
-                {
-                    edgeNum = 0;
-                }
-
-                if (hilight != edgeNum)
-                {
-                    hilight = edgeNum;
-                    hilightIsShip = false;
-                    repaint();
-                }
-            }
-
-            break;
-
-        case CONSIDER_LM_CITY:
-        case CONSIDER_LT_CITY:
-
-            /**** Code for finding a node *********/
-            nodeNum = 0;
-
-            if ((ptrOldX != x) || (ptrOldY != y))
-            {
-                ptrOldX = x;
-                ptrOldY = y;
-                nodeNum = findNode(xb, yb);
-
-                if (!otherPlayer.isPotentialCity(nodeNum))
-                {
-                    nodeNum = 0;
-                }
-
-                if (hilight != nodeNum)
-                {
-                    hilight = nodeNum;
-                    hilightIsShip = false;
-                    repaint();
-                }
-            }
-
-            break;
-
-        case NONE:
-        case TURN_STARTING:
-        case GAME_OVER:
-            // see hover
-            if ((ptrOldX != x) || (ptrOldY != y))
-            {
-                ptrOldX = x;
-                ptrOldY = y;
-                hoverTip.handleHover(x,y);
-            }
-            
-            break;
-            
-        case GAME_FORMING:
-            // No hover for forming
-            break;
-        
-        }
-        } catch (Throwable th) {
-            playerInterface.chatPrintStackTrace(th);
-        }
-    }
-
-    /**
-     * DOCUMENT ME!
-     *
-     * @param evt DOCUMENT ME!
-     */
-    public void mouseClicked(MouseEvent evt)
-    {
-        try {
-        int x = evt.getX();
-        int y = evt.getY();
-
-        if (evt.isPopupTrigger())
-        {
-            popupMenuSystime = evt.getWhen();
-            evt.consume();
-            doBoardMenuPopup(x,y);
-            return;  // <--- Pop up menu, nothing else to do ---
-        }
-
-        if (evt.getWhen() < (popupMenuSystime + POPUP_MENU_IGNORE_MS))
-        {
-            return;  // <--- Ignore click: too soon after popup click ---
-        }
-
-        boolean tempChangedMode = false;
-        if ((mode == NONE) && game.isDebugFreePlacement() && hoverTip.isVisible())
-        {
-            // Normally, NONE mode ignores single clicks.
-            // But in the Free Placement debug mode, these
-            // can be used to place pieces.
-
-            if (hoverTip.hoverSettlementID != 0)
-            {
-                hilight = hoverTip.hoverSettlementID;
-                hilightIsShip = false;
-                mode = PLACE_SETTLEMENT;
-                tempChangedMode = true;
-            } else if (hoverTip.hoverCityID != 0)
-            {
-                hilight = hoverTip.hoverCityID;
-                hilightIsShip = false;
-                mode = PLACE_CITY;
-                tempChangedMode = true;
-            } else if (hoverTip.hoverRoadID != 0)
-            {
-                hilight = hoverTip.hoverRoadID;
-                hilightIsShip = false;
-                mode = PLACE_ROAD;
-                tempChangedMode = true;
-            } else if (hoverTip.hoverShipID != 0)
-            {
-                hilight = hoverTip.hoverShipID;
-                hilightIsShip = true;
-                mode = PLACE_SHIP;
-                tempChangedMode = true;
-            }
-        }
-
-        if ((hilight != 0) && (player != null) && (x == ptrOldX) && (y == ptrOldY))
-        {
-            SOCPlayerClient client = playerInterface.getClient();
-
-            switch (mode)
-            {
-            case NONE:
-                break;
-
-            case TURN_STARTING:
-                break;
-
-            case PLACE_INIT_ROAD:
-            case PLACE_ROAD:
-            case PLACE_FREE_ROAD_OR_SHIP:
-
-                if (hilight == -1)
-                    hilight = 0;  // Road on edge 0x00
-                if (player.isPotentialRoad(hilight) && ! hilightIsShip)
-                {
-                    client.getGameManager().putPiece(game, new SOCRoad(player, hilight, board));
-
-                    // Now that we've placed, clear the mode and the hilight.
-                    clearModeAndHilight(SOCPlayingPiece.ROAD);
-                    if (tempChangedMode)
-                        hoverTip.hideHoverAndPieces();
-                }
-                else if (game.canPlaceShip(player, hilight))  // checks isPotentialShip, pirate ship
-                {
-                    client.getGameManager().putPiece(game, new SOCShip(player, hilight, board));
-
-                    // Now that we've placed, clear the mode and the hilight.
-                    clearModeAndHilight(SOCPlayingPiece.SHIP);
-                    if (tempChangedMode)
-                        hoverTip.hideHoverAndPieces();
-                }
-
-                break;
-
-            case MOVE_SHIP:
-                if (moveShip_fromEdge != 0)
-                {
-                    if (game.canMoveShip(playerNumber, moveShip_fromEdge, hilight) != null)
-                    {
-                        client.getGameManager().movePieceRequest
-                            (game, playerNumber, SOCPlayingPiece.SHIP, moveShip_fromEdge, hilight);
-                        clearModeAndHilight(SOCPlayingPiece.SHIP);
-                    }
-                    moveShip_fromEdge = 0;
-                } else {
-                    clearModeAndHilight(SOCPlayingPiece.SHIP);  // exit the mode, since can't move from 0
-                }
-                break;
-
-            case PLACE_INIT_SETTLEMENT:
-                if (playerNumber == playerInterface.getClientPlayerNumber())
-                {
-                    initstlmt = hilight;
-                }
-                // no break: fall through
-
-            case PLACE_SETTLEMENT:
-
-                if (player.canPlaceSettlement(hilight))
-                {
-                    client.getGameManager().putPiece(game, new SOCSettlement(player, hilight, board));
-                    clearModeAndHilight(SOCPlayingPiece.SETTLEMENT);
-                    if (tempChangedMode)
-                        hoverTip.hideHoverAndPieces();
-                }
-
-                break;
-
-            case PLACE_CITY:
-
-                if (player.isPotentialCity(hilight))
-                {
-                    client.getGameManager().putPiece(game, new SOCCity(player, hilight, board));
-                    clearModeAndHilight(SOCPlayingPiece.CITY);
-                    if (tempChangedMode)
-                        hoverTip.hideHoverAndPieces();
-                }
-
-                break;
-
-            case PLACE_SHIP:
-
-                if (game.canPlaceShip(player, hilight))  // checks isPotentialShip, pirate ship
-                {
-                    client.getGameManager().putPiece(game, new SOCShip(player, hilight, board));
-                    clearModeAndHilight(SOCPlayingPiece.SHIP);
-                    if (tempChangedMode)
-                        hoverTip.hideHoverAndPieces();
-                }
-                break;
-
-            case PLACE_ROBBER:
-
-                if (hilight != board.getRobberHex())
-                {
-                    // do we have an adjacent settlement/city?
-                    boolean cliAdjacent = false;
-                    {
-                        for (SOCPlayer pl : game.getPlayersOnHex(hilight))
-                        {
-                            if (pl.getPlayerNumber() == playerNumber)
-                            {
-                                cliAdjacent = true;
-                                break;
-                            }
-                        }
-                    }
-
-                    if (cliAdjacent)
-                    {
-                        // ask player to confirm first
-                        new MoveRobberConfirmDialog(player, hilight).showInNewThread();
-                    }
-                    else
-                    {
-                        // ask server to move it
-                        client.getGameManager().moveRobber(game, player, hilight);
-                        clearModeAndHilight(-1);
-                    }
-                }
-
-                break;
-
-            case PLACE_PIRATE:
-
-                if (hilight != ((SOCBoardLarge) board).getPirateHex())
-                {
-                    // do we have an adjacent ship?
-                    boolean cliAdjacent = false;
-                    {
-                        for (SOCPlayer pl : game.getPlayersShipsOnHex(hilight))
-                        {
-                            if (pl.getPlayerNumber() == playerNumber)
-                            {
-                                cliAdjacent = true;
-                                break;
-                            }
-                        }
-                    }
-
-                    if (cliAdjacent)
-                    {
-                        // ask player to confirm first
-                        new MoveRobberConfirmDialog(player, -hilight).showInNewThread();
-                    }
-                    else
-                    {
-                        // ask server to move it
-                        client.getGameManager().moveRobber(game, player, -hilight);
-                        clearModeAndHilight(-1);
-                    }
-                }
-
-                break;
-
-            case CONSIDER_LM_SETTLEMENT:
-
-                if (otherPlayer.canPlaceSettlement(hilight))
-                {
-                    client.getGameManager().considerMove(game, otherPlayer.getName(), new SOCSettlement(otherPlayer, hilight, board));
-                    clearModeAndHilight(SOCPlayingPiece.SETTLEMENT);
-                }
-
-                break;
-
-            case CONSIDER_LM_ROAD:
-
-                if (otherPlayer.isPotentialRoad(hilight))
-                {
-                    client.getGameManager().considerMove(game, otherPlayer.getName(), new SOCRoad(otherPlayer, hilight, board));
-                    clearModeAndHilight(SOCPlayingPiece.ROAD);
-                }
-
-                break;
-
-            case CONSIDER_LM_CITY:
-
-                if (otherPlayer.isPotentialCity(hilight))
-                {
-                    client.getGameManager().considerMove(game, otherPlayer.getName(), new SOCCity(otherPlayer, hilight, board));
-                    clearModeAndHilight(SOCPlayingPiece.CITY);
-                }
-
-                break;
-
-            case CONSIDER_LT_SETTLEMENT:
-
-                if (otherPlayer.canPlaceSettlement(hilight))
-                {
-                    client.getGameManager().considerTarget(game, otherPlayer.getName(), new SOCSettlement(otherPlayer, hilight, board));
-                    clearModeAndHilight(SOCPlayingPiece.SETTLEMENT);
-                }
-
-                break;
-
-            case CONSIDER_LT_ROAD:
-
-                if (otherPlayer.isPotentialRoad(hilight))
-                {
-                    client.getGameManager().considerTarget(game, otherPlayer.getName(), new SOCRoad(otherPlayer, hilight, board));
-                    clearModeAndHilight(SOCPlayingPiece.ROAD);
-                }
-
-                break;
-
-            case CONSIDER_LT_CITY:
-
-                if (otherPlayer.isPotentialCity(hilight))
-                {
-                    client.getGameManager().considerTarget(game, otherPlayer.getName(), new SOCCity(otherPlayer, hilight, board));
-                    clearModeAndHilight(SOCPlayingPiece.CITY);
-                }
-
-                break;
-            }
-        }
-        else if ((player != null)
-                 && ((game.getCurrentPlayerNumber() == playerNumber)
-                     || game.isDebugFreePlacement()))
-        {
-            // No hilight. But, they clicked the board, expecting something.
-            // It's possible the mode is incorrect.
-            // Update and wait for the next click.
-            updateMode();
-            ptrOldX = 0;
-            ptrOldY = 0;
-            mouseMoved(evt);  // mouseMoved will establish hilight using click's x,y
-        }
-
-        evt.consume();
-        if (tempChangedMode)
-            mode = NONE;
-
-        } catch (Throwable th) {
-            playerInterface.chatPrintStackTrace(th);
-        }
-    }
-    
-    /**
-     * Bring up the popup menu; called from mousePressed.
-     *
-     * @param x x-coordinate of click, actual screen pixels (not unscaled internal)
-     * @param y y-coordinate of click, actual screen pixels (not unscaled internal)
-     */
-    protected void doBoardMenuPopup (int x, int y)
-    {
-        // Determine mode, to see if we're building or cancelling.
-        switch (mode)
-        {
-        case PLACE_ROAD:
-            popupMenu.showCancelBuild(SOCPlayingPiece.ROAD, x, y, hilight);
-            break;
-
-        case PLACE_SETTLEMENT:
-            popupMenu.showCancelBuild(SOCPlayingPiece.SETTLEMENT, x, y, hilight);
-            break;
-
-        case PLACE_CITY:
-            popupMenu.showCancelBuild(SOCPlayingPiece.CITY, x, y, hilight);
-            break;
-
-        case PLACE_SHIP:
-        case MOVE_SHIP:
-            popupMenu.showCancelBuild(SOCPlayingPiece.SHIP, x, y, hilight);
-            break;
-
-        case PLACE_INIT_ROAD:
-        case PLACE_FREE_ROAD_OR_SHIP:
-            // might be road or ship
-            {
-                final int hilightRoad =
-                    ((! game.hasSeaBoard) || player.isLegalRoad(hilight)) ? hilight : 0;
-                int hilightShip =
-                    (game.hasSeaBoard && player.isLegalShip(hilight)) ? hilight : 0;
-                popupMenu.showBuild
-                    (x, y, hilightRoad, 0, 0, hilightShip);
-            }
-            break;
-            
-        case PLACE_INIT_SETTLEMENT:
-            popupMenu.showBuild(x, y, 0, hilight, 0, 0);
-            break;
-            
-        default:  // NONE, GAME_FORMING, PLACE_ROBBER, etc
-
-            // Along coastline, can build either road or ship
-            final int hilightRoad, hilightShip;
-            if (game.hasSeaBoard &&
-                ((hoverTip.hoverRoadID != 0) || (hoverTip.hoverShipID != 0)))
-            {
-                int edge = hoverTip.hoverRoadID;
-                if (edge == 0)
-                    edge = hoverTip.hoverShipID;
-                hilightRoad =
-                    (player.isLegalRoad(edge)) ? edge : 0;
-                if (hoverTip.hoverIsShipMovable)
-                    hilightShip = -hoverTip.hoverShipID;
-                else
-                    hilightShip =
-                      (player.isLegalShip(edge)) ? edge : 0;
-            } else {
-                hilightRoad = hoverTip.hoverRoadID;
-                hilightShip = 0;
-            }
-
-            popupMenu.showBuild(x, y, hilightRoad, hoverTip.hoverSettlementID, hoverTip.hoverCityID, hilightShip);
-        }
-    }
-    
-    /** If the client has used the board popup menu to request building a piece,
-     *  this method is used in client network-receive message treatment.
-     */
-    public boolean popupExpectingBuildRequest()
-    {
-        if (buildReqTimerTask == null)
-            return false;
-        return ! buildReqTimerTask.wasItSentAlready();
-    }
-
-    public void popupSetBuildRequest(int coord, int ptype)
-    {
-        if (coord == -1)
-            coord = 0;  // road on edge 0x00
-        Timer piTimer = playerInterface.getEventTimer();
-        synchronized (piTimer)
-        {
-            if (buildReqTimerTask != null)
-            {
-                buildReqTimerTask.doNotSend();
-                buildReqTimerTask.cancel();  // cancel any previous
-            }
-            buildReqTimerTask = new BoardPanelSendBuildTask(coord, ptype);
-            // Run once, at maximum permissable delay;
-            // hopefully the network is responsive and
-            // we've heard back by then.
-            piTimer.schedule(buildReqTimerTask, 1000 * BUILD_REQUEST_MAX_DELAY_SEC );
-        }
-    }
-
-    /**
-     * player decided to not build something, so cancel the {@link TimerTask}
-     * that's waiting to tell the server what they wanted to build.
-     * @since 1.1.00
-     */
-    public void popupClearBuildRequest()
-    {
-        Timer piTimer = playerInterface.getEventTimer();
-        synchronized (piTimer)
-        {
-            if (buildReqTimerTask == null)
-                return;
-            buildReqTimerTask.doNotSend();
-            buildReqTimerTask.cancel();
-            buildReqTimerTask = null;
-        }
-    }
-    
-    /** Have received gamestate placing message; send the building request in reply. */
-    public void popupFireBuildingRequest()
-    {
-        Timer piTimer = playerInterface.getEventTimer();
-        synchronized (piTimer)
-        {
-            if (buildReqTimerTask == null)
-                return;
-            buildReqTimerTask.sendOnceFromClientIfCurrentPlayer();
-            buildReqTimerTask.cancel();
-            buildReqTimerTask = null;
-        }
-        hoverTip.hideHoverAndPieces();  // Reset hover state
-    }
-
-    /**
-     * Text to be displayed as 2 lines superimposed over the
-     * center of the board graphic (during game setup).
-     * Either text2, or both, can be null to display nothing.
-     * Keep the text short, because boardPanel may not be very wide ({@link #PANELX} pixels).
-     * Will trigger a repaint.
-     * @param text1 Line 1 (or only line) of text, or null
-     * @param text2 Line 2 of text, or null; must be null if text1 is null
-     * @throws IllegalArgumentException if text1 null, text2 non-null
-     * @since 1.1.07
-     * @see #setSuperimposedTopText(String)
-     */
-    public void setSuperimposedText(String text1, String text2)
-        throws IllegalArgumentException
-    {
-        if ((superText1 == text1) && (superText2 == text2))
-        {
-            return;  // <--- Early return: text unchanged ---
-            // This quick check is an optimization.
-            // Any of the 4 variables could be null.
-            // It's not worth the additional complexity
-            // needed to check vs null and then String.equals.
-        }
-        if ((superText1 == null) && (superText2 != null))
-            throw new IllegalArgumentException("text2 not null, text1 null");
-
-        superText1 = text1;
-        superText2 = text2;
-        superText1_w = 0;
-        superText2_w = 0;
-        superTextBox_w = 0;
-        repaint();
-    }
-
-    /**
-     * Text to be displayed as 1 lines superimposed over the
-     * top center of the board graphic (during game play).
-     * text can be null to display nothing.
-     * Keep the text short, because boardPanel may not be very wide ({@link #PANELX} pixels).
-     * Will trigger a repaint.
-     * @param text Line of text, or null
-     * @since 1.1.08
-     * @see #setSuperimposedText(String, String)
-     */
-    public void setSuperimposedTopText(String text)
-    {
-        superTextTop = text;
-        superTextTop_w = 0;
-        superTextTopBox_w = 0;
-        repaint();
-    }
-
-    /**
-     * given a pixel on the board, find the edge that contains it
-     *<P>
-     * <b>Note:</b> For the 6-player board, edge 0x00 is a valid edge that
-     * can be built on.  It is found here as -1, since a value of 0 marks an
-     * invalid edge.
-     *
-     * @param x  x coordinate, in unscaled board, not actual pixels;
-     *           use {@link #scaleFromActualX(int)} to convert
-     * @param y  y coordinate, in unscaled board, not actual pixels
-     * @param checkCoastal  If true, check for coastal edges for ship placement:
-     *           Return positive edge coordinate for land, negative edge for sea.
-     *           Ignored unless {@link #isLargeBoard}.
-     *           Returns positive edge for non-coastal sea edges.
-     * @return the coordinates of the edge, or 0 if none; -1 for the 6-player
-     *     board's valid edge 0x00
-     */
-    private final int findEdge(int x, int y, final boolean checkCoastal)
-    {
-        // find which grid section the pointer is in
-        int secX, secY;
-
-        if (isLargeBoard)
-        {
-            secY = ((y - ((22*3)/2)) / (deltaY / 3));
-            if ((secY % 3) == 1)
-                x += 12;  // middle part of hex: adjust sector x-boundary
-            secY = ((y - 22) / halfdeltaY);
-            secX = ((x) / halfdeltaX);
-
-            if ((secX < 0) || (secY < 0)
-                || (secX > board.getBoardWidth())
-                || (secY > board.getBoardHeight()))
-                return 0;
-                // TODO consider local fields for width,height
-
-            int edge = (secY << 8) | secX;
-            if (! (checkCoastal
-                   && ((SOCBoardLarge) board).isEdgeCoastline(edge)))
-                return edge;
-
-            /**
-             * Coastal edge.  Check for land vs sea.
-             * We'll find the edge's line through this sector,
-             * then determine if we're left or right of it,
-             * then check that hex to see if it's land or sea.
-             */
-            final int edgeX, hexLeft, hexRight;
-
-            // Determining (r,c) edge direction: | / \
-            //   "|" if r is odd
-            //   Otherwise: s = r/2
-            //   "/" if (s,c) is even,odd or odd,even
-            //   "\" if (s,c) is odd,odd or even,even
-            if ((secY % 2) == 1)
-            {
-                // edge is "|".
-                // middle is w / 2
-                edgeX = halfdeltaX / 2;
-                hexLeft = board.getAdjacentHexToEdge(edge, SOCBoard.FACING_W);
-                hexRight = board.getAdjacentHexToEdge(edge, SOCBoard.FACING_E);
-            }
-            else
-            {
-                // y, relative to sector's upper-left corner
-                final int yrel = ((y - 22) % halfdeltaY);
-                if ((secX % 2) == ((secY/2) % 2))
-                {
-                    // edge is "\".
-                    // at y=0 (relative to sector), check x=0
-                    // at y=h, check x=w
-                    // in middle, check x=(y/h)*w
-                    //             which is (y*w) / h
-                    edgeX = (yrel * halfdeltaX) / halfdeltaY;
-                    hexLeft = board.getAdjacentHexToEdge(edge, SOCBoard.FACING_SW);
-                    hexRight = board.getAdjacentHexToEdge(edge, SOCBoard.FACING_NE);
-                } else {
-                    // edge is "/".
-                    // check x=((h-y)/h)*w
-                    //  which is ((h-y)*w) / h
-                    edgeX = ((halfdeltaY - yrel) * halfdeltaX) / halfdeltaY;
-                    hexLeft = board.getAdjacentHexToEdge(edge, SOCBoard.FACING_NW);
-                    hexRight = board.getAdjacentHexToEdge(edge, SOCBoard.FACING_SE);
-                }
-            }
-
-            // check hex based on x, relative to sector's upper-left corner
-            final int hex;
-            if ((x % halfdeltaX) <= edgeX)
-                hex = hexLeft;
-            else
-                hex = hexRight;
-
-            if (board.isHexOnLand(hex))
-                return edge;
-            else
-                return -edge;
-
-        }  // if (isLargeBoard) ends
-
-        // ( 46 is the y-distance between the centers of two hexes )
-        // See edgeMap javadocs for secY, secX meanings.
-
-        //int sector = (x / 18) + ((y / 10) * 15);
-        if (is6player)
-        {
-            secY = (y - HEXY_OFF_6PL_FIND) / 15;
-            if ((secY % 3) != 0)
-                x += 8;  // middle part of hex: adjust sector boundary
-            secX = (x - HEXX_OFF_6PL) / 27;
-        } else {
-            secY = y / 15;
-            if ((secY % 3) != 0)
-                x += 8;  // middle part of hex: adjust sector boundary
-            secX = x / 27;
-        }
-
-        int sector = secX + (secY * 15);
-
-        // System.out.println("SECTOR = "+sector+" | EDGE = "+edgeMap[sector]);
-        if ((sector >= 0) && (sector < edgeMap.length))
-            return edgeMap[sector];
-        else
-            return 0;
-    }
-
-    /**
-     * given a pixel on the board, find the node that contains it
-     *
-     * @param x  x coordinate, in unscaled board, not actual pixels;
-     *           use {@link #scaleFromActualX(int)} to convert
-     * @param y  y coordinate, in unscaled board, not actual pixels
-     * @return the coordinates of the node, or 0 if none
-     */
-    private final int findNode(int x, int y)
-    {
-        // find which grid section the pointer is in
-        int secX, secY;
-
-        if (isLargeBoard)
-        {
-            secX = ((x + 13) / halfdeltaX);
-            secY = ((y - 20) / halfdeltaY);
-            if ((secX < 0) || (secY < 0)
-                || (secX > board.getBoardWidth())
-                || (secY > board.getBoardHeight()))
-                return 0;
-            return (secY << 8) | secX;
-        }
-
-        // ( 46 is the y-distance between the centers of two hexes )
-        //int sector = ((x + 9) / 18) + (((y + 5) / 10) * 15);
-
-        if (is6player)
-        {
-            secX = ((x + 13 - HEXX_OFF_6PL) / 27);
-            secY = ((y + 7 - HEXY_OFF_6PL_FIND) / 15);
-        } else {
-            secX = ((x + 13) / 27);
-            secY = ((y + 7) / 15);
-        }
-
-        int sector = secX + (secY * 15);
-
-        // System.out.println("SECTOR = "+sector+" | NODE = "+nodeMap[sector]);
-        if ((sector >= 0) && (sector < nodeMap.length))
-            return nodeMap[sector];
-        else
-            return 0;
-    }
-
-    /**
-     * given a pixel on the board, find the hex that contains it
-     *
-     * @param x  x coordinate, in unscaled board, not actual pixels;
-     *           use {@link #scaleFromActualX(int)} to convert
-     * @param y  y coordinate, in unscaled board, not actual pixels
-     * @return the coordinates of the hex, or 0 if none
-     */
-    private final int findHex(int x, int y)
-    {
-        // find which grid section the pointer is in
-        int secX, secY;
-
-        if (isLargeBoard)
-        {
-            secX = ((x + 13) / halfdeltaX);
-            secY = ((y - 20) / halfdeltaY);
-            final int hex = (secY << 8) | secX;
-            if (-1 != ((SOCBoardLarge) board).getHexTypeFromCoord(hex))
-                return hex;
-            return 0;
-        }
-
-        // ( 46 is the y-distance between the centers of two hexes )
-        //int sector = (x / 18) + ((y / 10) * 15);
-
-        if (is6player)
-        {
-            secX = (x - HEXX_OFF_6PL) / 27;
-            secY = (y - HEXY_OFF_6PL_FIND) / 15;
-        } else {
-            secX = x / 27;
-            secY = y / 15;
-        }
-
-        int sector = secX + (secY * 15);
-
-        // System.out.println("SECTOR = "+sector+" | HEX = "+hexMap[sector]);
-        if ((sector >= 0) && (sector < hexMap.length))
-            return hexMap[sector];
-        else
-            return 0;
-    }
-
-    /**
-     * Set the interaction mode, for debugging purposes.
-     *
-     * @param m  mode, such as {@link #CONSIDER_LM_SETTLEMENT} or {@link #CONSIDER_LT_CITY}
-     * 
-     * @see #updateMode()
-     * @see #setModeMoveShip(int)
-     * @see SOCPlayerClient#doLocalCommand(SOCGame, String)
-     */
-    public void setMode(int m)
-    {
-        mode = m;
-        updateHoverTipToMode();
-    }
-
-    /**
-     * Set the interaction mode to "move ship";
-     * the player must now click where they want the ship to be moved.
-     * Repaints the board immediately.
-     * @param edge  Edge coordinate of our player's ship we're moving.
-     *              Not checked for validity.
-     */
-    public void setModeMoveShip(final int edge)
-    {
-        if (mode != NONE)
-            throw new IllegalStateException();
-        mode = MOVE_SHIP;
-        moveShip_fromEdge = edge;
-        hilight = 0;
-        repaint();
-    }
-
-    /**
-     * Load the images for the board.
-     * {@link #hexes}, {@link #dice}, and {@link #ports}.
-     * Loads all hex types, up through {@link SOCBoardLarge#FOG_HEX},
-     * because {@link #hexes} is static for all boards and all game options.
-     * @param c  Our component, to load image resources
-     * @param wantsRotated  True for the 6-player non-sea board
-     *          (v2 encoding {@link SOCBoard#BOARD_ENCODING_6PLAYER}), false otherwise.
-     *          The large board (v3 encoding)'s gold-hex image has no rotated version,
-     *          because that board layout is never rotated.
-     */
-    private static synchronized void loadImages(Component c, final boolean wantsRotated)
-    {
-        if ((hexes != null) && ((rotatHexes != null) || ! wantsRotated))
-            return;
-
-        Toolkit tk = c.getToolkit();
-        Class<?> clazz = c.getClass();
-
-        if (hexes == null)
-        {
-            MediaTracker tracker = new MediaTracker(c);
-
-            hexes = new Image[9];  // water, desert, 5 resources, gold, fog
-            ports = new Image[12];
-            dice = new Image[14];
-
-            loadHexesPortsImages(hexes, ports, IMAGEDIR, tracker, tk, clazz, false);
-
-            for (int i = 2; i < 13; i++)
-            {
-                dice[i] = tk.getImage(clazz.getResource(IMAGEDIR + "/dice" + i + ".gif"));
-                tracker.addImage(dice[i], 0);
-            }
-
-            try
-            {
-                tracker.waitForID(0);
-            }
-            catch (InterruptedException e) {}
-
-            if (tracker.isErrorID(0))
-            {
-                System.out.println("Error loading board images");
-            }
-        }
-
-        if (wantsRotated && (rotatHexes == null))
-        {
-            MediaTracker tracker = new MediaTracker(c);
-
-            rotatHexes = new Image[7];  // only 7: large board (gold,fog) is not rotated
-            rotatPorts = new Image[12];
-            loadHexesPortsImages(rotatHexes, rotatPorts, IMAGEDIR + "/rotat", tracker, tk, clazz, true);
-
-            try
-            {
-                tracker.waitForID(0);
-            }
-            catch (InterruptedException e) {}
-
-            if (tracker.isErrorID(0))
-            {
-                System.out.println("Error loading rotated board images");
-            }
-        }
-    }
-
-    /**
-     * Load hex and port images from either normal, or rotated, resource location.
-     * Remember that miscPort0.gif - miscPort5.gif are loaded into hexes, not ports.
-     * @param newHexes Array to store hex images into; {@link #hexes} or {@link #rotatHexes}
-     * @param newPorts Array to store port images into; {@link #ports} or {@link #rotatPorts}
-     * @param imageDir Location for {@link Class#getResource(String)}
-     * @param tracker Track image loading progress here
-     * @param tk   Toolkit to load image from resource
-     * @param clazz  Class for getResource
-     * @param wantsRotated  True for rotated, false otherwise;
-     *             some hex types (goldHex, fogHex) aren't available in rotated versions,
-     *             because their board layout is never rotated.
-     *             This parameter isn't about whether the current board is rotated,
-     *             but about whether this image directory's contents are rotated.
-     * @since 1.1.08
-     */
-    private static final void loadHexesPortsImages
-        (Image[] newHexes, Image[] newPorts, String imageDir,
-         MediaTracker tracker, Toolkit tk, Class<?> clazz,
-         final boolean wantsRotated)
-    {
-        final int numHexImage;
-        newHexes[0] = tk.getImage(clazz.getResource(imageDir + "/waterHex.gif"));
-        newHexes[1] = tk.getImage(clazz.getResource(imageDir + "/clayHex.gif"));
-        newHexes[2] = tk.getImage(clazz.getResource(imageDir + "/oreHex.gif"));
-        newHexes[3] = tk.getImage(clazz.getResource(imageDir + "/sheepHex.gif"));
-        newHexes[4] = tk.getImage(clazz.getResource(imageDir + "/wheatHex.gif"));
-        newHexes[5] = tk.getImage(clazz.getResource(imageDir + "/woodHex.gif"));
-        newHexes[6] = tk.getImage(clazz.getResource(imageDir + "/desertHex.gif"));
-        if (wantsRotated)
-        {
-            numHexImage = 7;
-        } else {
-            numHexImage = 9;
-            newHexes[7] = tk.getImage(clazz.getResource(imageDir + "/goldHex.gif"));
-            newHexes[8] = tk.getImage(clazz.getResource(imageDir + "/fogHex.gif"));
-        }
-        for (int i = 0; i < numHexImage; i++)
-        {
-            tracker.addImage(newHexes[i], 0);
-        }
-
-        for (int i = 0; i < 6; i++)
-        {
-            newPorts[i] = tk.getImage(clazz.getResource(imageDir + "/miscPort" + i + ".gif"));
-            tracker.addImage(newPorts[i], 0);
-        }
-
-        for (int i = 0; i < 6; i++)
-        {
-            newPorts[i + 6] = tk.getImage(clazz.getResource(imageDir + "/port" + i + ".gif"));
-            tracker.addImage(newPorts[i + 6], 0);
-        }
-    }
-
-    ///
-    // ----- Utility methods -----
-    ///
-
-    /**
-     * Hex color for a hex resource type
-     * @param hexType  hexType value, as in {@link SOCBoard#DESERT_HEX}, {@link SOCBoard#WOOD_HEX},
-     *                 {@link SOCBoard#WATER_HEX}.
-     *                 Same value and meaning as those in {@link SOCBoard#getHexTypeFromCoord(int)}
-     * @return The corresponding color from ColorSquare, or {@link ColorSquare#WATER} if hexType not recognized.
-     * @since 1.1.07
-     */
-    public final Color hexColor(int hexType)
-    {
-        Color hexColor;
-        switch (hexType)
-        {
-        case SOCBoard.DESERT_HEX:
-            hexColor = ColorSquare.DESERT;
-            break;
-        case SOCBoard.CLAY_HEX:
-            hexColor = ColorSquare.CLAY;
-            break;
-        case SOCBoard.ORE_HEX:
-            hexColor = ColorSquare.ORE;
-            break;
-        case SOCBoard.SHEEP_HEX:
-            hexColor = ColorSquare.SHEEP;
-            break;
-        case SOCBoard.WHEAT_HEX:
-            hexColor = ColorSquare.WHEAT;
-            break;
-        case SOCBoard.WOOD_HEX:
-            hexColor = ColorSquare.WOOD;
-            break;
-        case SOCBoardLarge.GOLD_HEX:
-            if (isLargeBoard)
-                hexColor = ColorSquare.GOLD;
-            else
-                hexColor = ColorSquare.WATER;  // for MISC_PORT_HEX
-            break;
-        case SOCBoardLarge.FOG_HEX:
-            if (isLargeBoard)
-                hexColor = ColorSquare.FOG;
-            else
-                hexColor = ColorSquare.WATER;  // for CLAY_PORT_HEX
-            break;
-
-        default:  // WATER_HEX
-            hexColor = ColorSquare.WATER;
-        }
-        return hexColor;
-    }
-
-    /**
-     * With a recent board resize, one or more rescaled images still hasn't
-     * been completed after 7 seconds.  We've asked for a new scaled copy
-     * of this image.  Wait 3 seconds and repaint the board.
-     * (The delay gives time for the new scaling to complete.)
-     *
-     * @see SOCBoardPanel#scaledMissedImage
-     * @see SOCBoardPanel#drawHex(Graphics, int)
-     * @author Jeremy D Monin <jeremy@nand.net>
-     */
-    protected static class DelayedRepaint extends Thread
-    {
-        /**
-         * Are we already waiting in another thread?
-         * Assumes since boolean is a simple var, will have atomic access.
-         */
-        private static boolean alreadyActive = false;
-        private SOCBoardPanel bp;
-
-        public DelayedRepaint (SOCBoardPanel bp)
-        {
-            setDaemon(true);
-            this.bp = bp;
-        }
-
-        @Override
-        public void run()
-        {
-            if (alreadyActive)
-                return;
-
-            alreadyActive = true;
-            try
-            {
-                setName("delayedRepaint");
-            }
-            catch (Throwable th) {}
-            try
-            {
-                Thread.sleep(3000);
-            }
-            catch (InterruptedException e) {}
-            finally
-            {
-                bp.repaint();
-                alreadyActive = false;
-            }
-        }
-    }  // static class DelayedRepaint
-
-
-
-    protected class BoardToolTip
-    {
-        private SOCBoardPanel bpanel;
-        
-        /** Text to hover-display, or null if nothing to show */
-        private String hoverText;
-
-        /** Uses board mode constants: Will be {@link SOCBoardPanel#NONE NONE},
-         *  {@link SOCBoardPanel#PLACE_ROAD PLACE_ROAD}, PLACE_SHIP, PLACE_SETTLEMENT,
-         *  PLACE_ROBBER for hex, or PLACE_INIT_SETTLEMENT for port.
-         */
-        private int hoverMode;
-
-        /** "ID" of coord as returned by {@link SOCBoardPanel#findNode(int, int) findNode}, findEdge, findHex */
-        private int hoverID;
-
-        /** Object last pointed at; null for hexes and ports */
-        private SOCPlayingPiece hoverPiece;
-
-        /** hover road ID, or 0. Readonly please from outside this inner class. Drawn in {@link #paint(Graphics)}.
-         *  value is -1 for a road at edge 0x00.
-         *<P>
-         *  If both <tt>hoverRoadID</tt> and {@link #hoverShipID} are non-zero, they must be the same coordinate,
-         *  never different non-zero values.
-         */
-        int hoverRoadID;
-
-        /** hover settlement or city node ID, or 0. Readonly please from outside this inner class. Drawn in {@link #paint(Graphics)}. */
-        int hoverSettlementID, hoverCityID;
-
-        /**
-         * hover ship ID, or 0. Readonly please from outside this inner class. Drawn in {@link #paint(Graphics)}.
-         *<P>
-         *  If both {@link #hoverRoadID} and <tt>hoverShipID</tt> are non-zero, they must be the same coordinate,
-         *  never different non-zero values.
-         * @since 2.0.00
-         */
-        int hoverShipID;
-
-        /**
-         * Is hover a port at coordinate hoverID?
-         * @see #PLACE_INIT_SETTLEMENT
-         */
-        boolean hoverIsPort;
-
-        /**
-         * Is hover a ship owned by our player, movable from its current position?
-         * If true, {@link #hoverShipID} is also set.
-         * @since 2.0.00
-         */
-        private boolean hoverIsShipMovable;
-
-        /** Mouse position */
-        private int mouseX, mouseY;
-
-        /**
-         * Flag to tell {@link #setHoverText(String)} to repaint, even if text hasn't changed.
-         * @since 1.1.17
-         */
-        private boolean setHoverText_modeChangedOrMouseMoved;
-
-        /** Our position (upper-left of tooltip box) */
-        private int boxX, boxY;
-
-        /** Requested X-offset from mouse pointer of tooltip box (used for robber placement) */
-        private int offsetX;
-
-        /** Our size.
-         *  If boxw == 0, also indicates need fontmetrics - will be set in paint().
-         */
-        private int boxW, boxH;
-        
-        private final int TEXT_INSET = 3;
-        private final int PADDING_HORIZ = 2 * TEXT_INSET + 2;
-        
-        BoardToolTip(SOCBoardPanel ourBoardPanel)
-        {
-            bpanel = ourBoardPanel;
-            hoverText = null;
-            hoverMode = NONE;
-            hoverID = 0;
-            hoverPiece = null;
-            hoverRoadID = 0;
-            hoverSettlementID = 0;
-            hoverCityID = 0;
-            hoverShipID = 0;
-            hoverIsPort = false;
-            hoverIsShipMovable = false;
-            mouseX = 0;
-            mouseY = 0;
-            offsetX = 0;
-            boxW = 0;
-        }
-        
-        /** Currently displayed text.
-         * 
-         * @return Tooltip text, or null if nothing.
-         */
-        public String getHoverText()
-        {
-            return hoverText;
-        }
-
-        /**
-         * Is the hoverText tip non-null,
-         * or is any hover ID non-zero? (hoverRoadID, etc)
-         */
-        public boolean isVisible()
-        {
-            return ((hoverText != null) || (hoverRoadID != 0)
-                    || (hoverSettlementID != 0) || (hoverCityID != 0)
-                    || (hoverShipID != 0));
-        }
-
-        /**
-         * Show tooltip at appropriate location when mouse
-         * is at (x,y) relative to the board.
-         * Repaint the board.
-         * @param x x-coordinate of mouse, actual screen pixels (not unscaled internal)
-         * @param y y-coordinate of mouse, actual screen pixels (not unscaled internal)
-         * @see #setHoverText(String)
-         */
-        public void positionToMouse(final int x, int y)
-        {
-            mouseX = x;
-            mouseY = y;
-
-            boxX = mouseX + offsetX;
-            boxY = mouseY;
-            if (offsetX < 5)
-                boxY += 12;
-
-            if (panelMinBW < ( boxX + boxW ))
-            {
-                // Try to float it to left of mouse pointer
-                boxX = mouseX - boxW - offsetX;
-                if (boxX < 0)
-                {
-                    // Not enough room, just place flush against right-hand side
-                    boxX = panelMinBW - boxW;
-                }
-            }
-
-            // if boxW == 0, we don't have the fontmetrics yet,
-            // so paint() might need to change boxX or boxY
-            // if we're near the bottom or right edge.
-
-            bpanel.repaint();
-            setHoverText_modeChangedOrMouseMoved = false;
-            // JM TODO consider repaint(boundingbox).
-        }
-
-        /**
-         * Set the hover tip (tooltip) x-position,
-         * but don't repaint the board.
-         * Used in robber placement.
-         * @param ofsX  New offset
-         */
-        public void setOffsetX(int ofsX)
-        {
-            offsetX = ofsX;
-        }
-
-        /**
-         * Set the hover text (tooltip) based on where the mouse is now,
-         * and repaint the board.
-         *<P>
-         * Calls {@link #positionToMouse(int, int) positionToMouse(mouseX,mouseY)}.
-         *
-         * @param t Hover text contents, or null to clear that text (but
-         *          not hovering pieces) and repaint.  Do nothing if text is
-         *          already equal to <tt>t</tt>, or if both are null.
-         * @see #hideHoverAndPieces()
-         */
-        public void setHoverText(final String t)
-        {
-            // If text unchanged, and mouse hasn't moved, do nothing:
-            if ( (t == hoverText)  // (also covers both == null)
-                 || ((t != null) && t.equals(hoverText)) )
-            {
-                if (! setHoverText_modeChangedOrMouseMoved)
-                    return;
-            }
-
-            hoverText = t;
-            if (t == null)
-            {
-                bpanel.repaint();
-                setHoverText_modeChangedOrMouseMoved = false;
-                return;
-            }
-            boxW = 0;  // Paint method will calculate it
-            positionToMouse(mouseX, mouseY);  // Also calls repaint, clears setHoverText_modeChangedOrMouseMoved
-        }
-        
-        /**
-         * Clear hover text, and cancel any hovering roads/settlements/cities.
-         * Repaint the board.
-         * The next call to {@link #handleHover(int, int)} will set up the
-         * hovering pieces/text for the current mode.
-         */
-        public void hideHoverAndPieces()
-        {
-            hoverRoadID = 0;
-            hoverSettlementID = 0;
-            hoverCityID = 0;
-            hoverShipID = 0;
-            hoverIsPort = false;
-            hoverIsShipMovable = false;
-            hoverText = null;
-            setHoverText_modeChangedOrMouseMoved = false;
-            bpanel.repaint();
-        }
-        
-        /** Draw; Graphics should be the boardpanel's gc, as seen in its paint method. */
-        public void paint(Graphics g)
-        {
-            if (playerNumber != -1)
-            {
-                if (hoverRoadID != 0)
-                {
-                    if (! hoverIsShipMovable)
-                        drawRoadOrShip(g, hoverRoadID, playerNumber, true, true, false);
-                    else
-                        drawRoadOrShip(g, hoverRoadID, -1, true, true, false);
-                }
-                if (hoverShipID != 0)
-                {
-                    drawRoadOrShip(g, hoverShipID, playerNumber, true, false, false);
-                }
-                if (hoverSettlementID != 0)
-                {
-                    drawSettlement(g, hoverSettlementID, playerNumber, true);
-                }
-                if (hoverCityID != 0)
-                {
-                    drawCity(g, hoverCityID, playerNumber, true);
-                }
-            }
-            String ht = hoverText;  // cache against last-minute change in another thread
-            if (ht == null)
-                return;
-
-            if (boxW == 0)
-            {
-                // FontMetrics lookup, now that we have graphics info.
-                // Use '-' not ' ' to get around stringWidth spacing bug.
-                final Font bpf = bpanel.getFont();
-                if (bpf == null)
-                    return;
-                final FontMetrics fm = g.getFontMetrics(bpf);
-                if (fm == null)
-                    return;
-                boxW = fm.stringWidth(ht.replace(' ', '-')) + PADDING_HORIZ;
-                boxH = fm.getHeight();
-
-                // Check if we'd be past the bottom or right edge
-                final int bpwidth = bpanel.getWidth();
-                if (boxX + boxW > bpwidth)
-                    boxX = bpwidth - boxW - 2;
-                final int bpheight = bpanel.getHeight();
-                if (boxY + boxH > bpheight)
-                    boxY = bpheight - boxH - 2;
-            }
-            g.setColor(Color.WHITE);
-            g.fillRect(boxX, boxY, boxW, boxH - 1);
-            g.setColor(Color.BLACK);
-            g.drawRect(boxX, boxY, boxW, boxH - 1);
-            g.setFont(bpanel.getFont());
-            g.drawString(ht, boxX + TEXT_INSET, boxY + boxH - TEXT_INSET);
-        }
-
-        /**
-         * Mouse is hovering during normal play; look for info for tooltip text.
-         * Assumes x or y has changed since last call.
-         * Does not affect the "hilight" variable used by SOCBoardPanel during
-         * initial placement, and during placement from clicking "Buy" buttons.
-         *<P>
-         * If the board mode doesn't allow hovering pieces (ghost pieces), will clear
-         * hoverRoadID, hoverSettlementID, and hoverCityID to 0.
-         * Otherwise, these are set when the mouse is at a location where the
-         * player can build or upgrade, and they have resources to build.
-         *<P>
-         * Priority when hovering over a point on the board:
-         *<UL>
-         *<LI> Look first for settlements or ports
-         *<LI> If not over a settlement, look for a road or ship
-         *<LI> If no road, look for a hex
-         *</UL>
-         *
-         * @param x Cursor x, from upper-left of board: actual coordinates, not board-internal coordinates
-         * @param y Cursor y, from upper-left of board: actual coordinates, not board-internal coordinates
-         */
-        private void handleHover(final int x, int y)
-        {
-            if ((x != mouseX) || (y != mouseY))
-            {
-                mouseX = x;
-                mouseY = y;
-                setHoverText_modeChangedOrMouseMoved = true;
-            }
-
-            int xb = x, yb = y;  // internal board coordinates
-            if (isScaledOrRotated)
-            {
-                if (isScaled)
-                {
-                    xb = scaleFromActualX(xb);
-                    yb = scaleFromActualY(yb);
-                }
-                if (isRotated)
-                {
-                    // (ccw): P'=(y, panelMinBW-x)
-                    int xb1 = yb;
-                    yb = panelMinBW - xb - deltaY;  // -deltaY for similar reasons as -HEXHEIGHT in drawHex
-                    xb = xb1;
-                }
-            }
-
-            // Variables set in previous call to handleHover:
-            // hoverMode, hoverID, hoverText.
-            // Check whether they have changed.
-            // If not, just move the tooltip with positionToMouse.
-
-            /** Coordinates on board (a node, edge, or hex) */
-            int id;
-            boolean modeAllowsHoverPieces = ((mode != PLACE_INIT_SETTLEMENT)
-                && (mode != PLACE_INIT_ROAD) && (mode != PLACE_ROBBER) && (mode != PLACE_PIRATE)
-                && (mode != TURN_STARTING) && (mode != GAME_OVER));
-
-            final boolean debugPP = game.isDebugFreePlacement();
-            final boolean playerIsCurrent =
-                (player != null) && (debugPP || playerInterface.clientIsCurrentPlayer());
-            boolean hoverTextSet = false;  // True once text is determined
-
-            if (! modeAllowsHoverPieces)
-            {
-                hoverRoadID = 0;
-                hoverSettlementID = 0;
-                hoverCityID = 0;
-                hoverShipID = 0;
-            }
-
-            // Look first for settlements/cities or ports
-            id = findNode(xb,yb);
-            if (id > 0)
-            {
-                // Are we already looking at it?
-                if ((hoverMode == PLACE_SETTLEMENT) && (hoverID == id))
-                {
-                    positionToMouse(x,y);
-                    return;  // <--- Early ret: No work needed ---
-                }
-                
-                // Is anything there?
-                SOCPlayingPiece p = board.settlementAtNode(id);
-                if (p == null)
-                    p = game.getFortress(id);  // pirate fortress (scenario option _SC_PIRI) or null
-
-                if (p != null)
-                {
-                    hoverMode = PLACE_SETTLEMENT;
-                    hoverPiece = p;
-                    hoverID = id;
-
-                    StringBuffer sb = new StringBuffer();
-                    if (p instanceof SOCFortress)
-                    {
-<<<<<<< HEAD
-                        sb.append(portDesc);  // "game.port.three", "game.port.wood"
-                        if (p.getType() == SOCPlayingPiece.CITY)
-                            sb.append(".city");
-                        else
-                            sb.append(".stlmt");  // port, not port city
-                        hoverIsPort = true;
-                    }
-                    else
-                    {
-                        if (p.getType() == SOCPlayingPiece.CITY)
-                            sb.append("game.city");
-                        else
-                            sb.append("game.stlmt");
-                    }
-                    String plName = p.getPlayer().getName();
-                    if (plName == null)
-                        plName = /*I*/"unowned"/*18N*/;
+                        sb.append(portDesc);  // "game.port.three", "game.port.wood"
+                        if (p.getType() == SOCPlayingPiece.CITY)
+                            sb.append(".city");
+                        else
+                            sb.append(".stlmt");  // port, not port city
+                        hoverIsPort = true;
+                    }
+                    else
+                    {
+                        if (p.getType() == SOCPlayingPiece.CITY)
+                            sb.append("game.city");
+                        else
+                            sb.append("game.stlmt");
+                    }
+                    String plName = p.getPlayer().getName();
+                    if (plName == null)
+                        plName = /*I*/"unowned"/*18N*/;
+                    if (p instanceof SOCFortress)
+                        sb.append(".piratefortress");
                     setHoverText(strings.get(sb.toString(), plName, board.getPortTypeFromNodeCoord(id)));
-=======
-                        sb.append("Pirate Fortress: ");
-                    } else {
-                        String portDesc = portDescAtNode(id);
-                        if (portDesc != null)
-                        {
-                            sb.append(portDesc);  // "3:1 Port", "2:1 Wood port"
-                            if (p.getType() == SOCPlayingPiece.CITY)
-                                sb.append(" city: ");
-                            else
-                                sb.append(": ");  // port, not port city
-                            hoverIsPort = true;
-                        }
-                        else
-                        {
-                            if (p.getType() == SOCPlayingPiece.CITY)
-                                sb.append("City: ");
-                            else
-                                sb.append("Settlement: ");
-                        }
-                    }
-                    String plName = p.getPlayer().getName();
-                    if (plName == null)
-                        plName = "unowned";
-                    sb.append(plName);
-                    if (p instanceof SOCFortress)
-                        sb.append(" must defeat to win");
-                    setHoverText(sb.toString());
->>>>>>> 850789dc
-                    hoverTextSet = true;
-
-                    // If we're at the player's settlement, ready to upgrade to city
-                    if (modeAllowsHoverPieces && playerIsCurrent
-                         && (p.getPlayer() == player)
-                         && (p.getType() == SOCPlayingPiece.SETTLEMENT)
-                         && (player.isPotentialCity(id))
-                         && (player.getNumPieces(SOCPlayingPiece.CITY) > 0)
-                         && (debugPP || player.getResources().contains(SOCGame.CITY_SET)))
-                    {
-                        hoverCityID = id;
-                    } else {
-                        hoverCityID = 0;
-                    }
-                    hoverSettlementID = 0;
-                }
-                else
-                {
-                    // Nothing currently here.
-                    // Look for potential pieces.
-
-                    hoverSettlementID = 0;
-
-                    // Villages for Cloth trade scenario
-                    if (game.isGameOptionSet(SOCGameOption.K_SC_CLVI))
-                    {
-                        SOCVillage vi = ((SOCBoardLarge) board).getVillageAtNode(id);
-                        if (vi != null)
-                        {
-                            hoverMode = PLACE_ROBBER;  // const used for hovering-at-node
-                            hoverID = id;
-                            hoverIsPort = false;
-                            hoverTextSet = true;
-                            hoverCityID = 0;
-                            setHoverText(/*I*/"Village for cloth trade on " + vi.diceNum + " (" + vi.getCloth() + " cloth)"/*18N*/);
-                        }
-                    }
-
-                    if (playerIsCurrent && ! hoverTextSet)
-                    {
-                        // Can we place here?
-                        hoverCityID = 0;
-                        if (modeAllowsHoverPieces
-                            && (player.getNumPieces(SOCPlayingPiece.SETTLEMENT) > 0)
-                            && (debugPP || player.getResources().contains(SOCGame.SETTLEMENT_SET)))
-                        {
-                            if (player.canPlaceSettlement(id))
-                            {
-                                hoverSettlementID = id;
-                            }
-                            else if (player.isPotentialSettlement(id))
-                            {
-                                setHoverText(/*I*/"Not allowed to settle here"/*18N*/);
-                                hoverMode = PLACE_ROBBER;  // const used for hovering-at-node
-                                hoverID = id;
-                                hoverIsPort = false;
-                                hoverTextSet = true;
-                            }
-                        }
-                    }
-
-                    // Initial Placement on large board: Check for
-                    // a restricted starting land area.
-                    if (playerIsCurrent && game.hasSeaBoard && (! hoverTextSet)
-                        && game.isInitialPlacement()
-                        && player.isLegalSettlement(id)
-                        && ! player.isPotentialSettlement(id))
-                    {
-                        setHoverText(/*I*/"Initial placement not allowed here"/*18N*/);
-                        hoverMode = PLACE_ROBBER;  // const used for hovering-at-node
-                        hoverID = id;
-                        hoverIsPort = false;
-                        hoverTextSet = true;
-                    }
-
-                    // Port check.  At most one adjacent will be a port.
-                    if ((hoverMode == PLACE_INIT_SETTLEMENT) && (hoverID == id))
-                    {
-                        // Already looking at a port at this coordinate.
-                        positionToMouse(x,y);
-                        hoverTextSet = true;
-                    }
-                    else if (! hoverTextSet)
-                    {
-                        String portDesc = portDescAtNode(id);
-                        if (portDesc != null)
-                        {
-                            setHoverText(strings.get(portDesc, board.getPortTypeFromNodeCoord(id)));
-                            hoverTextSet = true;
-                            hoverMode = PLACE_INIT_SETTLEMENT;  // const used for hovering-at-port
-                            hoverID = id;
-                            hoverIsPort = true;
-                        }
-                    }
-
-                }  // end if-node-has-settlement
-            }
-            else
-            {
-                hoverSettlementID = 0;
-                hoverCityID = 0;
-            }
-
-            // If not over a settlement, look for a road or ship
-            id = findEdge(xb, yb, false);
-            if (id != 0)
-            {
-                // Are we already looking at it?
-                if ((hoverID == id) && ((hoverMode == PLACE_ROAD) || (hoverMode == PLACE_SHIP)))
-                {
-                    positionToMouse(x,y);
-                    return;  // <--- Early ret: No work needed ---
-                }
-
-                hoverRoadID = 0;
-                hoverShipID = 0;
-                hoverIsShipMovable = false;
-
-                // Is anything there?
-                SOCPlayingPiece p = board.roadAtEdge(id);
-                if (p != null)
-                {
-                    if (! hoverTextSet)
-                    {
-                        final boolean isRoad = (p.getType() == SOCPlayingPiece.ROAD);
-                        if (isRoad)
-                            hoverMode = PLACE_ROAD;
-                        else
-                            hoverMode = PLACE_SHIP;
-                        hoverPiece = p;
-                        hoverID = id;
-                        String plName = p.getPlayer().getName();
-                        if (plName == null)
-                            plName = /*I*/"unowned"/*18N*/;
-                        if (isRoad)
-                            setHoverText(/*I*/"Road: " + plName/*18N*/);
-                        else
-                            setHoverText(/*I*/"Ship: " + plName/*18N*/);
-
-                        // Can the player move their ship?
-                        if (modeAllowsHoverPieces && playerIsCurrent
-                             && (! isRoad)
-                             && (p.getPlayer() == player)
-                             && (game.canMoveShip(playerNumber, hoverID) != null))
-                        {
-                            hoverIsShipMovable = true;
-                            hoverShipID = id;
-                        }
-                    }
-
-                    return;  // <--- Early return: Found road ---
-                }
-                else if (playerIsCurrent)
-                {
-                    // No piece there
-                    if (modeAllowsHoverPieces)
-                    {
-                        // If this edge is coastal, do we show a road or a ship?
-                        // Have findEdge determine if we're on the land or sea side.
-                        final boolean canPlaceShip = game.canPlaceShip(player, id);
-                        boolean isShip = false;
-                        if (isLargeBoard)
-                        {
-                            if (player.isPotentialRoad(id)
-                                && ((SOCBoardLarge) board).isEdgeCoastline(id))
-                            {
-                                id = findEdge(xb, yb, true);
-                                if (id < 0)
-                                {
-                                    id = -id;
-                                    isShip = canPlaceShip;
-                                }
-                            } else {
-                                isShip = canPlaceShip;
-                            }
-                        }
-
-                        if ((! isShip)
-                            && player.isPotentialRoad(id)
-                            && (player.getNumPieces(SOCPlayingPiece.ROAD) > 0)
-                            && (debugPP || player.getResources().contains(SOCGame.ROAD_SET)))
-                        {
-                            hoverRoadID = id;
-                        }
-                        else if (canPlaceShip  // checks isPotentialShip, pirate ship
-                            && (player.getNumPieces(SOCPlayingPiece.SHIP) > 0)
-                            && (debugPP || player.getResources().contains(SOCGame.SHIP_SET)))
-                        {
-                            hoverShipID = id;
-                        }
-                    }
-                }
-            }
-            
-            // By now we've set hoverRoadID, hoverShipID, hoverCityID, hoverSettlementID, hoverIsPort.
-            if (hoverTextSet)
-            {
-                return;  // <--- Early return: Text and hover-pieces set ---
-            }
-
-            // If no road, look for a hex
-            //  - reminder: socboard.getHexTypeFromCoord, getNumberOnHexFromCoord, socgame.getPlayersOnHex
-            id = findHex(xb,yb);
-            if (id > 0)
-            {
-                // Are we already looking at it?
-                if (((hoverMode == PLACE_ROBBER) || (hoverMode == PLACE_PIRATE)) && (hoverID == id))
-                {
-                    positionToMouse(x,y);
-                    return;  // <--- Early ret: No work needed ---
-                }
-
-                if (game.getGameState() == SOCGame.PLACING_PIRATE)
-                    hoverMode = PLACE_PIRATE;
-                else
-                    hoverMode = PLACE_ROBBER;  // const used for hovering-at-hex
-                hoverPiece = null;
-                hoverID = id;
-
-                {
-                    final int htype = board.getHexTypeFromCoord(id);
-                    final int dicenum = board.getNumberOnHexFromCoord(id);
-                    
-                    StringBuffer key = new StringBuffer("game.hex.hoverformat");
-                    String hname = "";
-                    String addinfo = "";
-                    int hid = htype;
-                    boolean showDice = false;
-                    
-                    switch (htype)
-                    {
-                    case SOCBoard.DESERT_HEX:
-                        hname = "game.hex.desert";  break;
-                    case SOCBoard.CLAY_HEX:
-                        hname = "game.hex.clay";    break;
-                    case SOCBoard.ORE_HEX:
-                        hname = "game.hex.ore";     break;
-                    case SOCBoard.SHEEP_HEX:
-                        hname = "game.hex.sheep";   break;
-                    case SOCBoard.WHEAT_HEX:
-                        hname = "game.hex.wheat";   break;
-                    case SOCBoard.WOOD_HEX:
-                        hname = "game.hex.wood";    break;
-                    case SOCBoard.WATER_HEX:
-                        hname = "game.hex.water";   break;
-
-                    case SOCBoardLarge.GOLD_HEX:
-                        if (isLargeBoard)
-                            hname = "game.hex.gold";
-                        else
-                            // GOLD_HEX is also MISC_PORT_HEX
-                            hid = SOCBoard.MISC_PORT;
-                            hname = portDescForType(hid);
-                        break;
-
-                    case SOCBoardLarge.FOG_HEX:
-                        if (isLargeBoard)
-                        {
-                            if (game.isInitialPlacement())
-                                hname = "game.hex.fog.s";
-                            else
-                                hname = "game.hex.fog.r";
-                        } else {
-                            // FOG_HEX is also CLAY_PORT_HEX
-                            hid = SOCBoard.CLAY_PORT;
-                            hname = portDescForType(hid);
-                        }
-                        break;
-
-                    default:
-                        {
-                            // Check for a port at this hex.
-                            // (May already have checked above for the node, using portDescAtNode;
-                            //  only the original board layout encodes ports into the hex types.)
-                            String portDesc = null;
-                            if ((htype >= SOCBoard.MISC_PORT_HEX) && (htype <= SOCBoard.WOOD_PORT_HEX))
-                            {
-                                hid = htype - (SOCBoard.MISC_PORT_HEX - SOCBoard.MISC_PORT);
-                                portDesc = portDescForType(hid);
-                            }
-                            if (portDesc != null)
-                            {
-                                hname = portDesc;
-                            } else {
-                                hid = htype;
-                                hname = "game.hex.generic";
-                            }
-                        }
-                    }
-                    if (board.getRobberHex() == id)
-                    {
-                        showDice = dicenum > 0;
-                        addinfo = "game.hex.addinfo.robber";
-                    }
-                    else if (board.getPreviousRobberHex() == id)
-                    {
-                        showDice = dicenum > 0;
-                        addinfo = "game.hex.addinfo.past.robber";
-                    }
-                    else if (isLargeBoard)
-                    {
-                        final SOCBoardLarge bl = (SOCBoardLarge) board;
-                        if (bl.getPirateHex() == id)
-                        {
-                            showDice = dicenum > 0;
-                            addinfo = "game.hex.addinfo.pirate";
-                        }
-                        else if (bl.getPreviousPirateHex() == id)
-                        {
-                            showDice = dicenum > 0;
-                            addinfo = "game.hex.addinfo.past.pirate";
-                        }
-                        else if (bl.isHexInLandAreas(id, bl.getPlayerExcludedLandAreas()))
-                        {
-                            // Give the player an early warning, even if roads/ships aren't near this hex
-                            addinfo = "game.hex.addinfo.cantsettle";
-                        }
-                    }
-                    hname = strings.get(hname, hid);
-                    if(showDice){
-                        key.append(".dice");
-                    }
-                    if(addinfo.length() != 0){
-                        key.append(".addi");
-                        addinfo = strings.get(addinfo);
-                    }
-                    setHoverText(strings.get(key.toString(), hname, dicenum, addinfo));
-                }
-                
-                return;  // <--- Early return: Found hex ---
-            }
-
-            if ((hoverRoadID != 0) || (hoverShipID != 0))
-            {
-                setHoverText(null); // hoverMode = PLACE_ROAD;
-                bpanel.repaint();
-                return;
-            }
-
-            // If no hex, nothing.
-            if (hoverMode != NONE)
-            {
-                setHoverText_modeChangedOrMouseMoved = true;
-                hoverMode = NONE;
-            }
-            setHoverText(null);
-        }
-
-        /**
-         * Check at this node coordinate for a port, and return its descriptive text.
-         * Does not check for players' settlements or cities, only for the port.
-         *
-         * @param id Node coordinate ID for potential port
-         *
-         * @return Port text description, or null if no port at that node id.
-         *    Text format is "3:1 Port" or "2:1 Wood port".
-         */
-        public String portDescAtNode(int id)
-        {
-            return portDescForType(board.getPortTypeFromNodeCoord(id));
-        }
-
-        /**
-         * Descriptive text for a given port type.
-         * @param portType Port type, as from {@link SOCBoard#getPortTypeFromNodeCoord(int)}.
-         *           Should be in range {@link SOCBoard#MISC_PORT} to {@link SOCBoard#WOOD_PORT}.
-         * @return Port text description, or null if no port for that value of <tt>portType</tt>
-         *    Text format is "3:1 Port" or "2:1 Wood port".
-         * @since 1.1.08
-         */
-        //TODO i18n docu new return type, now returns locale
-        public String portDescForType(final int portType)
-        {
-            if (portType == -1)
-                return null;  // <--- No port found ---
-
-            String portDesc;
-            switch (portType)
-            {
-            case SOCBoard.MISC_PORT:
-                portDesc = "game.port.three";
-                break;
-
-            case SOCBoard.CLAY_PORT:
-                portDesc = "game.port.clay";
-                break;
-
-            case SOCBoard.ORE_PORT:
-                portDesc = "game.port.ore";
-                break;
-
-            case SOCBoard.SHEEP_PORT:
-                portDesc = "game.port.sheep";
-                break;
-
-            case SOCBoard.WHEAT_PORT:
-                portDesc = "game.port.wheat";
-                break;
-
-            case SOCBoard.WOOD_PORT:
-                portDesc = "game.port.wood";
-                break;
-
-            default:
-                // Just in case
-                portDesc = "game.port.generic";
-            }
-
-            return portDesc;
-        }
-        
-    }  // inner class BoardToolTip
-
-
-
-    /**
-     * This class creates a popup menu on the board,
-     * to trade or build or cancel building.
-     *<P>
-     * {@link BoardPopupMenu#actionPerformed(ActionEvent)} usually calls
-     * {@link SOCBuildingPanel#clickBuildingButton(SOCGame, String, boolean)}
-     * to send messages to the server.
-     */
-    private class BoardPopupMenu extends PopupMenu
-        implements java.awt.event.ActionListener
-    {
-      /** our parent boardpanel */
-      SOCBoardPanel bp;
-
-      MenuItem buildRoadItem, buildSettleItem, upgradeCityItem;
-
-      /**
-       * Menu item to build or move a ship if {@link SOCGame#hasSeaBoard}, or null.
-       * @since 2.0.00
-       */
-      MenuItem buildShipItem;
-
-      /**
-       * Menu item to cancel a build as we're placing it,
-       * or to cancel moving a ship.
-       * Piece type to cancel is {@link #cancelBuildType}.
-       */
-      MenuItem cancelBuildItem;
-
-      /** determined at menu-show time, only over a useable port. Added then, and removed at next menu-show */
-      SOCHandPanel.ResourceTradePopupMenu portTradeSubmenu;
-
-      /** determined at menu-show time */
-      private int menuPlayerID;
-
-      /** determined at menu-show time */
-      private boolean menuPlayerIsCurrent;
-
-      /** determined at menu-show time */
-      private boolean wantsCancel;
-
-      /** If allow cancel, type of building piece ({@link SOCPlayingPiece#ROAD}, SETTLEMENT, ...) to cancel */
-      private int cancelBuildType;
-
-      /** hover road edge ID, or 0, at menu-show time */
-      private int hoverRoadID;
-
-      /** hover settlement or city node ID, or 0, at menu-show time */
-      private int hoverSettlementID, hoverCityID;
-
-      /**
-       * hover ship edge ID, or 0, at menu-show time.
-       * @since 2.0.00
-       */
-      private int hoverShipID;
-
-      /**
-       * True if we can move a ship, at menu-show time.
-       * {@link #hoverShipID} must be != 0.
-       * @since 2.0.00
-       */
-      private boolean isShipMovable;
-
-      /** Will this be for initial placement (send putpiece right away),
-       *  or for placement during game (send build, receive gamestate, send putpiece)?
-       */
-      protected boolean isInitialPlacement;
-
-      /** create a new BoardPopupMenu on this board */
-      public BoardPopupMenu(SOCBoardPanel bpanel)
-      {
-        super ("JSettlers");
-        bp = bpanel;
-
-        buildRoadItem = new MenuItem(/*I*/"Build Road"/*18N*/);
-        buildSettleItem = new MenuItem(/*I*/"Build Settlement"/*18N*/);
-        upgradeCityItem = new MenuItem(/*I*/"Upgrade to City"/*18N*/);
-        if (game.hasSeaBoard)
-            buildShipItem = new MenuItem(/*I*/"Build Ship"/*18N*/);
-        else
-            buildShipItem = null;
-        cancelBuildItem = new MenuItem(/*I*/"Cancel build"/*18N*/);
-        portTradeSubmenu = null;
-
-        add(buildRoadItem);
-        add(buildSettleItem);
-        add(upgradeCityItem);
-        if (buildShipItem != null)
-            add(buildShipItem);
-        addSeparator();
-        add(cancelBuildItem);
-
-        buildRoadItem.addActionListener(this);
-        buildSettleItem.addActionListener(this);
-        upgradeCityItem.addActionListener(this);
-        if (buildShipItem != null)
-            buildShipItem.addActionListener(this);
-        cancelBuildItem.addActionListener(this);
-      }
-
-      /** Custom 'cancel' show method for when placing a road/settlement/city,
-       *  giving the build/cancel options for that type of piece.
-       * 
-       * @param buildType piece type (SOCPlayingPiece.ROAD, CITY, SETTLEMENT)
-       * @param x   Mouse x-position
-       * @param y   Mouse y-position
-       * @param hilightAt Current hover/hilight coordinates of piece being cancelled/placed
-       */
-      public void showCancelBuild(int buildType, int x, int y, int hilightAt)
-      {
-          menuPlayerIsCurrent = (player != null) && playerInterface.clientIsCurrentPlayer();
-          wantsCancel = true;
-          cancelBuildType = buildType;
-          hoverRoadID = 0;
-          hoverSettlementID = 0;
-          hoverCityID = 0;
-          hoverShipID = 0;
-
-          buildRoadItem.setEnabled(false);
-          buildSettleItem.setEnabled(false);
-          upgradeCityItem.setEnabled(false);
-          if (buildShipItem != null)
-          {
-              buildShipItem.setEnabled(false);
-              buildShipItem.setLabel(/*I*/"Build Ship"/*18N*/);
-          }
-          cancelBuildItem.setEnabled(menuPlayerIsCurrent && game.canCancelBuildPiece(buildType));
-
-          // Check for initial placement (for different cancel message)
-          isInitialPlacement = game.isInitialPlacement();
-
-          switch (buildType)
-          {
-          case SOCPlayingPiece.ROAD:
-              cancelBuildItem.setLabel(/*I*/"Cancel road"/*18N*/);
-              buildRoadItem.setEnabled(menuPlayerIsCurrent);
-              hoverRoadID = hilightAt;
-              break;
-
-          case SOCPlayingPiece.SETTLEMENT:
-              cancelBuildItem.setLabel(/*I*/"Cancel settlement"/*18N*/);
-              buildSettleItem.setEnabled(menuPlayerIsCurrent);
-              hoverSettlementID = hilightAt;
-              break;
-
-          case SOCPlayingPiece.CITY:
-              cancelBuildItem.setLabel(/*I*/"Cancel city upgrade"/*18N*/);
-              upgradeCityItem.setEnabled(menuPlayerIsCurrent);
-              hoverCityID = hilightAt;
-              break;
-
-          case SOCPlayingPiece.SHIP:
-              if (mode == MOVE_SHIP)
-                  cancelBuildItem.setLabel(/*I*/"Cancel ship move"/*18N*/);
-              else
-                  cancelBuildItem.setLabel(/*I*/"Cancel ship"/*18N*/);
-              hoverShipID = hilightAt;
-              break;
-
-          default:
-              throw new IllegalArgumentException ("bad buildtype: " + buildType);
-          }
-
-          super.show(bp, x, y);
-      }
-      
-      /**
-       * Custom show method that finds current game status and player status.
-       * Also checks for hovering-over-port for port-trade submenu.
-       *
-       * @param x   Mouse x-position
-       * @param y   Mouse y-position
-       * @param hR  Hover road ID, or 0
-       * @param hSe  Hover settle ID, or 0
-       * @param hC  Hover city ID, or 0
-       * @param hSh  Hover ship ID, or 0; use negative if can move this currently placed ship.
-       *             <tt>hSh &lt; 0</tt> is the only time this method trusts the caller's
-       *             game state checks, instead of doing its own checking.
-       */
-      public void showBuild(int x, int y, int hR, int hSe, int hC, int hSh)
-      {
-          wantsCancel = false;
-          isInitialPlacement = false;
-          isShipMovable = false;
-          cancelBuildItem.setEnabled(false);
-          cancelBuildItem.setLabel(/*I*/"Cancel build"/*18N*/);
-          if (portTradeSubmenu != null)
-          {
-              // Cleanup from last time
-              remove(portTradeSubmenu);
-              portTradeSubmenu.destroy();
-              portTradeSubmenu = null;
-          }
-
-          menuPlayerIsCurrent = (player != null) && playerInterface.clientIsCurrentPlayer();
-
-          if (menuPlayerIsCurrent)
-          {
-              int gs = game.getGameState();
-              if (game.isDebugFreePlacement() && game.isInitialPlacement())
-              {
-                  switch (player.getPieces().size())
-                  {
-                  case 0:
-                  case 2:
-                      gs = SOCGame.START1A;  // Settlement
-                      break;
-                  case 1:
-                  case 3:
-                      gs = SOCGame.START1B;  // Road
-                      break;
-                  default:
-                      gs = SOCGame.PLAY1;  // any piece is okay
-                  }
-              }
-
-              switch (gs)
-              {
-              case SOCGame.START1A:
-              case SOCGame.START2A:
-              case SOCGame.START3A:
-                  isInitialPlacement = true;  // Settlement
-                  buildRoadItem.setEnabled(false);
-                  buildSettleItem.setEnabled(hSe != 0);
-                  upgradeCityItem.setEnabled(false);
-                  if (buildShipItem != null)
-                      buildShipItem.setEnabled(false);
-                  break;
-
-              case SOCGame.START1B:
-              case SOCGame.START2B:
-              case SOCGame.START3B:
-                  isInitialPlacement = true;  // Road
-                  buildRoadItem.setEnabled(hR != 0);
-                  buildSettleItem.setEnabled(false);
-                  upgradeCityItem.setEnabled(false);
-                  if (buildShipItem != null)
-                      buildShipItem.setEnabled(hSh != 0);
-                  if (! game.isDebugFreePlacement())
-                  {
-                      cancelBuildItem.setLabel(/*I*/"Cancel settlement"/*18N*/);  // Initial settlement
-                      cancelBuildItem.setEnabled(true);
-                      cancelBuildType = SOCPlayingPiece.SETTLEMENT;
-                  }
-                  break;
-
-              case SOCGame.PLACING_FREE_ROAD2:
-                  if (game.isPractice || (playerInterface.getClient().sVersion >= SOCGame.VERSION_FOR_CANCEL_FREE_ROAD2))
-                  {
-                      cancelBuildItem.setEnabled(true);
-                      cancelBuildItem.setLabel(/*I*/"Skip road or ship"/*18N*/);
-                  }
-                  // Fall through to enable/disable building menu items
-
-              case SOCGame.PLACING_FREE_ROAD1:
-                  buildRoadItem.setEnabled(hR != 0);
-                  buildSettleItem.setEnabled(false);
-                  upgradeCityItem.setEnabled(false);
-                  if (buildShipItem != null)
-                      buildShipItem.setEnabled(hSh != 0);
-                  break;
-
-              default:
-                  if (gs < SOCGame.PLAY1)
-                      menuPlayerIsCurrent = false;  // Not in a state to place items
-              }
-          }
-          
-          if (! menuPlayerIsCurrent)
-          {
-              buildRoadItem.setEnabled(false);
-              buildSettleItem.setEnabled(false);
-              upgradeCityItem.setEnabled(false);
-              if (buildShipItem != null)
-              {
-                  buildShipItem.setEnabled(false);
-                  buildShipItem.setLabel(/*I*/"Build Ship"/*18N*/);
-              }
-              hoverRoadID = 0;
-              hoverSettlementID = 0;
-              hoverCityID = 0;
-              hoverShipID = 0;
-          }
-          else
-          {
-              final int cpn = game.getCurrentPlayerNumber();
-                // note: if debugPP, cpn might not == player.playerNumber
-
-              if (! isInitialPlacement)
-              {
-                  final boolean debugPP = game.isDebugFreePlacement();
-                  buildRoadItem.setEnabled
-                      ( player.isPotentialRoad(hR) &&
-                        (debugPP ? (player.getNumPieces(SOCPlayingPiece.ROAD) > 0)
-                                 : game.couldBuildRoad(cpn)) );
-                  buildSettleItem.setEnabled
-                      ( player.canPlaceSettlement(hSe) &&
-                        (debugPP ? (player.getNumPieces(SOCPlayingPiece.SETTLEMENT) > 0)
-                                 : game.couldBuildSettlement(cpn)) );
-                  upgradeCityItem.setEnabled
-                      ( player.isPotentialCity(hC) &&
-                        (debugPP ? (player.getNumPieces(SOCPlayingPiece.CITY) > 0)
-                                 : game.couldBuildCity(cpn)) );
-                  if (buildShipItem != null)
-                  {
-                    isShipMovable = (hSh < 0);
-                    if (isShipMovable)
-                    {
-                        hSh = -hSh;
-                        buildShipItem.setLabel(/*I*/"Move Ship"/*18N*/);
-                        buildShipItem.setEnabled(true);  // trust the caller's game checks
-                    } else {
-                        buildShipItem.setLabel(/*I*/"Build Ship"/*18N*/);
-                        buildShipItem.setEnabled
-                        ( game.canPlaceShip(player, hSh) &&
-                          (debugPP ? (player.getNumPieces(SOCPlayingPiece.SHIP) > 0)
-                                   : game.couldBuildShip(cpn)) );
-                    }
-                  }
-              }
-              hoverRoadID = hR;
-              hoverSettlementID = hSe;
-              hoverCityID = hC;
-              hoverShipID = hSh;
-              
-              // Is it a port?
-              int portType = -1;
-              int portId = 0;
-              if (hSe != 0)
-                  portId = hSe;
-              else if (hC != 0)
-                  portId = hC;
-              else if (bp.hoverTip.hoverIsPort)
-                  portId = bp.hoverTip.hoverID;
-
-              if (portId != 0)
-                  portType = board.getPortTypeFromNodeCoord(portId);
-
-              // Menu differs based on port
-              if (portType != -1)
-              {
-                  if (portType == SOCBoard.MISC_PORT)
-                      portTradeSubmenu = new ResourceTradeAllMenu
-                          (bp, playerInterface.getPlayerHandPanel(cpn));
-                  else
-                      portTradeSubmenu = new SOCHandPanel.ResourceTradeTypeMenu
-                          (playerInterface.getPlayerHandPanel(cpn), portType, false);
-                  add(portTradeSubmenu);
-                  portTradeSubmenu.setEnabledIfCanTrade(true);
-              }
-          }
-
-          super.show(bp, x, y);
-      }
-
-      /** Handling the menu items **/
-      public void actionPerformed(ActionEvent e)
-      {
-          if (! playerInterface.clientIsCurrentPlayer())
-              return;
-          if (! menuPlayerIsCurrent)
-              return;
-          Object target = e.getSource();
-          if (target == buildRoadItem)
-              tryBuild(SOCPlayingPiece.ROAD);
-          else if (target == buildSettleItem)
-              tryBuild(SOCPlayingPiece.SETTLEMENT);
-          else if (target == upgradeCityItem)
-              tryBuild(SOCPlayingPiece.CITY);
-          else if ((target == buildShipItem) && (target != null))
-          {
-              if (isShipMovable)
-                  tryMoveShip();
-              else
-                  tryBuild(SOCPlayingPiece.SHIP);
-          }
-          else if (target == cancelBuildItem)
-              tryCancel();
-      }
-
-      /**
-       * Send message to server to request placing this piece, if allowable.
-       * If not initial placement, set up a reaction to send the 2nd message (putpiece).
-       * when server says it's OK to build.
-       * Assumes player is current, and player is non-null, when called.
-       *
-       * @param ptype Piece type, like {@link SOCPlayingPiece#ROAD}
-       */
-      void tryBuild(int ptype)
-      {
-          final boolean debugPP = game.isDebugFreePlacement();
-          int cpn = (debugPP)
-              ? playerNumber   // boardpanel's temporary player number
-              : playerInterface.getClientPlayerNumber();
-          int buildLoc;      // location
-          boolean canBuild;  // resources, rules
-          String btarget;    // button name on buildpanel
-          
-          // If we're in initial placement, or cancel/build during game,
-          // or debugPP, then send putpiece right now.
-          // Otherwise, multi-phase send.
-          final boolean sendNow = isInitialPlacement || wantsCancel || debugPP;
-          
-          // Note that if we're in gameplay have clicked the "buy road" button
-          // and trying to place it, game.couldBuildRoad will be false because
-          // we've already spent the resources.  So, wantsCancel won't check it.
-          
-          switch (ptype)
-          {
-          case SOCPlayingPiece.ROAD:
-              buildLoc = hoverRoadID;
-              canBuild = player.isPotentialRoad(buildLoc);
-              if (! sendNow)
-                  canBuild = canBuild && game.couldBuildRoad(cpn);
-              if (canBuild && sendNow)
-                  playerInterface.getClient().getGameManager().putPiece(game, new SOCRoad(player, buildLoc, board));
-              btarget = SOCBuildingPanel.ROAD;
-              break;
-
-          case SOCPlayingPiece.SETTLEMENT:
-              buildLoc = hoverSettlementID;
-              canBuild = player.canPlaceSettlement(buildLoc);
-              if (! sendNow)
-                  canBuild = canBuild && game.couldBuildSettlement(cpn);
-              if (canBuild && sendNow)
-              {
-                  playerInterface.getClient().getGameManager().putPiece(game, new SOCSettlement(player, buildLoc, board));
-                  if (isInitialPlacement)
-                      initstlmt = buildLoc;  // track for initial road mouseover hilight
-              }
-              btarget = SOCBuildingPanel.STLMT;
-              break;
-          
-          case SOCPlayingPiece.CITY:
-              buildLoc = hoverCityID;
-              canBuild = player.isPotentialCity(buildLoc);
-              if (! sendNow)
-                  canBuild = canBuild && game.couldBuildCity(cpn);
-              if (canBuild && sendNow)
-                  playerInterface.getClient().getGameManager().putPiece(game, new SOCCity(player, buildLoc, board));
-              btarget = SOCBuildingPanel.CITY;
-              break;
-
-          case SOCPlayingPiece.SHIP:
-              buildLoc = hoverShipID;
-              canBuild = game.canPlaceShip(player, buildLoc);  // checks isPotentialShip, pirate ship
-              if (! sendNow)
-                  canBuild = canBuild && game.couldBuildShip(cpn);
-              if (canBuild && sendNow)
-                  playerInterface.getClient().getGameManager().putPiece(game, new SOCShip(player, buildLoc, board));
-              btarget = SOCBuildingPanel.SHIP;
-              break;
-
-          default:
-              throw new IllegalArgumentException ("Bad build type: " + ptype);
-          }
-          
-          if (! canBuild)
-          {
-              playerInterface.print(/*I*/"Sorry, you cannot build there."/*18N*/);
-              return;
-          }
-          
-          if (sendNow)
-          {
-              // - Easy, we've sent it right away.  Done with placing this piece.
-              clearModeAndHilight(ptype);
-              return;
-          }
-
-          // - During gameplay: Send, wait to receive gameState, send.
-
-          // Set up timer to expect first-reply (and then send the second message)
-          popupSetBuildRequest(buildLoc, ptype);
-
-          // Now that we're expecting that, use buttons to send the first message
-          playerInterface.getBuildingPanel().clickBuildingButton
-              (game, btarget, true);
-      }
-      
-      /**
-       * Cancel placing a building piece, or cancel moving a ship.
-       * Calls {@link SOCBuildingPanel#clickBuildingButton(SOCGame, String, boolean)}.
-       */
-      void tryCancel()
-      {
-          if (mode == MOVE_SHIP)
-          {
-              // No building-panel or server request necessary
-              clearModeAndHilight(SOCPlayingPiece.SHIP);
-              return;
-          }
-
-          String btarget = null;
-          switch (cancelBuildType)
-          {
-          case SOCPlayingPiece.ROAD:
-              btarget = SOCBuildingPanel.ROAD;
-              break;
-          case SOCPlayingPiece.SETTLEMENT:
-              btarget = SOCBuildingPanel.STLMT;
-              break;
-          case SOCPlayingPiece.CITY:
-              btarget = SOCBuildingPanel.CITY;
-              break;
-          case SOCPlayingPiece.SHIP:
-              btarget = SOCBuildingPanel.SHIP;
-              break;
-          }
-          // Use buttons to cancel the build request
-          playerInterface.getBuildingPanel().clickBuildingButton
-              (game, btarget, false);
-      }
-
-      /**
-       * Set up the board so the player can click where they want the ship moved.
-       * Change mode to {@link #MOVE_SHIP} and set {@link SOCBoardPanel#moveShip_fromEdge}.
-       * Assumes player is current, and the ship at {@link #hoverShipID} is movable, when called.
-       * Repaints the board.
-       *
-       * @param ptype Piece type, like {@link SOCPlayingPiece#ROAD}
-       * @since 2.0.00
-       */
-      private void tryMoveShip()
-      {
-          playerInterface.print(/*I*/"Click the ship's new location."/*18N*/);
-          moveShip_fromEdge = hoverShipID;
-          mode = MOVE_SHIP;
-          hilight = 0;
-          hoverTip.hideHoverAndPieces();  // calls repaint
-      }
-
-    }  // inner class BoardPopupMenu
-
-    /**
-     * Menu for right-click on 3-for-1 port to trade all resource types with bank/port.
-     * Menu items won't necessarily say "trade 3", because the user may have a 2-for-1
-     * port, or may not have a 3-for-1 port (cost 4).
-     *
-     * @author Jeremy D Monin <jeremy@nand.net>
-     */
-    /* package-access */ static class ResourceTradeAllMenu extends SOCHandPanel.ResourceTradePopupMenu
-    {
-        private SOCBoardPanel bpanel;
-        private SOCHandPanel.ResourceTradeTypeMenu[] tradeFromTypes;
-
-        /**
-         * Temporary menu for board popup menu
-         *
-         * @throws IllegalStateException If client not current player
-         */
-        public ResourceTradeAllMenu(SOCBoardPanel bp, SOCHandPanel hp)
-            throws IllegalStateException
-        {
-            super(hp, /*I*/"Trade Port"/*18N*/);
-            bpanel = bp;
-            SOCPlayerInterface pi = hp.getPlayerInterface();
-            if (! pi.clientIsCurrentPlayer())
-                throw new IllegalStateException("Not current player");
-
-          tradeFromTypes = new SOCHandPanel.ResourceTradeTypeMenu[5];
-          for (int i = 0; i < 5; ++i)
-          {
-              tradeFromTypes[i] = new SOCHandPanel.ResourceTradeTypeMenu(hp, i+1, true);
-              add(tradeFromTypes[i]);
-          }
-        }
-
-        /**
-         * Show menu at this position. Before showing, enable or
-         * disable based on gamestate and player's resources.
-         * 
-         * @param x   Mouse x-position relative to colorsquare
-         * @param y   Mouse y-position relative to colorsquare
-         */
-        @Override
-        public void show(int x, int y)
-        {
-            setEnabledIfCanTrade(false);
-            super.show(bpanel, x, y);
-        }
-
-        /**
-         * Enable or disable based on gamestate and player's resources.
-         *
-         * @param itemsOnly If true, enable/disable items, instead of the menu itself.
-         *                  The submenus are considered items.
-         *                  Items within submenus are also items.
-         */
-        @Override
-        public void setEnabledIfCanTrade(boolean itemsOnly)
-        {
-            int gs = hpan.getGame().getGameState();
-            for (int i = 0; i < 5; ++i)
-            {
-                int numNeeded = tradeFromTypes[i].getResourceCost();
-                tradeFromTypes[i].setEnabledIfCanTrade(itemsOnly);
-                tradeFromTypes[i].setEnabledIfCanTrade
-                    ((gs == SOCGame.PLAY1)
-                     && (numNeeded <= hpan.getPlayer().getResources().getAmount(i+1)));
-            }
-        }
-
-        /** Cleanup, for removing this menu. */
-        @Override
-        public void destroy()
-        {
-            for (int i = 0; i < 5; ++i)
-            {
-                if (tradeFromTypes[i] != null)
-                {
-                    SOCHandPanel.ResourceTradeTypeMenu mi = tradeFromTypes[i];
-                    tradeFromTypes[i] = null;
-                    mi.destroy();
-                }
-            }
-            removeAll();
-            hpan = null;
-        }
-
-    }  /* static nested class ResourceTradeAllMenu */
-
-    /**
-     * Used for the delay between sending a build-request message,
-     * and receiving a game-state message.
-     * 
-     * This timer will probably not be called, unless there's a large lag
-     * between the server and client.  It's here just in case.
-     * Ideally the server responds right away, and the client responds then.
-     * 
-     * @see SOCHandPanel#autoRollSetupTimer()
-     */
-    protected class BoardPanelSendBuildTask extends java.util.TimerTask
-    {
-        protected int buildLoc, pieceType;
-        protected boolean wasSentAlready;
-
-        /** Send this after maximum delay.
-         * 
-         * @param coord Board coordinates, as used in SOCPutPiece message. Does not accept -1 for road edge 0x00.
-         * @param ptype Piece type, as used in SOCPlayingPiece / SOCPutPiece
-         */
-        protected BoardPanelSendBuildTask (int coord, int ptype)
-        {
-            buildLoc = coord;
-            pieceType = ptype;
-            wasSentAlready = false;
-        }
-        
-        /** Board coordinates, as used in SOCPutPiece message */
-        public int getBuildLoc()
-        {
-            return buildLoc;
-        }
-        
-        /** Piece type, as used in SOCPlayingPiece / SOCPutPiece */
-        public int getPieceType()
-        {
-            return pieceType;
-        }
-        
-        /**
-         * This timer will probably not be called, unless there's a large lag
-         * between the server and client.  It's here just in case.
-         */
-        @Override
-        public void run()
-        {
-            // for debugging
-            if (Thread.currentThread().getName().startsWith("Thread-"))
-            {
-                try {
-                    Thread.currentThread().setName("timertask-boardpanel");
-                }
-                catch (Throwable e) {}
-            }
-            
-            // Time is up.
-            sendOnceFromClientIfCurrentPlayer();
-        }
-
-        public synchronized void doNotSend()
-        {
-            wasSentAlready = true;
-        }
-
-        public synchronized boolean wasItSentAlready()
-        {
-            return wasSentAlready;
-        }
-
-        /**
-         * Internally synchronized around setSentAlready/wasItSentAlready.
-         * Assumes player != null because of conditions leading to the call.
-         */
-        public void sendOnceFromClientIfCurrentPlayer()
-        {
-            synchronized (this)
-            {
-                if (wasItSentAlready())
-                    return;
-                doNotSend();  // Since we're about to send it.
-            }
-
-            // Should only get here once, in one thread.
-            if (! playerInterface.clientIsCurrentPlayer())
-                return;  // Stale request, player's already changed
-            
-            SOCPlayerClient client = playerInterface.getClient();
-
-            switch (pieceType)
-            {
-            case SOCPlayingPiece.ROAD:
-                if (player.isPotentialRoad(buildLoc))
-                    client.getGameManager().putPiece(game, new SOCRoad(player, buildLoc, board));
-                break;
-
-            case SOCPlayingPiece.SETTLEMENT:
-                if (player.canPlaceSettlement(buildLoc))
-                    client.getGameManager().putPiece(game, new SOCSettlement(player, buildLoc, board));
-                break;
-
-            case SOCPlayingPiece.CITY:
-                if (player.isPotentialCity(buildLoc))
-                    client.getGameManager().putPiece(game, new SOCCity(player, buildLoc, board));
-                break;
-
-            case SOCPlayingPiece.SHIP:
-                if (game.canPlaceShip(player, buildLoc))  // checks isPotentialShip, pirate ship
-                    client.getGameManager().putPiece(game, new SOCShip(player, buildLoc, board));
-                break;
-            }
-
-            clearModeAndHilight(pieceType);
-        }
-        
-    }  // inner class BoardPanelSendBuildTask
-
-
-
-    /**
-     * Modal dialog to confirm moving the robber next to our own settlement or city.
-     * Start a new thread to show, so message treating can continue while the dialog is showing.
-     * If the move is confirmed, call playerClient.moveRobber and clearModeAndHilight.
-     *
-     * @author Jeremy D Monin <jeremy@nand.net>
-     */
-    protected class MoveRobberConfirmDialog extends AskDialog implements Runnable
-    {
-        /** prevent serializable warning */
-        private static final long serialVersionUID = 1110L;
-
-        /** Runs in own thread, to not tie up client's message-treater thread which initially shows the dialog. */
-        private Thread rdt;
-
-        private final SOCPlayer pl;
-        private final int robHex;
-
-        /**
-         * Creates a new MoveRobberConfirmDialog.
-         * To display the dialog, call {@link #showInNewThread()}.
-         *
-         * @param cli     Player client interface
-         * @param gamePI  Current game's player interface
-         * @param player  Current player
-         * @param newRobHex  The new robber hex, if confirmed; not validated.
-         *          Use a negative value if moving the pirate.
-         */
-        protected MoveRobberConfirmDialog(SOCPlayer player, final int newRobHex)
-        {
-            super(playerInterface.getGameDisplay(), playerInterface,
-                ((newRobHex > 0) ? /*I*/"Move robber to your hex?"/*18N*/ : /*I*/"Move pirate to your hex?"/*18N*/),
-                ((newRobHex > 0)
-                    ? /*I*/"Are you sure you want to move the robber to your own hex?"/*18N*/
-                    : /*I*/"Are you sure you want to move the pirate to your own hex?"/*18N*/),
-                ((newRobHex > 0) ? /*I*/"Move Robber"/*18N*/ : /*I*/"Move Pirate"/*18N*/),
-                /*I*/"Don't move there"/*18N*/,
-                null, 2);
-            rdt = null;
-            pl = player;
-            robHex = newRobHex;
-        }
-
-        /**
-         * React to the Move Robber button. (call playerClient.moveRobber)
-         */
-        @Override
-        public void button1Chosen()
-        {
-            // ask server to move it
-            pcli.getGameManager().moveRobber(game, pl, robHex);
-            clearModeAndHilight(-1);
-        }
-
-        /**
-         * React to the Don't Move button.
-         */
-        @Override
-        public void button2Chosen() {}
-
-        /**
-         * React to the dialog window closed by user. (Don't move the robber)
-         */
-        @Override
-        public void windowCloseChosen() {}
-
-        /**
-         * Make a new thread and show() in that thread.
-         * Keep track of the thread, in case we need to dispose of it.
-         * As noted in {@link #rdt} javadoc, the dialog runs in its
-         * own thread, to not tie up the client's message-treater thread
-         * which initially shows the dialog.
-         */
-        public void showInNewThread()
-        {
-            rdt = new Thread(this);
-            rdt.setDaemon(true);
-            rdt.setName("MoveRobberConfirmDialog");
-            rdt.start();  // run method will show the dialog
-        }
-
-        @Override
-        public void dispose()
-        {
-            if (rdt != null)
-            {
-                //FIXME: stop this thread internally
-                //rdt.stop();
-                rdt = null;
-            }
-            super.dispose();
-        }
-
-        /**
-         * In new thread, show ourselves. Do not call
-         * directly; call {@link #showInNewThread()}.
-         */
-        public void run()
-        {
-            try
-            {
-                setVisible(true);
-            }
-            catch (ThreadDeath e) {}
-        }
-
-    }  // nested class MoveRobberConfirmDialog
-
-}  // class SOCBoardPanel
+                    hoverTextSet = true;
+
+                    // If we're at the player's settlement, ready to upgrade to city
+                    if (modeAllowsHoverPieces && playerIsCurrent
+                         && (p.getPlayer() == player)
+                         && (p.getType() == SOCPlayingPiece.SETTLEMENT)
+                         && (player.isPotentialCity(id))
+                         && (player.getNumPieces(SOCPlayingPiece.CITY) > 0)
+                         && (debugPP || player.getResources().contains(SOCGame.CITY_SET)))
+                    {
+                        hoverCityID = id;
+                    } else {
+                        hoverCityID = 0;
+                    }
+                    hoverSettlementID = 0;
+                }
+                else
+                {
+                    // Nothing currently here.
+                    // Look for potential pieces.
+
+                    hoverSettlementID = 0;
+
+                    // Villages for Cloth trade scenario
+                    if (game.isGameOptionSet(SOCGameOption.K_SC_CLVI))
+                    {
+                        SOCVillage vi = ((SOCBoardLarge) board).getVillageAtNode(id);
+                        if (vi != null)
+                        {
+                            hoverMode = PLACE_ROBBER;  // const used for hovering-at-node
+                            hoverID = id;
+                            hoverIsPort = false;
+                            hoverTextSet = true;
+                            hoverCityID = 0;
+                            setHoverText(/*I*/"Village for cloth trade on " + vi.diceNum + " (" + vi.getCloth() + " cloth)"/*18N*/);
+                        }
+                    }
+
+                    if (playerIsCurrent && ! hoverTextSet)
+                    {
+                        // Can we place here?
+                        hoverCityID = 0;
+                        if (modeAllowsHoverPieces
+                            && (player.getNumPieces(SOCPlayingPiece.SETTLEMENT) > 0)
+                            && (debugPP || player.getResources().contains(SOCGame.SETTLEMENT_SET)))
+                        {
+                            if (player.canPlaceSettlement(id))
+                            {
+                                hoverSettlementID = id;
+                            }
+                            else if (player.isPotentialSettlement(id))
+                            {
+                                setHoverText(/*I*/"Not allowed to settle here"/*18N*/);
+                                hoverMode = PLACE_ROBBER;  // const used for hovering-at-node
+                                hoverID = id;
+                                hoverIsPort = false;
+                                hoverTextSet = true;
+                            }
+                        }
+                    }
+
+                    // Initial Placement on large board: Check for
+                    // a restricted starting land area.
+                    if (playerIsCurrent && game.hasSeaBoard && (! hoverTextSet)
+                        && game.isInitialPlacement()
+                        && player.isLegalSettlement(id)
+                        && ! player.isPotentialSettlement(id))
+                    {
+                        setHoverText(/*I*/"Initial placement not allowed here"/*18N*/);
+                        hoverMode = PLACE_ROBBER;  // const used for hovering-at-node
+                        hoverID = id;
+                        hoverIsPort = false;
+                        hoverTextSet = true;
+                    }
+
+                    // Port check.  At most one adjacent will be a port.
+                    if ((hoverMode == PLACE_INIT_SETTLEMENT) && (hoverID == id))
+                    {
+                        // Already looking at a port at this coordinate.
+                        positionToMouse(x,y);
+                        hoverTextSet = true;
+                    }
+                    else if (! hoverTextSet)
+                    {
+                        String portDesc = portDescAtNode(id);
+                        if (portDesc != null)
+                        {
+                            setHoverText(strings.get(portDesc, board.getPortTypeFromNodeCoord(id)));
+                            hoverTextSet = true;
+                            hoverMode = PLACE_INIT_SETTLEMENT;  // const used for hovering-at-port
+                            hoverID = id;
+                            hoverIsPort = true;
+                        }
+                    }
+
+                }  // end if-node-has-settlement
+            }
+            else
+            {
+                hoverSettlementID = 0;
+                hoverCityID = 0;
+            }
+
+            // If not over a settlement, look for a road or ship
+            id = findEdge(xb, yb, false);
+            if (id != 0)
+            {
+                // Are we already looking at it?
+                if ((hoverID == id) && ((hoverMode == PLACE_ROAD) || (hoverMode == PLACE_SHIP)))
+                {
+                    positionToMouse(x,y);
+                    return;  // <--- Early ret: No work needed ---
+                }
+
+                hoverRoadID = 0;
+                hoverShipID = 0;
+                hoverIsShipMovable = false;
+
+                // Is anything there?
+                SOCPlayingPiece p = board.roadAtEdge(id);
+                if (p != null)
+                {
+                    if (! hoverTextSet)
+                    {
+                        final boolean isRoad = (p.getType() == SOCPlayingPiece.ROAD);
+                        if (isRoad)
+                            hoverMode = PLACE_ROAD;
+                        else
+                            hoverMode = PLACE_SHIP;
+                        hoverPiece = p;
+                        hoverID = id;
+                        String plName = p.getPlayer().getName();
+                        if (plName == null)
+                            plName = /*I*/"unowned"/*18N*/;
+                        if (isRoad)
+                            setHoverText(/*I*/"Road: " + plName/*18N*/);
+                        else
+                            setHoverText(/*I*/"Ship: " + plName/*18N*/);
+
+                        // Can the player move their ship?
+                        if (modeAllowsHoverPieces && playerIsCurrent
+                             && (! isRoad)
+                             && (p.getPlayer() == player)
+                             && (game.canMoveShip(playerNumber, hoverID) != null))
+                        {
+                            hoverIsShipMovable = true;
+                            hoverShipID = id;
+                        }
+                    }
+
+                    return;  // <--- Early return: Found road ---
+                }
+                else if (playerIsCurrent)
+                {
+                    // No piece there
+                    if (modeAllowsHoverPieces)
+                    {
+                        // If this edge is coastal, do we show a road or a ship?
+                        // Have findEdge determine if we're on the land or sea side.
+                        final boolean canPlaceShip = game.canPlaceShip(player, id);
+                        boolean isShip = false;
+                        if (isLargeBoard)
+                        {
+                            if (player.isPotentialRoad(id)
+                                && ((SOCBoardLarge) board).isEdgeCoastline(id))
+                            {
+                                id = findEdge(xb, yb, true);
+                                if (id < 0)
+                                {
+                                    id = -id;
+                                    isShip = canPlaceShip;
+                                }
+                            } else {
+                                isShip = canPlaceShip;
+                            }
+                        }
+
+                        if ((! isShip)
+                            && player.isPotentialRoad(id)
+                            && (player.getNumPieces(SOCPlayingPiece.ROAD) > 0)
+                            && (debugPP || player.getResources().contains(SOCGame.ROAD_SET)))
+                        {
+                            hoverRoadID = id;
+                        }
+                        else if (canPlaceShip  // checks isPotentialShip, pirate ship
+                            && (player.getNumPieces(SOCPlayingPiece.SHIP) > 0)
+                            && (debugPP || player.getResources().contains(SOCGame.SHIP_SET)))
+                        {
+                            hoverShipID = id;
+                        }
+                    }
+                }
+            }
+            
+            // By now we've set hoverRoadID, hoverShipID, hoverCityID, hoverSettlementID, hoverIsPort.
+            if (hoverTextSet)
+            {
+                return;  // <--- Early return: Text and hover-pieces set ---
+            }
+
+            // If no road, look for a hex
+            //  - reminder: socboard.getHexTypeFromCoord, getNumberOnHexFromCoord, socgame.getPlayersOnHex
+            id = findHex(xb,yb);
+            if (id > 0)
+            {
+                // Are we already looking at it?
+                if (((hoverMode == PLACE_ROBBER) || (hoverMode == PLACE_PIRATE)) && (hoverID == id))
+                {
+                    positionToMouse(x,y);
+                    return;  // <--- Early ret: No work needed ---
+                }
+
+                if (game.getGameState() == SOCGame.PLACING_PIRATE)
+                    hoverMode = PLACE_PIRATE;
+                else
+                    hoverMode = PLACE_ROBBER;  // const used for hovering-at-hex
+                hoverPiece = null;
+                hoverID = id;
+
+                {
+                    final int htype = board.getHexTypeFromCoord(id);
+                    final int dicenum = board.getNumberOnHexFromCoord(id);
+                    
+                    StringBuffer key = new StringBuffer("game.hex.hoverformat");
+                    String hname = "";
+                    String addinfo = "";
+                    int hid = htype;
+                    boolean showDice = false;
+                    
+                    switch (htype)
+                    {
+                    case SOCBoard.DESERT_HEX:
+                        hname = "game.hex.desert";  break;
+                    case SOCBoard.CLAY_HEX:
+                        hname = "game.hex.clay";    break;
+                    case SOCBoard.ORE_HEX:
+                        hname = "game.hex.ore";     break;
+                    case SOCBoard.SHEEP_HEX:
+                        hname = "game.hex.sheep";   break;
+                    case SOCBoard.WHEAT_HEX:
+                        hname = "game.hex.wheat";   break;
+                    case SOCBoard.WOOD_HEX:
+                        hname = "game.hex.wood";    break;
+                    case SOCBoard.WATER_HEX:
+                        hname = "game.hex.water";   break;
+
+                    case SOCBoardLarge.GOLD_HEX:
+                        if (isLargeBoard)
+                            hname = "game.hex.gold";
+                        else
+                            // GOLD_HEX is also MISC_PORT_HEX
+                            hid = SOCBoard.MISC_PORT;
+                            hname = portDescForType(hid);
+                        break;
+
+                    case SOCBoardLarge.FOG_HEX:
+                        if (isLargeBoard)
+                        {
+                            if (game.isInitialPlacement())
+                                hname = "game.hex.fog.s";
+                            else
+                                hname = "game.hex.fog.r";
+                        } else {
+                            // FOG_HEX is also CLAY_PORT_HEX
+                            hid = SOCBoard.CLAY_PORT;
+                            hname = portDescForType(hid);
+                        }
+                        break;
+
+                    default:
+                        {
+                            // Check for a port at this hex.
+                            // (May already have checked above for the node, using portDescAtNode;
+                            //  only the original board layout encodes ports into the hex types.)
+                            String portDesc = null;
+                            if ((htype >= SOCBoard.MISC_PORT_HEX) && (htype <= SOCBoard.WOOD_PORT_HEX))
+                            {
+                                hid = htype - (SOCBoard.MISC_PORT_HEX - SOCBoard.MISC_PORT);
+                                portDesc = portDescForType(hid);
+                            }
+                            if (portDesc != null)
+                            {
+                                hname = portDesc;
+                            } else {
+                                hid = htype;
+                                hname = "game.hex.generic";
+                            }
+                        }
+                    }
+                    if (board.getRobberHex() == id)
+                    {
+                        showDice = dicenum > 0;
+                        addinfo = "game.hex.addinfo.robber";
+                    }
+                    else if (board.getPreviousRobberHex() == id)
+                    {
+                        showDice = dicenum > 0;
+                        addinfo = "game.hex.addinfo.past.robber";
+                    }
+                    else if (isLargeBoard)
+                    {
+                        final SOCBoardLarge bl = (SOCBoardLarge) board;
+                        if (bl.getPirateHex() == id)
+                        {
+                            showDice = dicenum > 0;
+                            addinfo = "game.hex.addinfo.pirate";
+                        }
+                        else if (bl.getPreviousPirateHex() == id)
+                        {
+                            showDice = dicenum > 0;
+                            addinfo = "game.hex.addinfo.past.pirate";
+                        }
+                        else if (bl.isHexInLandAreas(id, bl.getPlayerExcludedLandAreas()))
+                        {
+                            // Give the player an early warning, even if roads/ships aren't near this hex
+                            addinfo = "game.hex.addinfo.cantsettle";
+                        }
+                    }
+                    hname = strings.get(hname, hid);
+                    if(showDice){
+                        key.append(".dice");
+                    }
+                    if(addinfo.length() != 0){
+                        key.append(".addi");
+                        addinfo = strings.get(addinfo);
+                    }
+                    setHoverText(strings.get(key.toString(), hname, dicenum, addinfo));
+                }
+                
+                return;  // <--- Early return: Found hex ---
+            }
+
+            if ((hoverRoadID != 0) || (hoverShipID != 0))
+            {
+                setHoverText(null); // hoverMode = PLACE_ROAD;
+                bpanel.repaint();
+                return;
+            }
+
+            // If no hex, nothing.
+            if (hoverMode != NONE)
+            {
+                setHoverText_modeChangedOrMouseMoved = true;
+                hoverMode = NONE;
+            }
+            setHoverText(null);
+        }
+
+        /**
+         * Check at this node coordinate for a port, and return its descriptive text.
+         * Does not check for players' settlements or cities, only for the port.
+         *
+         * @param id Node coordinate ID for potential port
+         *
+         * @return Port text description, or null if no port at that node id.
+         *    Text format is "3:1 Port" or "2:1 Wood port".
+         */
+        public String portDescAtNode(int id)
+        {
+            return portDescForType(board.getPortTypeFromNodeCoord(id));
+        }
+
+        /**
+         * Descriptive text for a given port type.
+         * @param portType Port type, as from {@link SOCBoard#getPortTypeFromNodeCoord(int)}.
+         *           Should be in range {@link SOCBoard#MISC_PORT} to {@link SOCBoard#WOOD_PORT}.
+         * @return Port text description, or null if no port for that value of <tt>portType</tt>
+         *    Text format is "3:1 Port" or "2:1 Wood port".
+         * @since 1.1.08
+         */
+        //TODO i18n docu new return type, now returns locale
+        public String portDescForType(final int portType)
+        {
+            if (portType == -1)
+                return null;  // <--- No port found ---
+
+            String portDesc;
+            switch (portType)
+            {
+            case SOCBoard.MISC_PORT:
+                portDesc = "game.port.three";
+                break;
+
+            case SOCBoard.CLAY_PORT:
+                portDesc = "game.port.clay";
+                break;
+
+            case SOCBoard.ORE_PORT:
+                portDesc = "game.port.ore";
+                break;
+
+            case SOCBoard.SHEEP_PORT:
+                portDesc = "game.port.sheep";
+                break;
+
+            case SOCBoard.WHEAT_PORT:
+                portDesc = "game.port.wheat";
+                break;
+
+            case SOCBoard.WOOD_PORT:
+                portDesc = "game.port.wood";
+                break;
+
+            default:
+                // Just in case
+                portDesc = "game.port.generic";
+            }
+
+            return portDesc;
+        }
+        
+    }  // inner class BoardToolTip
+
+
+
+    /**
+     * This class creates a popup menu on the board,
+     * to trade or build or cancel building.
+     *<P>
+     * {@link BoardPopupMenu#actionPerformed(ActionEvent)} usually calls
+     * {@link SOCBuildingPanel#clickBuildingButton(SOCGame, String, boolean)}
+     * to send messages to the server.
+     */
+    private class BoardPopupMenu extends PopupMenu
+        implements java.awt.event.ActionListener
+    {
+      /** our parent boardpanel */
+      SOCBoardPanel bp;
+
+      MenuItem buildRoadItem, buildSettleItem, upgradeCityItem;
+
+      /**
+       * Menu item to build or move a ship if {@link SOCGame#hasSeaBoard}, or null.
+       * @since 2.0.00
+       */
+      MenuItem buildShipItem;
+
+      /**
+       * Menu item to cancel a build as we're placing it,
+       * or to cancel moving a ship.
+       * Piece type to cancel is {@link #cancelBuildType}.
+       */
+      MenuItem cancelBuildItem;
+
+      /** determined at menu-show time, only over a useable port. Added then, and removed at next menu-show */
+      SOCHandPanel.ResourceTradePopupMenu portTradeSubmenu;
+
+      /** determined at menu-show time */
+      private int menuPlayerID;
+
+      /** determined at menu-show time */
+      private boolean menuPlayerIsCurrent;
+
+      /** determined at menu-show time */
+      private boolean wantsCancel;
+
+      /** If allow cancel, type of building piece ({@link SOCPlayingPiece#ROAD}, SETTLEMENT, ...) to cancel */
+      private int cancelBuildType;
+
+      /** hover road edge ID, or 0, at menu-show time */
+      private int hoverRoadID;
+
+      /** hover settlement or city node ID, or 0, at menu-show time */
+      private int hoverSettlementID, hoverCityID;
+
+      /**
+       * hover ship edge ID, or 0, at menu-show time.
+       * @since 2.0.00
+       */
+      private int hoverShipID;
+
+      /**
+       * True if we can move a ship, at menu-show time.
+       * {@link #hoverShipID} must be != 0.
+       * @since 2.0.00
+       */
+      private boolean isShipMovable;
+
+      /** Will this be for initial placement (send putpiece right away),
+       *  or for placement during game (send build, receive gamestate, send putpiece)?
+       */
+      protected boolean isInitialPlacement;
+
+      /** create a new BoardPopupMenu on this board */
+      public BoardPopupMenu(SOCBoardPanel bpanel)
+      {
+        super ("JSettlers");
+        bp = bpanel;
+
+        buildRoadItem = new MenuItem(/*I*/"Build Road"/*18N*/);
+        buildSettleItem = new MenuItem(/*I*/"Build Settlement"/*18N*/);
+        upgradeCityItem = new MenuItem(/*I*/"Upgrade to City"/*18N*/);
+        if (game.hasSeaBoard)
+            buildShipItem = new MenuItem(/*I*/"Build Ship"/*18N*/);
+        else
+            buildShipItem = null;
+        cancelBuildItem = new MenuItem(/*I*/"Cancel build"/*18N*/);
+        portTradeSubmenu = null;
+
+        add(buildRoadItem);
+        add(buildSettleItem);
+        add(upgradeCityItem);
+        if (buildShipItem != null)
+            add(buildShipItem);
+        addSeparator();
+        add(cancelBuildItem);
+
+        buildRoadItem.addActionListener(this);
+        buildSettleItem.addActionListener(this);
+        upgradeCityItem.addActionListener(this);
+        if (buildShipItem != null)
+            buildShipItem.addActionListener(this);
+        cancelBuildItem.addActionListener(this);
+      }
+
+      /** Custom 'cancel' show method for when placing a road/settlement/city,
+       *  giving the build/cancel options for that type of piece.
+       * 
+       * @param buildType piece type (SOCPlayingPiece.ROAD, CITY, SETTLEMENT)
+       * @param x   Mouse x-position
+       * @param y   Mouse y-position
+       * @param hilightAt Current hover/hilight coordinates of piece being cancelled/placed
+       */
+      public void showCancelBuild(int buildType, int x, int y, int hilightAt)
+      {
+          menuPlayerIsCurrent = (player != null) && playerInterface.clientIsCurrentPlayer();
+          wantsCancel = true;
+          cancelBuildType = buildType;
+          hoverRoadID = 0;
+          hoverSettlementID = 0;
+          hoverCityID = 0;
+          hoverShipID = 0;
+
+          buildRoadItem.setEnabled(false);
+          buildSettleItem.setEnabled(false);
+          upgradeCityItem.setEnabled(false);
+          if (buildShipItem != null)
+          {
+              buildShipItem.setEnabled(false);
+              buildShipItem.setLabel(/*I*/"Build Ship"/*18N*/);
+          }
+          cancelBuildItem.setEnabled(menuPlayerIsCurrent && game.canCancelBuildPiece(buildType));
+
+          // Check for initial placement (for different cancel message)
+          isInitialPlacement = game.isInitialPlacement();
+
+          switch (buildType)
+          {
+          case SOCPlayingPiece.ROAD:
+              cancelBuildItem.setLabel(/*I*/"Cancel road"/*18N*/);
+              buildRoadItem.setEnabled(menuPlayerIsCurrent);
+              hoverRoadID = hilightAt;
+              break;
+
+          case SOCPlayingPiece.SETTLEMENT:
+              cancelBuildItem.setLabel(/*I*/"Cancel settlement"/*18N*/);
+              buildSettleItem.setEnabled(menuPlayerIsCurrent);
+              hoverSettlementID = hilightAt;
+              break;
+
+          case SOCPlayingPiece.CITY:
+              cancelBuildItem.setLabel(/*I*/"Cancel city upgrade"/*18N*/);
+              upgradeCityItem.setEnabled(menuPlayerIsCurrent);
+              hoverCityID = hilightAt;
+              break;
+
+          case SOCPlayingPiece.SHIP:
+              if (mode == MOVE_SHIP)
+                  cancelBuildItem.setLabel(/*I*/"Cancel ship move"/*18N*/);
+              else
+                  cancelBuildItem.setLabel(/*I*/"Cancel ship"/*18N*/);
+              hoverShipID = hilightAt;
+              break;
+
+          default:
+              throw new IllegalArgumentException ("bad buildtype: " + buildType);
+          }
+
+          super.show(bp, x, y);
+      }
+      
+      /**
+       * Custom show method that finds current game status and player status.
+       * Also checks for hovering-over-port for port-trade submenu.
+       *
+       * @param x   Mouse x-position
+       * @param y   Mouse y-position
+       * @param hR  Hover road ID, or 0
+       * @param hSe  Hover settle ID, or 0
+       * @param hC  Hover city ID, or 0
+       * @param hSh  Hover ship ID, or 0; use negative if can move this currently placed ship.
+       *             <tt>hSh &lt; 0</tt> is the only time this method trusts the caller's
+       *             game state checks, instead of doing its own checking.
+       */
+      public void showBuild(int x, int y, int hR, int hSe, int hC, int hSh)
+      {
+          wantsCancel = false;
+          isInitialPlacement = false;
+          isShipMovable = false;
+          cancelBuildItem.setEnabled(false);
+          cancelBuildItem.setLabel(/*I*/"Cancel build"/*18N*/);
+          if (portTradeSubmenu != null)
+          {
+              // Cleanup from last time
+              remove(portTradeSubmenu);
+              portTradeSubmenu.destroy();
+              portTradeSubmenu = null;
+          }
+
+          menuPlayerIsCurrent = (player != null) && playerInterface.clientIsCurrentPlayer();
+
+          if (menuPlayerIsCurrent)
+          {
+              int gs = game.getGameState();
+              if (game.isDebugFreePlacement() && game.isInitialPlacement())
+              {
+                  switch (player.getPieces().size())
+                  {
+                  case 0:
+                  case 2:
+                      gs = SOCGame.START1A;  // Settlement
+                      break;
+                  case 1:
+                  case 3:
+                      gs = SOCGame.START1B;  // Road
+                      break;
+                  default:
+                      gs = SOCGame.PLAY1;  // any piece is okay
+                  }
+              }
+
+              switch (gs)
+              {
+              case SOCGame.START1A:
+              case SOCGame.START2A:
+              case SOCGame.START3A:
+                  isInitialPlacement = true;  // Settlement
+                  buildRoadItem.setEnabled(false);
+                  buildSettleItem.setEnabled(hSe != 0);
+                  upgradeCityItem.setEnabled(false);
+                  if (buildShipItem != null)
+                      buildShipItem.setEnabled(false);
+                  break;
+
+              case SOCGame.START1B:
+              case SOCGame.START2B:
+              case SOCGame.START3B:
+                  isInitialPlacement = true;  // Road
+                  buildRoadItem.setEnabled(hR != 0);
+                  buildSettleItem.setEnabled(false);
+                  upgradeCityItem.setEnabled(false);
+                  if (buildShipItem != null)
+                      buildShipItem.setEnabled(hSh != 0);
+                  if (! game.isDebugFreePlacement())
+                  {
+                      cancelBuildItem.setLabel(/*I*/"Cancel settlement"/*18N*/);  // Initial settlement
+                      cancelBuildItem.setEnabled(true);
+                      cancelBuildType = SOCPlayingPiece.SETTLEMENT;
+                  }
+                  break;
+
+              case SOCGame.PLACING_FREE_ROAD2:
+                  if (game.isPractice || (playerInterface.getClient().sVersion >= SOCGame.VERSION_FOR_CANCEL_FREE_ROAD2))
+                  {
+                      cancelBuildItem.setEnabled(true);
+                      cancelBuildItem.setLabel(/*I*/"Skip road or ship"/*18N*/);
+                  }
+                  // Fall through to enable/disable building menu items
+
+              case SOCGame.PLACING_FREE_ROAD1:
+                  buildRoadItem.setEnabled(hR != 0);
+                  buildSettleItem.setEnabled(false);
+                  upgradeCityItem.setEnabled(false);
+                  if (buildShipItem != null)
+                      buildShipItem.setEnabled(hSh != 0);
+                  break;
+
+              default:
+                  if (gs < SOCGame.PLAY1)
+                      menuPlayerIsCurrent = false;  // Not in a state to place items
+              }
+          }
+          
+          if (! menuPlayerIsCurrent)
+          {
+              buildRoadItem.setEnabled(false);
+              buildSettleItem.setEnabled(false);
+              upgradeCityItem.setEnabled(false);
+              if (buildShipItem != null)
+              {
+                  buildShipItem.setEnabled(false);
+                  buildShipItem.setLabel(/*I*/"Build Ship"/*18N*/);
+              }
+              hoverRoadID = 0;
+              hoverSettlementID = 0;
+              hoverCityID = 0;
+              hoverShipID = 0;
+          }
+          else
+          {
+              final int cpn = game.getCurrentPlayerNumber();
+                // note: if debugPP, cpn might not == player.playerNumber
+
+              if (! isInitialPlacement)
+              {
+                  final boolean debugPP = game.isDebugFreePlacement();
+                  buildRoadItem.setEnabled
+                      ( player.isPotentialRoad(hR) &&
+                        (debugPP ? (player.getNumPieces(SOCPlayingPiece.ROAD) > 0)
+                                 : game.couldBuildRoad(cpn)) );
+                  buildSettleItem.setEnabled
+                      ( player.canPlaceSettlement(hSe) &&
+                        (debugPP ? (player.getNumPieces(SOCPlayingPiece.SETTLEMENT) > 0)
+                                 : game.couldBuildSettlement(cpn)) );
+                  upgradeCityItem.setEnabled
+                      ( player.isPotentialCity(hC) &&
+                        (debugPP ? (player.getNumPieces(SOCPlayingPiece.CITY) > 0)
+                                 : game.couldBuildCity(cpn)) );
+                  if (buildShipItem != null)
+                  {
+                    isShipMovable = (hSh < 0);
+                    if (isShipMovable)
+                    {
+                        hSh = -hSh;
+                        buildShipItem.setLabel(/*I*/"Move Ship"/*18N*/);
+                        buildShipItem.setEnabled(true);  // trust the caller's game checks
+                    } else {
+                        buildShipItem.setLabel(/*I*/"Build Ship"/*18N*/);
+                        buildShipItem.setEnabled
+                        ( game.canPlaceShip(player, hSh) &&
+                          (debugPP ? (player.getNumPieces(SOCPlayingPiece.SHIP) > 0)
+                                   : game.couldBuildShip(cpn)) );
+                    }
+                  }
+              }
+              hoverRoadID = hR;
+              hoverSettlementID = hSe;
+              hoverCityID = hC;
+              hoverShipID = hSh;
+              
+              // Is it a port?
+              int portType = -1;
+              int portId = 0;
+              if (hSe != 0)
+                  portId = hSe;
+              else if (hC != 0)
+                  portId = hC;
+              else if (bp.hoverTip.hoverIsPort)
+                  portId = bp.hoverTip.hoverID;
+
+              if (portId != 0)
+                  portType = board.getPortTypeFromNodeCoord(portId);
+
+              // Menu differs based on port
+              if (portType != -1)
+              {
+                  if (portType == SOCBoard.MISC_PORT)
+                      portTradeSubmenu = new ResourceTradeAllMenu
+                          (bp, playerInterface.getPlayerHandPanel(cpn));
+                  else
+                      portTradeSubmenu = new SOCHandPanel.ResourceTradeTypeMenu
+                          (playerInterface.getPlayerHandPanel(cpn), portType, false);
+                  add(portTradeSubmenu);
+                  portTradeSubmenu.setEnabledIfCanTrade(true);
+              }
+          }
+
+          super.show(bp, x, y);
+      }
+
+      /** Handling the menu items **/
+      public void actionPerformed(ActionEvent e)
+      {
+          if (! playerInterface.clientIsCurrentPlayer())
+              return;
+          if (! menuPlayerIsCurrent)
+              return;
+          Object target = e.getSource();
+          if (target == buildRoadItem)
+              tryBuild(SOCPlayingPiece.ROAD);
+          else if (target == buildSettleItem)
+              tryBuild(SOCPlayingPiece.SETTLEMENT);
+          else if (target == upgradeCityItem)
+              tryBuild(SOCPlayingPiece.CITY);
+          else if ((target == buildShipItem) && (target != null))
+          {
+              if (isShipMovable)
+                  tryMoveShip();
+              else
+                  tryBuild(SOCPlayingPiece.SHIP);
+          }
+          else if (target == cancelBuildItem)
+              tryCancel();
+      }
+
+      /**
+       * Send message to server to request placing this piece, if allowable.
+       * If not initial placement, set up a reaction to send the 2nd message (putpiece).
+       * when server says it's OK to build.
+       * Assumes player is current, and player is non-null, when called.
+       *
+       * @param ptype Piece type, like {@link SOCPlayingPiece#ROAD}
+       */
+      void tryBuild(int ptype)
+      {
+          final boolean debugPP = game.isDebugFreePlacement();
+          int cpn = (debugPP)
+              ? playerNumber   // boardpanel's temporary player number
+              : playerInterface.getClientPlayerNumber();
+          int buildLoc;      // location
+          boolean canBuild;  // resources, rules
+          String btarget;    // button name on buildpanel
+          
+          // If we're in initial placement, or cancel/build during game,
+          // or debugPP, then send putpiece right now.
+          // Otherwise, multi-phase send.
+          final boolean sendNow = isInitialPlacement || wantsCancel || debugPP;
+          
+          // Note that if we're in gameplay have clicked the "buy road" button
+          // and trying to place it, game.couldBuildRoad will be false because
+          // we've already spent the resources.  So, wantsCancel won't check it.
+          
+          switch (ptype)
+          {
+          case SOCPlayingPiece.ROAD:
+              buildLoc = hoverRoadID;
+              canBuild = player.isPotentialRoad(buildLoc);
+              if (! sendNow)
+                  canBuild = canBuild && game.couldBuildRoad(cpn);
+              if (canBuild && sendNow)
+                  playerInterface.getClient().getGameManager().putPiece(game, new SOCRoad(player, buildLoc, board));
+              btarget = SOCBuildingPanel.ROAD;
+              break;
+
+          case SOCPlayingPiece.SETTLEMENT:
+              buildLoc = hoverSettlementID;
+              canBuild = player.canPlaceSettlement(buildLoc);
+              if (! sendNow)
+                  canBuild = canBuild && game.couldBuildSettlement(cpn);
+              if (canBuild && sendNow)
+              {
+                  playerInterface.getClient().getGameManager().putPiece(game, new SOCSettlement(player, buildLoc, board));
+                  if (isInitialPlacement)
+                      initstlmt = buildLoc;  // track for initial road mouseover hilight
+              }
+              btarget = SOCBuildingPanel.STLMT;
+              break;
+          
+          case SOCPlayingPiece.CITY:
+              buildLoc = hoverCityID;
+              canBuild = player.isPotentialCity(buildLoc);
+              if (! sendNow)
+                  canBuild = canBuild && game.couldBuildCity(cpn);
+              if (canBuild && sendNow)
+                  playerInterface.getClient().getGameManager().putPiece(game, new SOCCity(player, buildLoc, board));
+              btarget = SOCBuildingPanel.CITY;
+              break;
+
+          case SOCPlayingPiece.SHIP:
+              buildLoc = hoverShipID;
+              canBuild = game.canPlaceShip(player, buildLoc);  // checks isPotentialShip, pirate ship
+              if (! sendNow)
+                  canBuild = canBuild && game.couldBuildShip(cpn);
+              if (canBuild && sendNow)
+                  playerInterface.getClient().getGameManager().putPiece(game, new SOCShip(player, buildLoc, board));
+              btarget = SOCBuildingPanel.SHIP;
+              break;
+
+          default:
+              throw new IllegalArgumentException ("Bad build type: " + ptype);
+          }
+          
+          if (! canBuild)
+          {
+              playerInterface.print(/*I*/"Sorry, you cannot build there."/*18N*/);
+              return;
+          }
+          
+          if (sendNow)
+          {
+              // - Easy, we've sent it right away.  Done with placing this piece.
+              clearModeAndHilight(ptype);
+              return;
+          }
+
+          // - During gameplay: Send, wait to receive gameState, send.
+
+          // Set up timer to expect first-reply (and then send the second message)
+          popupSetBuildRequest(buildLoc, ptype);
+
+          // Now that we're expecting that, use buttons to send the first message
+          playerInterface.getBuildingPanel().clickBuildingButton
+              (game, btarget, true);
+      }
+      
+      /**
+       * Cancel placing a building piece, or cancel moving a ship.
+       * Calls {@link SOCBuildingPanel#clickBuildingButton(SOCGame, String, boolean)}.
+       */
+      void tryCancel()
+      {
+          if (mode == MOVE_SHIP)
+          {
+              // No building-panel or server request necessary
+              clearModeAndHilight(SOCPlayingPiece.SHIP);
+              return;
+          }
+
+          String btarget = null;
+          switch (cancelBuildType)
+          {
+          case SOCPlayingPiece.ROAD:
+              btarget = SOCBuildingPanel.ROAD;
+              break;
+          case SOCPlayingPiece.SETTLEMENT:
+              btarget = SOCBuildingPanel.STLMT;
+              break;
+          case SOCPlayingPiece.CITY:
+              btarget = SOCBuildingPanel.CITY;
+              break;
+          case SOCPlayingPiece.SHIP:
+              btarget = SOCBuildingPanel.SHIP;
+              break;
+          }
+          // Use buttons to cancel the build request
+          playerInterface.getBuildingPanel().clickBuildingButton
+              (game, btarget, false);
+      }
+
+      /**
+       * Set up the board so the player can click where they want the ship moved.
+       * Change mode to {@link #MOVE_SHIP} and set {@link SOCBoardPanel#moveShip_fromEdge}.
+       * Assumes player is current, and the ship at {@link #hoverShipID} is movable, when called.
+       * Repaints the board.
+       *
+       * @param ptype Piece type, like {@link SOCPlayingPiece#ROAD}
+       * @since 2.0.00
+       */
+      private void tryMoveShip()
+      {
+          playerInterface.print(/*I*/"Click the ship's new location."/*18N*/);
+          moveShip_fromEdge = hoverShipID;
+          mode = MOVE_SHIP;
+          hilight = 0;
+          hoverTip.hideHoverAndPieces();  // calls repaint
+      }
+
+    }  // inner class BoardPopupMenu
+
+    /**
+     * Menu for right-click on 3-for-1 port to trade all resource types with bank/port.
+     * Menu items won't necessarily say "trade 3", because the user may have a 2-for-1
+     * port, or may not have a 3-for-1 port (cost 4).
+     *
+     * @author Jeremy D Monin <jeremy@nand.net>
+     */
+    /* package-access */ static class ResourceTradeAllMenu extends SOCHandPanel.ResourceTradePopupMenu
+    {
+        private SOCBoardPanel bpanel;
+        private SOCHandPanel.ResourceTradeTypeMenu[] tradeFromTypes;
+
+        /**
+         * Temporary menu for board popup menu
+         *
+         * @throws IllegalStateException If client not current player
+         */
+        public ResourceTradeAllMenu(SOCBoardPanel bp, SOCHandPanel hp)
+            throws IllegalStateException
+        {
+            super(hp, /*I*/"Trade Port"/*18N*/);
+            bpanel = bp;
+            SOCPlayerInterface pi = hp.getPlayerInterface();
+            if (! pi.clientIsCurrentPlayer())
+                throw new IllegalStateException("Not current player");
+
+          tradeFromTypes = new SOCHandPanel.ResourceTradeTypeMenu[5];
+          for (int i = 0; i < 5; ++i)
+          {
+              tradeFromTypes[i] = new SOCHandPanel.ResourceTradeTypeMenu(hp, i+1, true);
+              add(tradeFromTypes[i]);
+          }
+        }
+
+        /**
+         * Show menu at this position. Before showing, enable or
+         * disable based on gamestate and player's resources.
+         * 
+         * @param x   Mouse x-position relative to colorsquare
+         * @param y   Mouse y-position relative to colorsquare
+         */
+        @Override
+        public void show(int x, int y)
+        {
+            setEnabledIfCanTrade(false);
+            super.show(bpanel, x, y);
+        }
+
+        /**
+         * Enable or disable based on gamestate and player's resources.
+         *
+         * @param itemsOnly If true, enable/disable items, instead of the menu itself.
+         *                  The submenus are considered items.
+         *                  Items within submenus are also items.
+         */
+        @Override
+        public void setEnabledIfCanTrade(boolean itemsOnly)
+        {
+            int gs = hpan.getGame().getGameState();
+            for (int i = 0; i < 5; ++i)
+            {
+                int numNeeded = tradeFromTypes[i].getResourceCost();
+                tradeFromTypes[i].setEnabledIfCanTrade(itemsOnly);
+                tradeFromTypes[i].setEnabledIfCanTrade
+                    ((gs == SOCGame.PLAY1)
+                     && (numNeeded <= hpan.getPlayer().getResources().getAmount(i+1)));
+            }
+        }
+
+        /** Cleanup, for removing this menu. */
+        @Override
+        public void destroy()
+        {
+            for (int i = 0; i < 5; ++i)
+            {
+                if (tradeFromTypes[i] != null)
+                {
+                    SOCHandPanel.ResourceTradeTypeMenu mi = tradeFromTypes[i];
+                    tradeFromTypes[i] = null;
+                    mi.destroy();
+                }
+            }
+            removeAll();
+            hpan = null;
+        }
+
+    }  /* static nested class ResourceTradeAllMenu */
+
+    /**
+     * Used for the delay between sending a build-request message,
+     * and receiving a game-state message.
+     * 
+     * This timer will probably not be called, unless there's a large lag
+     * between the server and client.  It's here just in case.
+     * Ideally the server responds right away, and the client responds then.
+     * 
+     * @see SOCHandPanel#autoRollSetupTimer()
+     */
+    protected class BoardPanelSendBuildTask extends java.util.TimerTask
+    {
+        protected int buildLoc, pieceType;
+        protected boolean wasSentAlready;
+
+        /** Send this after maximum delay.
+         * 
+         * @param coord Board coordinates, as used in SOCPutPiece message. Does not accept -1 for road edge 0x00.
+         * @param ptype Piece type, as used in SOCPlayingPiece / SOCPutPiece
+         */
+        protected BoardPanelSendBuildTask (int coord, int ptype)
+        {
+            buildLoc = coord;
+            pieceType = ptype;
+            wasSentAlready = false;
+        }
+        
+        /** Board coordinates, as used in SOCPutPiece message */
+        public int getBuildLoc()
+        {
+            return buildLoc;
+        }
+        
+        /** Piece type, as used in SOCPlayingPiece / SOCPutPiece */
+        public int getPieceType()
+        {
+            return pieceType;
+        }
+        
+        /**
+         * This timer will probably not be called, unless there's a large lag
+         * between the server and client.  It's here just in case.
+         */
+        @Override
+        public void run()
+        {
+            // for debugging
+            if (Thread.currentThread().getName().startsWith("Thread-"))
+            {
+                try {
+                    Thread.currentThread().setName("timertask-boardpanel");
+                }
+                catch (Throwable e) {}
+            }
+            
+            // Time is up.
+            sendOnceFromClientIfCurrentPlayer();
+        }
+
+        public synchronized void doNotSend()
+        {
+            wasSentAlready = true;
+        }
+
+        public synchronized boolean wasItSentAlready()
+        {
+            return wasSentAlready;
+        }
+
+        /**
+         * Internally synchronized around setSentAlready/wasItSentAlready.
+         * Assumes player != null because of conditions leading to the call.
+         */
+        public void sendOnceFromClientIfCurrentPlayer()
+        {
+            synchronized (this)
+            {
+                if (wasItSentAlready())
+                    return;
+                doNotSend();  // Since we're about to send it.
+            }
+
+            // Should only get here once, in one thread.
+            if (! playerInterface.clientIsCurrentPlayer())
+                return;  // Stale request, player's already changed
+            
+            SOCPlayerClient client = playerInterface.getClient();
+
+            switch (pieceType)
+            {
+            case SOCPlayingPiece.ROAD:
+                if (player.isPotentialRoad(buildLoc))
+                    client.getGameManager().putPiece(game, new SOCRoad(player, buildLoc, board));
+                break;
+
+            case SOCPlayingPiece.SETTLEMENT:
+                if (player.canPlaceSettlement(buildLoc))
+                    client.getGameManager().putPiece(game, new SOCSettlement(player, buildLoc, board));
+                break;
+
+            case SOCPlayingPiece.CITY:
+                if (player.isPotentialCity(buildLoc))
+                    client.getGameManager().putPiece(game, new SOCCity(player, buildLoc, board));
+                break;
+
+            case SOCPlayingPiece.SHIP:
+                if (game.canPlaceShip(player, buildLoc))  // checks isPotentialShip, pirate ship
+                    client.getGameManager().putPiece(game, new SOCShip(player, buildLoc, board));
+                break;
+            }
+
+            clearModeAndHilight(pieceType);
+        }
+        
+    }  // inner class BoardPanelSendBuildTask
+
+
+
+    /**
+     * Modal dialog to confirm moving the robber next to our own settlement or city.
+     * Start a new thread to show, so message treating can continue while the dialog is showing.
+     * If the move is confirmed, call playerClient.moveRobber and clearModeAndHilight.
+     *
+     * @author Jeremy D Monin <jeremy@nand.net>
+     */
+    protected class MoveRobberConfirmDialog extends AskDialog implements Runnable
+    {
+        /** prevent serializable warning */
+        private static final long serialVersionUID = 1110L;
+
+        /** Runs in own thread, to not tie up client's message-treater thread which initially shows the dialog. */
+        private Thread rdt;
+
+        private final SOCPlayer pl;
+        private final int robHex;
+
+        /**
+         * Creates a new MoveRobberConfirmDialog.
+         * To display the dialog, call {@link #showInNewThread()}.
+         *
+         * @param cli     Player client interface
+         * @param gamePI  Current game's player interface
+         * @param player  Current player
+         * @param newRobHex  The new robber hex, if confirmed; not validated.
+         *          Use a negative value if moving the pirate.
+         */
+        protected MoveRobberConfirmDialog(SOCPlayer player, final int newRobHex)
+        {
+            super(playerInterface.getGameDisplay(), playerInterface,
+                ((newRobHex > 0) ? /*I*/"Move robber to your hex?"/*18N*/ : /*I*/"Move pirate to your hex?"/*18N*/),
+                ((newRobHex > 0)
+                    ? /*I*/"Are you sure you want to move the robber to your own hex?"/*18N*/
+                    : /*I*/"Are you sure you want to move the pirate to your own hex?"/*18N*/),
+                ((newRobHex > 0) ? /*I*/"Move Robber"/*18N*/ : /*I*/"Move Pirate"/*18N*/),
+                /*I*/"Don't move there"/*18N*/,
+                null, 2);
+            rdt = null;
+            pl = player;
+            robHex = newRobHex;
+        }
+
+        /**
+         * React to the Move Robber button. (call playerClient.moveRobber)
+         */
+        @Override
+        public void button1Chosen()
+        {
+            // ask server to move it
+            pcli.getGameManager().moveRobber(game, pl, robHex);
+            clearModeAndHilight(-1);
+        }
+
+        /**
+         * React to the Don't Move button.
+         */
+        @Override
+        public void button2Chosen() {}
+
+        /**
+         * React to the dialog window closed by user. (Don't move the robber)
+         */
+        @Override
+        public void windowCloseChosen() {}
+
+        /**
+         * Make a new thread and show() in that thread.
+         * Keep track of the thread, in case we need to dispose of it.
+         * As noted in {@link #rdt} javadoc, the dialog runs in its
+         * own thread, to not tie up the client's message-treater thread
+         * which initially shows the dialog.
+         */
+        public void showInNewThread()
+        {
+            rdt = new Thread(this);
+            rdt.setDaemon(true);
+            rdt.setName("MoveRobberConfirmDialog");
+            rdt.start();  // run method will show the dialog
+        }
+
+        @Override
+        public void dispose()
+        {
+            if (rdt != null)
+            {
+                //FIXME: stop this thread internally
+                //rdt.stop();
+                rdt = null;
+            }
+            super.dispose();
+        }
+
+        /**
+         * In new thread, show ourselves. Do not call
+         * directly; call {@link #showInNewThread()}.
+         */
+        public void run()
+        {
+            try
+            {
+                setVisible(true);
+            }
+            catch (ThreadDeath e) {}
+        }
+
+    }  // nested class MoveRobberConfirmDialog
+
+}  // class SOCBoardPanel